#ifndef STAN__ERROR_HANDLING__MATRIX__CHECK_VECTOR_HPP
#define STAN__ERROR_HANDLING__MATRIX__CHECK_VECTOR_HPP

#include <sstream>
#include <stan/meta/traits.hpp>
#include <stan/error_handling/invalid_argument.hpp>
#include <stan/math/matrix/Eigen.hpp>

namespace stan {
  namespace math {

    /**
     * Return <code>true</code> if the matrix is either a
     * row vector or column vector.
     *
     * This function checks the runtime size of the matrix to check
     * whether it is a row or column vector.
     * 
     * @tparam T Scalar type of the matrix
     * @tparam R Compile time rows of the matrix
     * @tparam C Compile time columns of the matrix
     *
     * @param function Function name (for error messages)
     * @param name Variable name (for error messages)
     * @param x Matrix
     *
     * @return <code>true</code> if x either has 1 columns or 1 rows
     * @throw <code>std::invalid_argument</code> if x is not a row or column
     *   vector.
     */
    template <typename T, int R, int C>
    inline bool check_vector(const char* function,
                             const char* name,
                             const Eigen::Matrix<T,R,C>& x) {
      if (R == 1)
        return true;
      if (C == 1)
        return true;
      if (x.rows() == 1 || x.cols() == 1)
        return true;
      
      std::ostringstream msg;
      msg << ") has " << x.rows() << " rows and " 
          << x.cols() << " columns but it should be a vector so it should "
          << "either have 1 row or 1 column";
<<<<<<< HEAD
      invalid_argument(function,
                       name,
                       typename scalar_type<T>::type(),
                       "(", msg.str());
=======
      std::string msg_str(msg.str());
      dom_err(function,
              name,
              typename scalar_type<T>::type(),
              "(", msg_str.c_str());
>>>>>>> 0b7a10fd
      return false;
    }

  }
}
#endif<|MERGE_RESOLUTION|>--- conflicted
+++ resolved
@@ -43,18 +43,11 @@
       msg << ") has " << x.rows() << " rows and " 
           << x.cols() << " columns but it should be a vector so it should "
           << "either have 1 row or 1 column";
-<<<<<<< HEAD
+      std::string msg_str(msg.str());
       invalid_argument(function,
                        name,
                        typename scalar_type<T>::type(),
-                       "(", msg.str());
-=======
-      std::string msg_str(msg.str());
-      dom_err(function,
-              name,
-              typename scalar_type<T>::type(),
-              "(", msg_str.c_str());
->>>>>>> 0b7a10fd
+                       "(", msg_str.c_str());
       return false;
     }
 
