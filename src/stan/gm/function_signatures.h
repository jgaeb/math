// included from constructor for function_signatures() in
// src/stan/gm/ast.hpp

std::vector<base_expr_type> base_types;
base_types.push_back(INT_T);
base_types.push_back(DOUBLE_T);
base_types.push_back(VECTOR_T);
base_types.push_back(ROW_VECTOR_T);
base_types.push_back(MATRIX_T);

std::vector<expr_type> vector_types;
vector_types.push_back(DOUBLE_T);                  // scalar
vector_types.push_back(expr_type(DOUBLE_T,1U));    // std vector
vector_types.push_back(VECTOR_T);                  // Eigen vector
vector_types.push_back(ROW_VECTOR_T);              // Eigen row vector

std::vector<expr_type> int_vector_types;
int_vector_types.push_back(INT_T);                  // scalar
int_vector_types.push_back(expr_type(INT_T,1U));    // std vector

std::vector<expr_type> primitive_types;
primitive_types.push_back(INT_T);
primitive_types.push_back(DOUBLE_T);

add_unary("abs");
add("abs",INT_T,INT_T);
add_unary("acos");
add_unary("acosh");
add("add",VECTOR_T,VECTOR_T,VECTOR_T);
add("add",ROW_VECTOR_T,ROW_VECTOR_T,ROW_VECTOR_T);
add("add",MATRIX_T,MATRIX_T,MATRIX_T);
add("add",VECTOR_T,VECTOR_T,DOUBLE_T);
add("add",ROW_VECTOR_T,ROW_VECTOR_T,DOUBLE_T);
add("add",MATRIX_T,MATRIX_T,DOUBLE_T);
add("add",VECTOR_T,DOUBLE_T,VECTOR_T);
add("add",ROW_VECTOR_T,DOUBLE_T,ROW_VECTOR_T);
add("add",MATRIX_T,DOUBLE_T,MATRIX_T);
add_unary("asin");
add_unary("asinh");
add_unary("atan");
add_binary("atan2");
add_unary("atanh");
for (size_t i = 0; i < int_vector_types.size(); ++i) 
  for (size_t j = 0; j < vector_types.size(); ++j) {
    add("bernoulli_cdf",DOUBLE_T,int_vector_types[i],vector_types[j]);
    add("bernoulli_ccdf_log",DOUBLE_T,int_vector_types[i],vector_types[j]);
    add("bernoulli_cdf_log",DOUBLE_T,int_vector_types[i],vector_types[j]);
    add("bernoulli_log",DOUBLE_T,int_vector_types[i],vector_types[j]);
    add("bernoulli_logit_log",DOUBLE_T,int_vector_types[i],vector_types[j]);
  }
add("bernoulli_rng",INT_T,DOUBLE_T);
add("bessel_first_kind",DOUBLE_T,INT_T,DOUBLE_T);
add("bessel_second_kind",DOUBLE_T,INT_T,DOUBLE_T);
for (size_t i = 0; i < int_vector_types.size(); i++)
  for (size_t j = 0; j < int_vector_types.size(); j++)
    for (size_t k = 0; k < vector_types.size(); k++)
      for (size_t l = 0; l < vector_types.size(); l++) {
        add("beta_binomial_cdf",DOUBLE_T, // result
            int_vector_types[i],int_vector_types[j],vector_types[k],
            vector_types[l]);
        add("beta_binomial_ccdf_log",DOUBLE_T, // result
            int_vector_types[i],int_vector_types[j],vector_types[k],
            vector_types[l]);
        add("beta_binomial_cdf_log",DOUBLE_T, // result
            int_vector_types[i],int_vector_types[j],vector_types[k],
            vector_types[l]);
        add("beta_binomial_log",DOUBLE_T, // result
            int_vector_types[i],int_vector_types[j],vector_types[k],
            vector_types[l]);
      }
add("beta_binomial_rng",INT_T,INT_T,DOUBLE_T,DOUBLE_T);
for (size_t i = 0; i < vector_types.size(); ++i)
  for (size_t j = 0; j < vector_types.size(); ++j)
    for (size_t k = 0; k < vector_types.size(); ++k) {
      add("beta_log",
          DOUBLE_T, // result
          vector_types[i], vector_types[j], vector_types[k]); // args
      add("beta_ccdf_log",
          DOUBLE_T, // result
          vector_types[i], vector_types[j], vector_types[k]); // args
      add("beta_cdf",
          DOUBLE_T, // result
          vector_types[i], vector_types[j], vector_types[k]); // args
      add("beta_cdf_log",
          DOUBLE_T, // result
          vector_types[i], vector_types[j], vector_types[k]); // args
    }
add_binary("beta_rng");
add("binary_log_loss",DOUBLE_T,INT_T,DOUBLE_T);
add_binary("binomial_coefficient_log");
for (size_t i = 0; i < int_vector_types.size(); ++i) 
  for (size_t j = 0; j < int_vector_types.size(); ++j)
    for (size_t k = 0; k < vector_types.size(); ++k) {
      add("binomial_cdf",DOUBLE_T,
          int_vector_types[i],int_vector_types[j],vector_types[k]);
      add("binomial_ccdf_log",DOUBLE_T,
          int_vector_types[i],int_vector_types[j],vector_types[k]);
      add("binomial_cdf_log",DOUBLE_T,
          int_vector_types[i],int_vector_types[j],vector_types[k]);
      add("binomial_log",DOUBLE_T,
          int_vector_types[i],int_vector_types[j],vector_types[k]);
      add("binomial_logit_log",DOUBLE_T,
          int_vector_types[i],int_vector_types[j],vector_types[k]);
    }
add("binomial_rng",INT_T,INT_T,DOUBLE_T);
<<<<<<< HEAD
for (size_t i = 0; i < int_vector_types.size(); ++i)
  for (size_t j = 0; j < int_vector_types.size(); ++j)
    for (size_t k = 0; k < vector_types.size(); ++k)
      add("binomial_cdf",DOUBLE_T,int_vector_types[i],int_vector_types[j],vector_types[k]);
for (size_t i = 0; i < int_vector_types.size(); ++i)
  for (size_t j = 0; j < int_vector_types.size(); ++j)
    for (size_t k = 0; k < vector_types.size(); ++k)
      add("binomial_logit_log",DOUBLE_T,int_vector_types[i],int_vector_types[j],vector_types[k]);
for (size_t i = 0; i < int_vector_types.size(); ++i) {
  add("categorical_log",DOUBLE_T, int_vector_types[i],VECTOR_T);
  add("categorical_logit_log",DOUBLE_T, int_vector_types[i],VECTOR_T);
}
=======
add("categorical_log",DOUBLE_T,INT_T,VECTOR_T);
>>>>>>> cc82d51d
add("categorical_rng",INT_T,VECTOR_T);
for (size_t i = 0; i < vector_types.size(); ++i)
  for (size_t j = 0; j < vector_types.size(); ++j)
    for (size_t k = 0; k < vector_types.size(); ++k) {
      add("cauchy_cdf",
          DOUBLE_T, // result
          vector_types[i], vector_types[j], vector_types[k]); // args
      add("cauchy_ccdf_log",
          DOUBLE_T, // result
          vector_types[i], vector_types[j], vector_types[k]); // args
      add("cauchy_cdf_log",
          DOUBLE_T, // result
          vector_types[i], vector_types[j], vector_types[k]); // args
      add("cauchy_log",
          DOUBLE_T, // result
          vector_types[i], vector_types[j], vector_types[k]); // args
    }
add_binary("cauchy_rng");
add_unary("cbrt");
add_unary("ceil");
add("cholesky_decompose",MATRIX_T,MATRIX_T);
for (size_t i = 0; i < vector_types.size(); ++i)
  for (size_t j = 0; j < vector_types.size(); ++j) {
      add("chi_square_cdf",
          DOUBLE_T, // result
          vector_types[i], vector_types[j]); // args
      add("chi_square_ccdf_log",
          DOUBLE_T, // result
          vector_types[i], vector_types[j]); // args
      add("chi_square_cdf_log",
          DOUBLE_T, // result
          vector_types[i], vector_types[j]); // args
      add("chi_square_log",
          DOUBLE_T, // result
          vector_types[i], vector_types[j]); // args
  }
add_unary("chi_square_rng");
add("block",MATRIX_T,MATRIX_T,INT_T,INT_T,INT_T,INT_T);
add("col",VECTOR_T,MATRIX_T,INT_T);
add("cols",INT_T,VECTOR_T);
add("cols",INT_T,ROW_VECTOR_T);
add("cols",INT_T,MATRIX_T);
add("columns_dot_product",ROW_VECTOR_T,VECTOR_T,VECTOR_T);
add("columns_dot_product",ROW_VECTOR_T,ROW_VECTOR_T,ROW_VECTOR_T);
add("columns_dot_product",ROW_VECTOR_T,MATRIX_T,MATRIX_T);
add("columns_dot_self",ROW_VECTOR_T,VECTOR_T);
add("columns_dot_self",ROW_VECTOR_T,ROW_VECTOR_T);
add("columns_dot_self",ROW_VECTOR_T,MATRIX_T);
add_unary("cos");
add_unary("cosh");
add("cumulative_sum", expr_type(DOUBLE_T,1U), expr_type(DOUBLE_T,1U));
add("cumulative_sum", VECTOR_T, VECTOR_T);
add("cumulative_sum", ROW_VECTOR_T, ROW_VECTOR_T);
add("determinant",DOUBLE_T,MATRIX_T);
add("diagonal",VECTOR_T,MATRIX_T);
add("diag_matrix",MATRIX_T,VECTOR_T);
add("dirichlet_log",DOUBLE_T,VECTOR_T,VECTOR_T);
add("dirichlet_rng",VECTOR_T,VECTOR_T);
add("divide",DOUBLE_T,DOUBLE_T,DOUBLE_T);
add("divide",VECTOR_T,VECTOR_T,DOUBLE_T);
add("divide",ROW_VECTOR_T,ROW_VECTOR_T,DOUBLE_T);
add("divide",MATRIX_T,MATRIX_T,DOUBLE_T);
add("dist",DOUBLE_T,VECTOR_T,VECTOR_T);
add("dist",DOUBLE_T,ROW_VECTOR_T,ROW_VECTOR_T);
add("dist",DOUBLE_T,VECTOR_T,ROW_VECTOR_T);
add("dist",DOUBLE_T,ROW_VECTOR_T,VECTOR_T);
add("squared_dist",DOUBLE_T,VECTOR_T,VECTOR_T);
add("squared_dist",DOUBLE_T,ROW_VECTOR_T,ROW_VECTOR_T);
add("squared_dist",DOUBLE_T,VECTOR_T,ROW_VECTOR_T);
add("squared_dist",DOUBLE_T,ROW_VECTOR_T,VECTOR_T);
add("squared_dist",DOUBLE_T,MATRIX_T,MATRIX_T);
add("quad_form",DOUBLE_T,MATRIX_T,VECTOR_T);
add("quad_form",MATRIX_T,MATRIX_T,MATRIX_T);
add("quad_form_sym",DOUBLE_T,MATRIX_T,VECTOR_T);
add("quad_form_sym",MATRIX_T,MATRIX_T,MATRIX_T);
add("trace_quad_form",DOUBLE_T,MATRIX_T,VECTOR_T);
add("trace_quad_form",DOUBLE_T,MATRIX_T,MATRIX_T);
add("trace_gen_quad_form",DOUBLE_T,MATRIX_T,MATRIX_T,MATRIX_T);
add("dot_product",DOUBLE_T,VECTOR_T,VECTOR_T);
add("dot_product",DOUBLE_T,ROW_VECTOR_T,ROW_VECTOR_T);
add("dot_product",DOUBLE_T,VECTOR_T,ROW_VECTOR_T);
add("dot_product",DOUBLE_T,ROW_VECTOR_T,VECTOR_T);
add("dot_product",DOUBLE_T,expr_type(DOUBLE_T,1U),expr_type(DOUBLE_T,1U)); // vectorized
add("dot_self",DOUBLE_T,VECTOR_T);
add("dot_self",DOUBLE_T,ROW_VECTOR_T);
for (size_t i = 0; i < vector_types.size(); ++i)
  for (size_t j = 0; j < vector_types.size(); ++j)
    for (size_t k = 0; k < vector_types.size(); ++k) {
      add("double_exponential_cdf",
          DOUBLE_T, // result
          vector_types[i], vector_types[j], vector_types[k]); // args
      add("double_exponential_ccdf_log",
          DOUBLE_T, // result
          vector_types[i], vector_types[j], vector_types[k]); // args
      add("double_exponential_cdf_log",
          DOUBLE_T, // result
          vector_types[i], vector_types[j], vector_types[k]); // args
      add("double_exponential_log",
          DOUBLE_T, // result
          vector_types[i], vector_types[j], vector_types[k]); // args
    }
add_binary("double_exponential_rng");
add_nullary("e");
add("eigenvalues_sym",VECTOR_T,MATRIX_T);
add("eigenvectors_sym",MATRIX_T,MATRIX_T);
add("elt_divide",VECTOR_T,VECTOR_T,VECTOR_T);
add("elt_divide",ROW_VECTOR_T,ROW_VECTOR_T,ROW_VECTOR_T);
add("elt_divide",MATRIX_T,MATRIX_T,MATRIX_T);
add("elt_multiply",VECTOR_T,VECTOR_T,VECTOR_T);
add("elt_multiply",ROW_VECTOR_T,ROW_VECTOR_T,ROW_VECTOR_T);
add("elt_multiply",MATRIX_T,MATRIX_T,MATRIX_T);
add("diag_pre_multiply",MATRIX_T,MATRIX_T,MATRIX_T);
add("diag_pre_multiply",MATRIX_T,VECTOR_T,MATRIX_T);
add("diag_pre_multiply",MATRIX_T,ROW_VECTOR_T,MATRIX_T);
add("diag_post_multiply",MATRIX_T,MATRIX_T,MATRIX_T);
add("diag_post_multiply",MATRIX_T,MATRIX_T,VECTOR_T);
add("diag_post_multiply",MATRIX_T,MATRIX_T,ROW_VECTOR_T);
add_nullary("epsilon");
add_unary("erf");
add_unary("erfc");
add_unary("exp");
add("exp",VECTOR_T,VECTOR_T);
add("exp",ROW_VECTOR_T,ROW_VECTOR_T);
add("exp",MATRIX_T,MATRIX_T);
add_unary("exp2");
add_unary("expm1");
for (size_t i = 0; i < vector_types.size(); ++i)
  for (size_t j = 0; j < vector_types.size(); ++j) {
      add("exponential_cdf",
          DOUBLE_T, // result
          vector_types[i], vector_types[j]); // args
      add("exponential_ccdf_log",
          DOUBLE_T, // result
          vector_types[i], vector_types[j]); // args
      add("exponential_cdf_log",
          DOUBLE_T, // result
          vector_types[i], vector_types[j]); // args
      add("exponential_log",
          DOUBLE_T, // result
          vector_types[i], vector_types[j]); // args
  }
add_unary("exponential_rng");
for (size_t i = 0; i < vector_types.size(); ++i)
  for (size_t j = 0; j < vector_types.size(); ++j) 
    for (size_t k = 0; k < vector_types.size(); ++k)
      for (size_t l = 0; l < vector_types.size(); ++l) {
        add("exp_mod_normal_cdf",
            DOUBLE_T, // result
            vector_types[i], vector_types[j], vector_types[k], 
            vector_types[l]); // args
        add("exp_mod_normal_ccdf_log",
            DOUBLE_T, // result
            vector_types[i], vector_types[j], vector_types[k], 
            vector_types[l]); // args
        add("exp_mod_normal_cdf_log",
            DOUBLE_T, // result
            vector_types[i], vector_types[j], vector_types[k], 
            vector_types[l]); // args
        add("exp_mod_normal_log",
            DOUBLE_T, // result
            vector_types[i], vector_types[j], vector_types[k], 
            vector_types[l]); // args
      }
add_ternary("exp_mod_normal_rng");
add_unary("fabs");
add_binary("falling_factorial");
add_binary("fdim");
add_unary("floor");
add_ternary("fma");
add_binary("fmax");
add_binary("fmin");
add_binary("fmod");
for (size_t i = 0; i < vector_types.size(); ++i) 
  for (size_t j = 0; j < vector_types.size(); ++j) 
    for (size_t k = 0; k < vector_types.size(); ++k) {
      add("gamma_cdf",
          DOUBLE_T, // result
          vector_types[i], vector_types[j], vector_types[k]); // args
      add("gamma_ccdf_log",
          DOUBLE_T, // result
          vector_types[i], vector_types[j], vector_types[k]); // args
      add("gamma_cdf_log",
          DOUBLE_T, // result
          vector_types[i], vector_types[j], vector_types[k]); // args
      add("gamma_log",
          DOUBLE_T, // result
          vector_types[i], vector_types[j], vector_types[k]); // args
    }
add_binary("gamma_p");
add_binary("gamma_q");
add_binary("gamma_rng");
for (size_t i = 0; i < vector_types.size(); ++i) 
  for (size_t j = 0; j < vector_types.size(); ++j) 
    for (size_t k = 0; k < vector_types.size(); ++k) {
      add("gumbel_cdf",
          DOUBLE_T, // result
          vector_types[i], vector_types[j], vector_types[k]); // args
      add("gumbel_ccdf_log",
          DOUBLE_T, // result
          vector_types[i], vector_types[j], vector_types[k]); // args
      add("gumbel_cdf_log",
          DOUBLE_T, // result
          vector_types[i], vector_types[j], vector_types[k]); // args
      add("gumbel_log",
          DOUBLE_T, // result
          vector_types[i], vector_types[j], vector_types[k]); // args
    }
add_binary("gumbel_rng");
add("head",ROW_VECTOR_T, ROW_VECTOR_T,INT_T);
add("head",VECTOR_T, VECTOR_T,INT_T);
for (size_t i = 0; i < base_types.size(); ++i) {
  add("head",expr_type(base_types[i],1U), expr_type(base_types[i],1U),INT_T);
  add("head",expr_type(base_types[i],2U), expr_type(base_types[i],2U),INT_T);
  add("head",expr_type(base_types[i],3U), expr_type(base_types[i],3U),INT_T);
 }
add("hypergeometric_log",DOUBLE_T, INT_T,INT_T,INT_T,INT_T);
add("hypergeometric_rng",INT_T, INT_T,INT_T,INT_T);
add_binary("hypot");
add("if_else",DOUBLE_T,INT_T,DOUBLE_T,DOUBLE_T);
add("int_step",INT_T,DOUBLE_T);
add("int_step",INT_T,INT_T);
for (size_t i = 0; i < vector_types.size(); ++i)
  for (size_t j = 0; j < vector_types.size(); ++j) {
      add("inv_chi_square_cdf",
          DOUBLE_T, // result
          vector_types[i], vector_types[j]); // args
      add("inv_chi_square_ccdf_log",
          DOUBLE_T, // result
          vector_types[i], vector_types[j]); // args
      add("inv_chi_square_cdf_log",
          DOUBLE_T, // result
          vector_types[i], vector_types[j]); // args
      add("inv_chi_square_log",
          DOUBLE_T, // result
          vector_types[i], vector_types[j]); // args
  }
add_unary("inv_chi_square_rng");
add_unary("inv_cloglog");
for (size_t i = 0; i < vector_types.size(); ++i) 
  for (size_t j = 0; j < vector_types.size(); ++j) 
    for (size_t k = 0; k < vector_types.size(); ++k) {
      add("inv_gamma_cdf",
          DOUBLE_T, // result
          vector_types[i], vector_types[j], vector_types[k]); // args
      add("inv_gamma_ccdf_log",
          DOUBLE_T, // result
          vector_types[i], vector_types[j], vector_types[k]); // args
      add("inv_gamma_cdf_log",
          DOUBLE_T, // result
          vector_types[i], vector_types[j], vector_types[k]); // args
      add("inv_gamma_log",
          DOUBLE_T, // result
          vector_types[i], vector_types[j], vector_types[k]); // args 
   }
add_binary("inv_gamma_rng");
add_unary("inv_logit");
add_unary("inv_square");
add_unary("inv_sqrt");
add("inv_wishart_log",DOUBLE_T, MATRIX_T,DOUBLE_T,MATRIX_T);
add("inv_wishart_rng",MATRIX_T,DOUBLE_T,MATRIX_T);
add_unary("inv");
add("inverse",MATRIX_T,MATRIX_T);
add("inverse_spd",MATRIX_T,MATRIX_T);
add_binary("lbeta");
add_unary("lgamma");
add("lkj_corr_cholesky_log",DOUBLE_T, MATRIX_T,DOUBLE_T);
add("lkj_corr_cholesky_rng",MATRIX_T,INT_T,DOUBLE_T);
add("lkj_corr_log",DOUBLE_T, MATRIX_T,DOUBLE_T);
add("lkj_corr_rng",MATRIX_T,INT_T,DOUBLE_T);
add("lkj_cov_log",DOUBLE_T, MATRIX_T,VECTOR_T,VECTOR_T,DOUBLE_T);
add("lmgamma",DOUBLE_T,INT_T,DOUBLE_T);
for (size_t i = 0; i < primitive_types.size(); ++i) {
  add("logical_negation",INT_T,primitive_types[i]);
  for (size_t j = 0; j < primitive_types.size(); ++j) {
    add("logical_or",INT_T,primitive_types[i], primitive_types[j]);
    add("logical_and",INT_T,primitive_types[i], primitive_types[j]);
    add("logical_eq",INT_T,primitive_types[i], primitive_types[j]);
    add("logical_neq",INT_T,primitive_types[i], primitive_types[j]);
    add("logical_lt",INT_T,primitive_types[i], primitive_types[j]);
    add("logical_lte",INT_T,primitive_types[i], primitive_types[j]);
    add("logical_gt",INT_T,primitive_types[i], primitive_types[j]);
    add("logical_gte",INT_T,primitive_types[i], primitive_types[j]);
  }
}
add_unary("log");
add("log",VECTOR_T,VECTOR_T);
add("log",ROW_VECTOR_T,ROW_VECTOR_T);
add("log",MATRIX_T,MATRIX_T);
add("log_determinant",DOUBLE_T,MATRIX_T);
add_binary("log_falling_factorial");
add_binary("log_rising_factorial");
add("log_softmax",VECTOR_T,VECTOR_T);
add("log_sum_exp",DOUBLE_T, expr_type(DOUBLE_T,1U));
add("log_sum_exp",DOUBLE_T, VECTOR_T);
add("log_sum_exp",DOUBLE_T, ROW_VECTOR_T);
add("log_sum_exp",DOUBLE_T, MATRIX_T);
add_binary("log_sum_exp");
add_nullary("log10");
add_unary("log10");
add_unary("log1m");
add_unary("log1m_exp");
add_unary("log1p");
add_unary("log1p_exp");
add_binary("log_diff_exp");
add_unary("log_inv_logit");
add_unary("log1m_inv_logit");
add_nullary("log2");
add_unary("log2");
for (size_t i = 0; i < vector_types.size(); ++i) 
  for (size_t j = 0; j < vector_types.size(); ++j) 
    for (size_t k = 0; k < vector_types.size(); ++k) {
      add("logistic_cdf",
          DOUBLE_T, // result
          vector_types[i], vector_types[j], vector_types[k]); // args
      add("logistic_ccdf_log",
          DOUBLE_T, // result
          vector_types[i], vector_types[j], vector_types[k]); // args
      add("logistic_cdf_log",
          DOUBLE_T, // result
          vector_types[i], vector_types[j], vector_types[k]); // args
      add("logistic_log",
          DOUBLE_T, // result
          vector_types[i], vector_types[j], vector_types[k]); // args    
    }
add_binary("logistic_rng");
add_unary("logit");
for (size_t i = 0; i < vector_types.size(); ++i) 
  for (size_t j = 0; j < vector_types.size(); ++j) 
    for (size_t k = 0; k < vector_types.size(); ++k) {
      add("lognormal_cdf",
          DOUBLE_T, // result
          vector_types[i], vector_types[j], vector_types[k]); // args
      add("lognormal_ccdf_log",
          DOUBLE_T, // result
          vector_types[i], vector_types[j], vector_types[k]); // args
      add("lognormal_cdf_log",
          DOUBLE_T, // result
          vector_types[i], vector_types[j], vector_types[k]); // args
      add("lognormal_log",
          DOUBLE_T, // result
          vector_types[i], vector_types[j], vector_types[k]); // args
    }
add_binary("lognormal_rng");
add("max",INT_T,expr_type(INT_T,1));
add("max",DOUBLE_T,expr_type(DOUBLE_T,1));
add("max",DOUBLE_T,VECTOR_T);
add("max",DOUBLE_T,ROW_VECTOR_T);
add("max",DOUBLE_T,MATRIX_T);
add("max",INT_T,INT_T,INT_T);
add("mdivide_left",VECTOR_T,MATRIX_T,VECTOR_T);
add("mdivide_left",MATRIX_T,MATRIX_T,MATRIX_T);
add("mdivide_right",ROW_VECTOR_T,ROW_VECTOR_T,MATRIX_T);
add("mdivide_right",MATRIX_T,MATRIX_T,MATRIX_T);
add("mdivide_left_tri_low",MATRIX_T,MATRIX_T,MATRIX_T);
add("mdivide_left_tri_low",VECTOR_T,MATRIX_T,VECTOR_T);
add("mdivide_right_tri_low",ROW_VECTOR_T,ROW_VECTOR_T,MATRIX_T);
add("mdivide_right_tri_low",MATRIX_T,MATRIX_T,MATRIX_T);
add("mean",DOUBLE_T,expr_type(DOUBLE_T,1));
add("mean",DOUBLE_T,VECTOR_T);
add("mean",DOUBLE_T,ROW_VECTOR_T);
add("mean",DOUBLE_T,MATRIX_T);
add("min",INT_T,expr_type(INT_T,1));
add("min",DOUBLE_T,expr_type(DOUBLE_T,1));
add("min",DOUBLE_T,VECTOR_T);
add("min",DOUBLE_T,ROW_VECTOR_T);
add("min",DOUBLE_T,MATRIX_T);
add("min",INT_T,INT_T,INT_T);
add("minus",DOUBLE_T,DOUBLE_T);
add("minus",VECTOR_T,VECTOR_T);
add("minus",ROW_VECTOR_T,ROW_VECTOR_T);
add("minus",MATRIX_T,MATRIX_T);
add("matrix_normal_prec_log",DOUBLE_T,MATRIX_T,MATRIX_T,MATRIX_T,MATRIX_T);
add("modified_bessel_first_kind",DOUBLE_T,INT_T,DOUBLE_T);
add("modified_bessel_second_kind",DOUBLE_T,INT_T,DOUBLE_T);
add("multi_gp_log",DOUBLE_T,MATRIX_T,MATRIX_T,VECTOR_T);
add("multi_normal_cholesky_log",DOUBLE_T, VECTOR_T,VECTOR_T,MATRIX_T);
add("multi_normal_prec_log",DOUBLE_T, VECTOR_T,VECTOR_T,MATRIX_T);
add("multi_normal_log",DOUBLE_T, VECTOR_T,VECTOR_T,MATRIX_T);
add("multi_normal_rng",VECTOR_T,VECTOR_T,MATRIX_T);
add("multi_student_t_log",DOUBLE_T, VECTOR_T,DOUBLE_T,VECTOR_T,MATRIX_T);
add("multi_student_t_rng",VECTOR_T, DOUBLE_T,VECTOR_T,MATRIX_T);
add("multinomial_log",DOUBLE_T, expr_type(INT_T,1U), VECTOR_T);
add("multinomial_rng",expr_type(INT_T,1U), VECTOR_T, INT_T);
add("multiply",DOUBLE_T,DOUBLE_T,DOUBLE_T);
add("multiply",VECTOR_T,VECTOR_T,DOUBLE_T);
add("multiply",ROW_VECTOR_T,ROW_VECTOR_T,DOUBLE_T);
add("multiply",MATRIX_T,MATRIX_T,DOUBLE_T);
add("multiply",DOUBLE_T,ROW_VECTOR_T,VECTOR_T);
add("multiply",MATRIX_T,VECTOR_T,ROW_VECTOR_T);  
add("multiply",VECTOR_T,MATRIX_T,VECTOR_T);
add("multiply",ROW_VECTOR_T,ROW_VECTOR_T,MATRIX_T);
add("multiply",MATRIX_T,MATRIX_T,MATRIX_T);
add("multiply",VECTOR_T,DOUBLE_T,VECTOR_T);
add("multiply",ROW_VECTOR_T,DOUBLE_T,ROW_VECTOR_T);
add("multiply",MATRIX_T,DOUBLE_T,MATRIX_T);
add("multiply_lower_tri_self_transpose",MATRIX_T,MATRIX_T);
add("tcrossprod",MATRIX_T,MATRIX_T);
add("crossprod",MATRIX_T,MATRIX_T);
add_binary("multiply_log");
for (size_t i = 0; i < int_vector_types.size(); ++i) 
  for (size_t j = 0; j < vector_types.size(); ++j) 
    for (size_t k = 0; k < vector_types.size(); ++k) {
      add("neg_binomial_cdf",DOUBLE_T,
          int_vector_types[i],vector_types[j],vector_types[k]);
      add("neg_binomial_ccdf_log",DOUBLE_T,
          int_vector_types[i],vector_types[j],vector_types[k]);
      add("neg_binomial_cdf_log",DOUBLE_T,
          int_vector_types[i],vector_types[j],vector_types[k]);
      add("neg_binomial_log",DOUBLE_T,
          int_vector_types[i],vector_types[j],vector_types[k]);
    }
add("neg_binomial_rng",INT_T,DOUBLE_T,DOUBLE_T);
add_nullary("negative_epsilon");
add_nullary("negative_infinity");
for (size_t i = 0; i < vector_types.size(); ++i) 
  for (size_t j = 0; j < vector_types.size(); ++j) 
    for (size_t k = 0; k < vector_types.size(); ++k) {
      add("normal_cdf",
          DOUBLE_T, // result
          vector_types[i], vector_types[j], vector_types[k]); // args
      add("normal_ccdf_log",
          DOUBLE_T, // result
          vector_types[i], vector_types[j], vector_types[k]); // args
      add("normal_cdf_log",
          DOUBLE_T, // result
          vector_types[i], vector_types[j], vector_types[k]); // args
      add("normal_log",
          DOUBLE_T, // result
          vector_types[i], vector_types[j], vector_types[k]); // args
    }
add_binary("normal_rng");
add_nullary("not_a_number");
add("ordered_logistic_log",DOUBLE_T,INT_T,DOUBLE_T,VECTOR_T);
add("ordered_logistic_rng",INT_T,DOUBLE_T,VECTOR_T);
add_binary("owens_t");
for (size_t i = 0; i < vector_types.size(); ++i) 
  for (size_t j = 0; j < vector_types.size(); ++j) 
    for (size_t k = 0; k < vector_types.size(); ++k) {
      add("pareto_cdf",
          DOUBLE_T, // result
          vector_types[i], vector_types[j], vector_types[k]); // args
      add("pareto_ccdf_log",
          DOUBLE_T, // result
          vector_types[i], vector_types[j], vector_types[k]); // args
      add("pareto_cdf_log",
          DOUBLE_T, // result
          vector_types[i], vector_types[j], vector_types[k]); // args
      add("pareto_log",
          DOUBLE_T, // result
          vector_types[i], vector_types[j], vector_types[k]); // args
    }
add_binary("pareto_rng");
add_unary("Phi");
add_unary("Phi_approx");
add_nullary("pi");
for (size_t i = 0; i < int_vector_types.size(); ++i)
  for (size_t j = 0; j < vector_types.size(); ++j) {
    add("poisson_cdf",DOUBLE_T, int_vector_types[i],vector_types[j]);
    add("poisson_ccdf_log",DOUBLE_T, int_vector_types[i],vector_types[j]);
    add("poisson_cdf_log",DOUBLE_T, int_vector_types[i],vector_types[j]);
    add("poisson_log",DOUBLE_T, int_vector_types[i],vector_types[j]);
    add("poisson_log_log",DOUBLE_T, int_vector_types[i],vector_types[j]);
  }
add("poisson_rng",INT_T,DOUBLE_T);
add_nullary("positive_infinity");
add_binary("pow");
add("prod",INT_T,expr_type(INT_T,1));
add("prod",DOUBLE_T,expr_type(DOUBLE_T,1));
add("prod",DOUBLE_T,VECTOR_T);
add("prod",DOUBLE_T,ROW_VECTOR_T);
add("prod",DOUBLE_T,MATRIX_T);
add("rank",INT_T,expr_type(INT_T,1),INT_T);
add("rank",INT_T,expr_type(DOUBLE_T,1),INT_T);
add("rank",INT_T,VECTOR_T,INT_T);
add("rank",INT_T,ROW_VECTOR_T,INT_T);
for (size_t i = 0; i < vector_types.size(); ++i)
  for (size_t j = 0; j < vector_types.size(); ++j) {
    add("rayleigh_log",
        DOUBLE_T, // result
        vector_types[i], vector_types[j]); // args
    add("rayleigh_cdf",
        DOUBLE_T, // result
        vector_types[i], vector_types[j]); // args
    add("rayleigh_ccdf_log",
        DOUBLE_T, // result
        vector_types[i], vector_types[j]); // args
    add("rayleigh_cdf_log",
        DOUBLE_T, // result
        vector_types[i], vector_types[j]); // args
  }
add_unary("rayleigh_rng");
for (size_t i = 0; i < base_types.size(); ++i) {
  add("rep_array",expr_type(base_types[i],1), base_types[i], INT_T);
  add("rep_array",expr_type(base_types[i],2), base_types[i], INT_T,INT_T);
  add("rep_array",expr_type(base_types[i],3), base_types[i], INT_T,INT_T,INT_T);
  for (size_t j = 1; j <= 3; ++j) {
    add("rep_array",expr_type(base_types[i],j + 1), expr_type(base_types[i],j),  INT_T);
    add("rep_array",expr_type(base_types[i],j + 2), expr_type(base_types[i],j),  INT_T,INT_T);
    add("rep_array",expr_type(base_types[i],j + 3), expr_type(base_types[i],j),  INT_T,INT_T,INT_T);
  }
}
add("rep_matrix", MATRIX_T, DOUBLE_T, INT_T,INT_T);
add("rep_matrix", MATRIX_T, VECTOR_T, INT_T);
add("rep_matrix", MATRIX_T, ROW_VECTOR_T, INT_T);
add("rep_row_vector", ROW_VECTOR_T, DOUBLE_T, INT_T);
add("rep_vector", VECTOR_T, DOUBLE_T, INT_T);
add_binary("rising_factorial");
add_unary("round");
add("row",ROW_VECTOR_T,MATRIX_T,INT_T);
add("rows",INT_T,VECTOR_T);
add("rows",INT_T,ROW_VECTOR_T);
add("rows",INT_T,MATRIX_T);
add("rows_dot_product",VECTOR_T,VECTOR_T,VECTOR_T);
add("rows_dot_product",VECTOR_T,ROW_VECTOR_T,ROW_VECTOR_T);
add("rows_dot_product",VECTOR_T,MATRIX_T,MATRIX_T);
add("rows_dot_self",VECTOR_T,VECTOR_T);
add("rows_dot_self",VECTOR_T,ROW_VECTOR_T);
add("rows_dot_self",VECTOR_T,MATRIX_T);
for (size_t i = 0; i < vector_types.size(); ++i) 
  for (size_t j = 0; j < vector_types.size(); ++j) 
    for (size_t k = 0; k < vector_types.size(); ++k) {
      add("scaled_inv_chi_square_cdf",
          DOUBLE_T, // result
          vector_types[i], vector_types[j], vector_types[k]); // args
      add("scaled_inv_chi_square_ccdf_log",
          DOUBLE_T, // result
          vector_types[i], vector_types[j], vector_types[k]); // args
      add("scaled_inv_chi_square_cdf_log",
          DOUBLE_T, // result
          vector_types[i], vector_types[j], vector_types[k]); // args
      add("scaled_inv_chi_square_log",
          DOUBLE_T, // result
          vector_types[i], vector_types[j], vector_types[k]); // args
    }
add_binary("scaled_inv_chi_square_rng");
add("sd",DOUBLE_T,expr_type(DOUBLE_T,1));
add("sd",DOUBLE_T,VECTOR_T);
add("sd",DOUBLE_T,ROW_VECTOR_T);
add("sd",DOUBLE_T,MATRIX_T);
add("segment",ROW_VECTOR_T, ROW_VECTOR_T,INT_T,INT_T);
add("segment",VECTOR_T, VECTOR_T,INT_T,INT_T);
for (size_t i = 0; i < base_types.size(); ++i) {
  add("segment",expr_type(base_types[i],1U), expr_type(base_types[i],1U),INT_T,INT_T);
  add("segment",expr_type(base_types[i],2U), expr_type(base_types[i],2U),INT_T,INT_T);
  add("segment",expr_type(base_types[i],3U), expr_type(base_types[i],3U),INT_T,INT_T);
 }
add_unary("sin");
add("singular_values",VECTOR_T,MATRIX_T);
add_unary("sinh");
for (size_t i = 0; i < vector_types.size(); ++i) 
  for (size_t j = 0; j < vector_types.size(); ++j) 
    for (size_t k = 0; k < vector_types.size(); ++k) 
      for (size_t l = 0; l < vector_types.size(); ++l) {
        add("skew_normal_cdf",
            DOUBLE_T, // result
            vector_types[i], vector_types[j], vector_types[k], vector_types[l]); // args
        add("skew_normal_ccdf_log",
            DOUBLE_T, // result
            vector_types[i], vector_types[j], vector_types[k], vector_types[l]); // args
        add("skew_normal_cdf_log",
            DOUBLE_T, // result
            vector_types[i], vector_types[j], vector_types[k], vector_types[l]); // args
        add("skew_normal_log",
            DOUBLE_T, // result
            vector_types[i], vector_types[j], vector_types[k], vector_types[l]); // args
      }
add_ternary("skew_normal_rng");
add("softmax",VECTOR_T,VECTOR_T);
add("sort_asc",expr_type(INT_T,1),expr_type(INT_T,1));
add("sort_asc",expr_type(DOUBLE_T,1),expr_type(DOUBLE_T,1));
add("sort_asc",VECTOR_T,VECTOR_T);
add("sort_asc",ROW_VECTOR_T,ROW_VECTOR_T);
add("sort_desc",expr_type(INT_T,1),expr_type(INT_T,1));
add("sort_desc",expr_type(DOUBLE_T,1),expr_type(DOUBLE_T,1));
add("sort_desc",VECTOR_T,VECTOR_T);
add("sort_desc",ROW_VECTOR_T,ROW_VECTOR_T);
add_unary("sqrt");
add_nullary("sqrt2");
add_unary("square");
add_unary("step");
for (size_t i = 0; i < vector_types.size(); ++i) 
  for (size_t j = 0; j < vector_types.size(); ++j) 
    for (size_t k = 0; k < vector_types.size(); ++k) 
      for (size_t l = 0; l < vector_types.size(); ++l) {
        add("student_t_cdf",
            DOUBLE_T, // result
            vector_types[i], vector_types[j], vector_types[k], vector_types[l]); // args
        add("student_t_ccdf_log",
            DOUBLE_T, // result
            vector_types[i], vector_types[j], vector_types[k], vector_types[l]); // args
        add("student_t_cdf_log",
            DOUBLE_T, // result
            vector_types[i], vector_types[j], vector_types[k], vector_types[l]); // args
        add("student_t_log",
            DOUBLE_T, // result
            vector_types[i], vector_types[j], vector_types[k], vector_types[l]); // args
      }
add_ternary("student_t_rng");
add("sub_col",VECTOR_T,MATRIX_T,INT_T,INT_T,INT_T);
add("sub_row",ROW_VECTOR_T,MATRIX_T,INT_T,INT_T,INT_T);
add("subtract",VECTOR_T,VECTOR_T,VECTOR_T);
add("subtract",ROW_VECTOR_T,ROW_VECTOR_T,ROW_VECTOR_T);
add("subtract",MATRIX_T,MATRIX_T,MATRIX_T);
add("subtract",VECTOR_T,VECTOR_T,DOUBLE_T);
add("subtract",ROW_VECTOR_T,ROW_VECTOR_T,DOUBLE_T);
add("subtract",MATRIX_T,MATRIX_T,DOUBLE_T);
add("subtract",VECTOR_T,DOUBLE_T,VECTOR_T);
add("subtract",ROW_VECTOR_T,DOUBLE_T,ROW_VECTOR_T);
add("subtract",MATRIX_T,DOUBLE_T,MATRIX_T);
add("sum",INT_T,expr_type(INT_T,1));
add("sum",DOUBLE_T,expr_type(DOUBLE_T,1));
add("sum",DOUBLE_T,VECTOR_T);
add("sum",DOUBLE_T,ROW_VECTOR_T);
add("sum",DOUBLE_T,MATRIX_T);
// see head() and segment()
add("tail",ROW_VECTOR_T, ROW_VECTOR_T,INT_T);
add("tail",VECTOR_T, VECTOR_T,INT_T);
for (size_t i = 0; i < base_types.size(); ++i) {
  add("tail",expr_type(base_types[i],1U), expr_type(base_types[i],1U),INT_T);
  add("tail",expr_type(base_types[i],2U), expr_type(base_types[i],2U),INT_T);
  add("tail",expr_type(base_types[i],3U), expr_type(base_types[i],3U),INT_T);
 }
add_unary("tan");
add_unary("tanh");
add_unary("tgamma");
add("to_vector", VECTOR_T, ROW_VECTOR_T);
add("to_vector", VECTOR_T, MATRIX_T);
add("trace",DOUBLE_T,MATRIX_T);
add("transpose",ROW_VECTOR_T,VECTOR_T);
add("transpose",VECTOR_T,ROW_VECTOR_T);
add("transpose",MATRIX_T,MATRIX_T);
add_unary("trunc");
for (size_t i = 0; i < vector_types.size(); ++i) 
  for (size_t j = 0; j < vector_types.size(); ++j) 
    for (size_t k = 0; k < vector_types.size(); ++k) {
        add("uniform_cdf",
            DOUBLE_T, // result
            vector_types[i], vector_types[j], vector_types[k]); // args
        add("uniform_ccdf_log",
            DOUBLE_T, // result
            vector_types[i], vector_types[j], vector_types[k]); // args
        add("uniform_cdf_log",
            DOUBLE_T, // result
            vector_types[i], vector_types[j], vector_types[k]); // args
        add("uniform_log",
            DOUBLE_T, // result
            vector_types[i], vector_types[j], vector_types[k]); // args
    }
add_binary("uniform_rng");
add("variance",DOUBLE_T,expr_type(DOUBLE_T,1));
add("variance",DOUBLE_T,VECTOR_T);
add("variance",DOUBLE_T,ROW_VECTOR_T);
add("variance",DOUBLE_T,MATRIX_T);
for (size_t i = 0; i < vector_types.size(); ++i)
  for (size_t j = 0; j < vector_types.size(); ++j) 
    for (size_t k = 0; k < vector_types.size(); ++k) {
        add("weibull_cdf",
            DOUBLE_T, // result
            vector_types[i], vector_types[j], vector_types[k]); // args
        add("weibull_ccdf_log",
            DOUBLE_T, // result
            vector_types[i], vector_types[j], vector_types[k]); // args
        add("weibull_cdf_log",
            DOUBLE_T, // result
            vector_types[i], vector_types[j], vector_types[k]); // args
        add("weibull_log",
            DOUBLE_T, // result
            vector_types[i], vector_types[j], vector_types[k]); // args
    }
add_binary("weibull_rng");
add("wishart_log",DOUBLE_T, MATRIX_T,DOUBLE_T,MATRIX_T);
add("wishart_rng",MATRIX_T, DOUBLE_T,MATRIX_T);

// dims() is polymorphic by size
for (size_t i = 0; i < 8; ++i) {
  add("dims",expr_type(INT_T,1),expr_type(INT_T,i));
  add("dims",expr_type(INT_T,1),expr_type(DOUBLE_T,i));
  add("dims",expr_type(INT_T,1),expr_type(VECTOR_T,i));
  add("dims",expr_type(INT_T,1),expr_type(ROW_VECTOR_T,i));
  add("dims",expr_type(INT_T,1),expr_type(MATRIX_T,i));
}
// size() is polymorphic over arrays, so start i at 1
for (size_t i = 1; i < 8; ++i) {
  add("size",INT_T,expr_type(INT_T,i));
  add("size",INT_T,expr_type(DOUBLE_T,i));
  add("size",INT_T,expr_type(VECTOR_T,i));
  add("size",INT_T,expr_type(ROW_VECTOR_T,i));
  add("size",INT_T,expr_type(MATRIX_T,i));
}
//------------------------------------------------------------

add("trunc_normal_log",DOUBLE_T, DOUBLE_T,DOUBLE_T,DOUBLE_T,DOUBLE_T,DOUBLE_T);<|MERGE_RESOLUTION|>--- conflicted
+++ resolved
@@ -88,8 +88,8 @@
 add_binary("beta_rng");
 add("binary_log_loss",DOUBLE_T,INT_T,DOUBLE_T);
 add_binary("binomial_coefficient_log");
-for (size_t i = 0; i < int_vector_types.size(); ++i) 
-  for (size_t j = 0; j < int_vector_types.size(); ++j)
+for (size_t i = 0; i < int_vector_types.size(); ++i) {
+  for (size_t j = 0; j < int_vector_types.size(); ++j) {
     for (size_t k = 0; k < vector_types.size(); ++k) {
       add("binomial_cdf",DOUBLE_T,
           int_vector_types[i],int_vector_types[j],vector_types[k]);
@@ -102,23 +102,13 @@
       add("binomial_logit_log",DOUBLE_T,
           int_vector_types[i],int_vector_types[j],vector_types[k]);
     }
+  }
+}
 add("binomial_rng",INT_T,INT_T,DOUBLE_T);
-<<<<<<< HEAD
-for (size_t i = 0; i < int_vector_types.size(); ++i)
-  for (size_t j = 0; j < int_vector_types.size(); ++j)
-    for (size_t k = 0; k < vector_types.size(); ++k)
-      add("binomial_cdf",DOUBLE_T,int_vector_types[i],int_vector_types[j],vector_types[k]);
-for (size_t i = 0; i < int_vector_types.size(); ++i)
-  for (size_t j = 0; j < int_vector_types.size(); ++j)
-    for (size_t k = 0; k < vector_types.size(); ++k)
-      add("binomial_logit_log",DOUBLE_T,int_vector_types[i],int_vector_types[j],vector_types[k]);
 for (size_t i = 0; i < int_vector_types.size(); ++i) {
   add("categorical_log",DOUBLE_T, int_vector_types[i],VECTOR_T);
   add("categorical_logit_log",DOUBLE_T, int_vector_types[i],VECTOR_T);
 }
-=======
-add("categorical_log",DOUBLE_T,INT_T,VECTOR_T);
->>>>>>> cc82d51d
 add("categorical_rng",INT_T,VECTOR_T);
 for (size_t i = 0; i < vector_types.size(); ++i)
   for (size_t j = 0; j < vector_types.size(); ++j)
