#ifndef __STAN__GM__COMMAND_HPP__
#define __STAN__GM__COMMAND_HPP__

#include <fstream>
#include <stdexcept>

#include <boost/date_time/posix_time/posix_time_types.hpp>
#include <boost/math/special_functions/fpclassify.hpp>
#include <boost/random/additive_combine.hpp> // L'Ecuyer RNG
#include <boost/random/uniform_real_distribution.hpp>

#include <stan/version.hpp>
#include <stan/io/cmd_line.hpp>
#include <stan/io/dump.hpp>
#include <stan/io/mcmc_writer.hpp>

#include <stan/gm/arguments/argument_parser.hpp>
#include <stan/gm/arguments/arg_id.hpp>
#include <stan/gm/arguments/arg_data.hpp>
#include <stan/gm/arguments/arg_init.hpp>
#include <stan/gm/arguments/arg_random.hpp>
#include <stan/gm/arguments/arg_output.hpp>

#include <stan/mcmc/hmc/static/adapt_unit_e_static_hmc.hpp>
#include <stan/mcmc/hmc/static/adapt_diag_e_static_hmc.hpp>
#include <stan/mcmc/hmc/static/adapt_dense_e_static_hmc.hpp>
#include <stan/mcmc/hmc/nuts/adapt_unit_e_nuts.hpp>
#include <stan/mcmc/hmc/nuts/adapt_diag_e_nuts.hpp>
#include <stan/mcmc/hmc/nuts/adapt_dense_e_nuts.hpp>

#include <stan/model/util.hpp>

#include <stan/optimization/newton.hpp>
#include <stan/optimization/nesterov_gradient.hpp>
#include <stan/optimization/bfgs.hpp>

namespace stan {

  namespace gm {

    void write_stan(std::ostream* s, const char prefix = '\0') {
      if (!s) return;
      
      *s << prefix << " stan_version_major = " << stan::MAJOR_VERSION << std::endl;
      *s << prefix << " stan_version_minor = " << stan::MINOR_VERSION << std::endl;
      *s << prefix << " stan_version_patch = " << stan::PATCH_VERSION << std::endl;
      
    }
    
    void write_model(std::ostream* s, std::string model_name, const char prefix = '\0') {
      if (!s) return;
      
      *s << prefix << " model = " << model_name << std::endl;
      
    }
    
    void write_error_msg(std::ostream* error_stream,
                         const std::domain_error& e) {
      
      if (!error_stream) return;
      
      *error_stream << std::endl
                    << "Informational Message: The current Metropolis proposal is about to be "
                    << "rejected becuase of the following issue:"
                    << std::endl
                    << e.what() << std::endl
                    << "If this warning occurs sporadically, such as for highly constrained "
                    << "variable types like covariance matrices, then the sampler is fine,"
                    << std::endl
                    << "but if this warning occurs often then your model may be either severely "
                    << "ill-conditioned or misspecified."
                    << std::endl;
      
    }
    
    bool do_print(int n, int refresh) {
      return (refresh > 0) &&
      (n == 0 || ((n + 1) % refresh == 0) );
    }

    void print_progress(int m, int start, int finish, int refresh, bool warmup) {
      
      int it_print_width = std::ceil(std::log10(finish));

      if (do_print(m, refresh) || (start + m + 1 == finish) ) {
        
        std::cout << "Iteration: ";
        std::cout << std::setw(it_print_width) << m + 1 + start
                  << " / " << finish;
          
        std::cout << " [" << std::setw(3) 
                  << static_cast<int>( (100.0 * (start + m + 1)) / finish )
                  << "%] ";
        std::cout << (warmup ? " (Warmup)" : " (Sampling)");
        std::cout << std::endl;
      }
    
    }
    
    template <class Model, class RNG>
    void run_markov_chain(stan::mcmc::base_mcmc* sampler,
                          int num_iterations,
                          int start,
                          int finish,
                          int num_thin,
                          int refresh,
                          bool save,
                          bool warmup,
                          stan::io::mcmc_writer<Model>& writer,
                          stan::mcmc::sample& init_s,
                          Model& model,
                          RNG& base_rng) {
      
      for (int m = 0; m < num_iterations; ++m) {
      
        print_progress(m, start, finish, refresh, warmup);
      
        init_s = sampler->transition(init_s);
          
        if ( save && ( (m % num_thin) == 0) ) {
          writer.print_sample_params(base_rng, init_s, *sampler, model);
          writer.print_diagnostic_params(init_s, sampler);
        }

      }
      
    }

    template <class Model, class RNG>
    void warmup(stan::mcmc::base_mcmc* sampler,
                int num_warmup,
                int num_samples,
                int num_thin,
                int refresh,
                bool save,
                stan::io::mcmc_writer<Model>& writer,
                stan::mcmc::sample& init_s,
                Model& model,
                RNG& base_rng) {
      
      run_markov_chain<Model, RNG>(sampler, num_warmup, 0, num_warmup + num_samples, num_thin,
                                   refresh, save, true,
                                   writer,
                                   init_s, model, base_rng);
      
    }

    template <class Model, class RNG>
    void sample(stan::mcmc::base_mcmc* sampler,
                int num_warmup,
                int num_samples,
                int num_thin,
                int refresh,
                bool save,
                stan::io::mcmc_writer<Model>& writer,
                stan::mcmc::sample& init_s,
                Model& model,
                RNG& base_rng) {
      
      run_markov_chain<Model, RNG>(sampler, num_samples, num_warmup, num_warmup + num_samples, num_thin,
                                   refresh, save, false,
                                   writer,
                                   init_s, model, base_rng);
      
    }
      
    
    template<class Sampler>
    bool init_static_hmc(stan::mcmc::base_mcmc* sampler, argument* algorithm) {

      categorical_argument* hmc = dynamic_cast<categorical_argument*>(
                                  algorithm->arg("hmc"));
      
      categorical_argument* base = dynamic_cast<categorical_argument*>(
                                   algorithm->arg("hmc")->arg("engine")->arg("static"));
      
      double epsilon = dynamic_cast<real_argument*>(hmc->arg("stepsize"))->value();
      double epsilon_jitter = dynamic_cast<real_argument*>(hmc->arg("stepsize_jitter"))->value();
      double int_time = dynamic_cast<real_argument*>(base->arg("int_time"))->value();
      
      dynamic_cast<Sampler*>(sampler)->set_nominal_stepsize_and_T(epsilon, int_time);
      dynamic_cast<Sampler*>(sampler)->set_stepsize_jitter(epsilon_jitter);
      
      
      return true;
      
    }
  
    template<class Sampler>
    bool init_nuts(stan::mcmc::base_mcmc* sampler, argument* algorithm) {
      
      categorical_argument* hmc = dynamic_cast<categorical_argument*>(
                                   algorithm->arg("hmc"));
      
      categorical_argument* base = dynamic_cast<categorical_argument*>(
                                   algorithm->arg("hmc")->arg("engine")->arg("nuts"));

      double epsilon = dynamic_cast<real_argument*>(hmc->arg("stepsize"))->value();
      double epsilon_jitter = dynamic_cast<real_argument*>(hmc->arg("stepsize_jitter"))->value();
      int max_depth = dynamic_cast<int_argument*>(base->arg("max_depth"))->value();
      
      dynamic_cast<Sampler*>(sampler)->set_nominal_stepsize(epsilon);
      dynamic_cast<Sampler*>(sampler)->set_stepsize_jitter(epsilon_jitter);
      dynamic_cast<Sampler*>(sampler)->set_max_depth(max_depth);
      
      return true;
      
    }

    template<class Sampler>
    bool init_adapt(stan::mcmc::base_mcmc* sampler, categorical_argument* adapt) {
      
      double delta = dynamic_cast<real_argument*>(adapt->arg("delta"))->value();
      double gamma = dynamic_cast<real_argument*>(adapt->arg("gamma"))->value();
      double kappa = dynamic_cast<real_argument*>(adapt->arg("kappa"))->value();
      double t0    = dynamic_cast<real_argument*>(adapt->arg("t0"))->value();
      
      double epsilon = dynamic_cast<Sampler*>(sampler)->get_nominal_stepsize();
      
      Sampler* s = dynamic_cast<Sampler*>(sampler);
      
      s->get_stepsize_adaptation().set_mu(log(10 * epsilon));
      s->get_stepsize_adaptation().set_delta(delta);
      s->get_stepsize_adaptation().set_gamma(gamma);
      s->get_stepsize_adaptation().set_kappa(kappa);
      s->get_stepsize_adaptation().set_t0(t0);
      
      s->engage_adaptation();
      
      try {
        s->init_stepsize();
      } catch (std::runtime_error e) {
        std::cout << e.what() << std::endl;
        return false;
      }
      
      return true;
      
    }
    
    template<class Sampler>
    bool init_windowed_adapt(stan::mcmc::base_mcmc* sampler, categorical_argument* adapt, unsigned int num_warmup) {
      
      init_adapt<Sampler>(sampler, adapt);
      
      unsigned int init_buffer = dynamic_cast<u_int_argument*>(adapt->arg("init_buffer"))->value();
      unsigned int term_buffer = dynamic_cast<u_int_argument*>(adapt->arg("term_buffer"))->value();
      unsigned int window = dynamic_cast<u_int_argument*>(adapt->arg("window"))->value();
      
      dynamic_cast<Sampler*>(sampler)->set_window_params(num_warmup, init_buffer, term_buffer, window, &std::cout);
      
      return true;
      
    }
    
    template <class Model>
    int command(int argc, const char* argv[]) {

      std::vector<argument*> valid_arguments;
      valid_arguments.push_back(new arg_id());
      valid_arguments.push_back(new arg_data());
      valid_arguments.push_back(new arg_init());
      valid_arguments.push_back(new arg_random());
      valid_arguments.push_back(new arg_output());
      
      argument_parser parser(valid_arguments);
      int err_code = parser.parse_args(argc, argv, &std::cout, &std::cout);

      if (err_code != 0) {
        std::cout << "Failed to parse arguments, terminating Stan" << std::endl;
        return err_code;
      }
      
      if (parser.help_printed())
        return err_code;
      
      // Identification
      unsigned int id = dynamic_cast<int_argument*>(parser.arg("id"))->value();
      
      //////////////////////////////////////////////////
      //            Random number generator           //
      //////////////////////////////////////////////////
      
      unsigned int random_seed = 0;
      u_int_argument* random_arg = dynamic_cast<u_int_argument*>(parser.arg("random")->arg("seed"));
      
      if (random_arg->is_default()) {
        random_seed = (boost::posix_time::microsec_clock::universal_time() -
                       boost::posix_time::ptime(boost::posix_time::min_date_time))
                      .total_milliseconds();
        
        random_arg->set_value(random_seed);
        
      } else {
        random_seed = random_arg->value();
      }
      
      typedef boost::ecuyer1988 rng_t; // (2**50 = 1T samples, 1000 chains)
      rng_t base_rng(random_seed);
      
      // Advance generator to avoid process conflicts
      static boost::uintmax_t DISCARD_STRIDE = static_cast<boost::uintmax_t>(1) << 50;
      base_rng.discard(DISCARD_STRIDE * (id - 1));
      
      //////////////////////////////////////////////////
      //                  Input/Output                //
      //////////////////////////////////////////////////
      
      // Data input
      std::string data_file = dynamic_cast<string_argument*>(parser.arg("data")->arg("file"))->value();
      
      std::fstream data_stream(data_file.c_str(),
                               std::fstream::in);
      stan::io::dump data_var_context(data_stream);
      data_stream.close();
      
      // Sample output
      std::string sample_file = dynamic_cast<string_argument*>(
                                parser.arg("output")->arg("file"))->value();

      bool append_sample = dynamic_cast<bool_argument*>(
                           parser.arg("output")->arg("append_sample"))->value();
      
      std::ios_base::openmode samples_append_mode
        = append_sample
          ? (std::fstream::out | std::fstream::app)
          : std::fstream::out;
      
      std::fstream* sample_stream = 0;
      if (sample_file != "") {
        sample_stream = new std::fstream(sample_file.c_str(),
                                         samples_append_mode);
      }
      
      // Diagnostic output
      std::string diagnostic_file = dynamic_cast<string_argument*>(
                                    parser.arg("output")->arg("diagnostic_file"))->value();
      
      bool append_diagnostic = dynamic_cast<bool_argument*>(
                               parser.arg("output")->arg("append_diagnostic"))->value();
      
      std::ios_base::openmode diagnostic_append_mode
        = append_diagnostic
          ? (std::fstream::out | std::fstream::app)
          : std::fstream::out;
      
      std::fstream* diagnostic_stream = 0;
      if (diagnostic_file != "") {
        diagnostic_stream = new std::fstream(diagnostic_file.c_str(),
                                             diagnostic_append_mode);
      }
      
      // Refresh rate
      int refresh = dynamic_cast<int_argument*>(
                    parser.arg("output")->arg("refresh"))->value();
      
      //////////////////////////////////////////////////
      //                Initialize Model              //
      //////////////////////////////////////////////////
      
      Model model(data_var_context, &std::cout);
      
      std::vector<double> cont_params(model.num_params_r());
      std::vector<int> disc_params(model.num_params_i());
      
      int num_init_tries = -1;
      
      std::string init = dynamic_cast<string_argument*>(
                         parser.arg("init"))->value();
      
      try {
        
        double R = std::fabs(boost::lexical_cast<double>(init));
        
        if (R == 0) {
        
          cont_params = std::vector<double>(model.num_params_r(), 0.0);
          disc_params = std::vector<int>(model.num_params_i(), 0);
          
          double init_log_prob;
          std::vector<double> init_grad;
          
          try {
            init_log_prob 
              = stan::model::log_prob_grad<true, true>(model,
                                                       cont_params, disc_params, init_grad,
                                                       &std::cout);
          } catch (std::domain_error e) {
            std::cout << "Rejecting inititialization at zero because of log_prob_grad failure." << std::endl;
            return error_codes::OK;
          }
          
          if (!boost::math::isfinite(init_log_prob)) {
            std::cout << "Rejecting inititialization at zero because of vanishing density." << std::endl;
            return 0;
          }
          
          for (size_t i = 0; i < init_grad.size(); ++i) {
            if (!boost::math::isfinite(init_grad[i])) {
              std::cout << "Rejecting inititialization at zero because of divergent gradient." << std::endl;
              return 0;
            }
          }

        } else {
          
          boost::random::uniform_real_distribution<double>
          init_range_distribution(-R, R);
          
          boost::variate_generator<rng_t&,
          boost::random::uniform_real_distribution<double> >
          init_rng(base_rng, init_range_distribution);
          
          cont_params = std::vector<double>(model.num_params_r());
          disc_params = std::vector<int>(model.num_params_i(), 0);
          
          // Random initializations until log_prob is finite
          std::vector<double> init_grad;
          static int MAX_INIT_TRIES = 100;
          
          for (num_init_tries = 1; num_init_tries <= MAX_INIT_TRIES; ++num_init_tries) {
            
            for (size_t i = 0; i < cont_params.size(); ++i)
              cont_params[i] = init_rng();
            
            // FIXME: allow config vs. std::cout
            double init_log_prob;
            try {
              init_log_prob
                = stan::model::log_prob_grad<true, true>(model,
                                                         cont_params, disc_params, init_grad,
                                                         &std::cout);
            } catch (std::domain_error e) {
              write_error_msg(&std::cout, e);
              std::cout << "Rejecting proposed initial value with zero density." << std::endl;
              init_log_prob = -std::numeric_limits<double>::infinity();
            }
            
            if (!boost::math::isfinite(init_log_prob))
              continue;
            for (size_t i = 0; i < init_grad.size(); ++i)
              if (!boost::math::isfinite(init_grad[i]))
                continue;
            break;
            
          }
          
          if (num_init_tries > MAX_INIT_TRIES) {
            std::cout << std::endl << std::endl
                      << "Initialization between (" << -R << ", " << R << ") failed after "
                      << MAX_INIT_TRIES << " attempts. " << std::endl;
            std::cout << " Try specifying initial values,"
                      << " reducing ranges of constrained values,"
                      << " or reparameterizing the model."
                      << std::endl;
            return -1;
          }
          
        }
        
      } catch(...) {
      
        try {
        
          std::fstream init_stream(init.c_str(), std::fstream::in);
          if (init_stream.fail()) {
            std::string msg("ERROR: specified initialization file does not exist: ");
            msg += init;
            throw std::invalid_argument(msg);
          }
          
          stan::io::dump init_var_context(init_stream);
          init_stream.close();
          model.transform_inits(init_var_context, disc_params, cont_params);
        
        } catch (const std::exception& e) {
          std::cerr << "Error during user-specified initialization:"
                    << std::endl
                    << e.what()
                    << std::endl;
          return -5;
        }
        
        double init_log_prob;
        std::vector<double> init_grad;
        
        try {
        
          init_log_prob
            = stan::model::log_prob_grad<true, true>(model,
                                                     cont_params, disc_params, init_grad,
                                                     &std::cout);

        } catch (std::domain_error e) {
          std::cout << "Rejecting user-specified inititialization because of log_prob_grad failure." << std::endl;
          return 0;
        }
        
        if (!boost::math::isfinite(init_log_prob)) {
          std::cout << "Rejecting user-specified inititialization because of vanishing density." << std::endl;
          return 0;
        }
        
        for (size_t i = 0; i < init_grad.size(); ++i) {
          if (!boost::math::isfinite(init_grad[i])) {
            std::cout << "Rejecting user-specified inititialization because of divergent gradient." << std::endl;
            return 0;
          }
        }
        
      }

      // Initial output
      parser.print(&std::cout);
      std::cout << std::endl;
      
      if (!append_sample && sample_stream) {
        write_stan(sample_stream, '#');
        write_model(sample_stream, model.model_name(), '#');
        parser.print(sample_stream, '#');
      }
      
      if (!append_diagnostic && diagnostic_stream) {
        write_stan(diagnostic_stream, '#');
        write_model(sample_stream, model.model_name(), '#');
        parser.print(diagnostic_stream, '#');
      }
      
      //////////////////////////////////////////////////
      //               Model Diagnostics              //
      //////////////////////////////////////////////////
      
      if (parser.arg("method")->arg("diagnose")) {
      
        list_argument* test = dynamic_cast<list_argument*>
                              (parser.arg("method")->arg("diagnose")->arg("test"));
        
        if (test->value() == "gradient") {
          std::cout << std::endl << "TEST GRADIENT MODE" << std::endl;
          int num_failed 
            = stan::model::test_gradients<true,true>(model,cont_params, disc_params);
          (void) num_failed; // FIXME: do something with the number failed
          return error_codes::OK;
        }
        
      }
      
      //////////////////////////////////////////////////
      //           Optimization Algorithms            //
      //////////////////////////////////////////////////
      
      if (parser.arg("method")->arg("optimize")) {
        
        list_argument* algo = dynamic_cast<list_argument*>
                              (parser.arg("method")->arg("optimize")->arg("algorithm"));

        int num_iterations = dynamic_cast<int_argument*>(
                             parser.arg("method")->arg("optimize")->arg("iter"))->value();

        bool save_iterations = dynamic_cast<bool_argument*>(
                               parser.arg("method")->arg("optimize")->arg("save_iterations"))->value();

        if (sample_stream) {
          *sample_stream << "lp__,";
          model.write_csv_header(*sample_stream);
        }

        double lp(0);
        int return_code = error_codes::CONFIG;
        if (algo->value() == "nesterov") {
          bool epsilon = dynamic_cast<real_argument*>(
                         algo->arg("nesterov")->arg("stepsize"))->value();
          
          
          stan::optimization::NesterovGradient<Model> ng(model, cont_params, disc_params,
                                                         epsilon, &std::cout);
          
          lp = ng.logp();
          
          double lastlp = lp - 1;
          std::cout << "Initial log joint probability = " << lp << std::endl;
          if (sample_stream && save_iterations) {
            *sample_stream << lp << ',';
            model.write_csv(base_rng, cont_params, disc_params, 
                            *sample_stream, &std::cout);
            sample_stream->flush();
          }

          int m = 0;
          for (int i = 0; i < num_iterations; i++) {
            lastlp = lp;
            lp = ng.step();
            ng.params_r(cont_params);
            if (do_print(i, refresh)) {
              std::cout << "Iteration ";
              std::cout << std::setw(2) << (m + 1) << ". ";
              std::cout << "Log joint probability = " << std::setw(10) << lp;
              std::cout << ". Improved by " << (lp - lastlp) << ".";
              std::cout << std::endl;
              std::cout.flush();
            }
            m++;
            if (sample_stream && save_iterations) {
              *sample_stream << lp << ',';
              model.write_csv(base_rng, cont_params, disc_params, 
                              *sample_stream, &std::cout);
              sample_stream->flush();
            }

          }
          return_code = error_codes::OK;
        } else if (algo->value() == "newton") {
          std::vector<double> gradient;
          try {
            lp = model.template log_prob<false, false>(cont_params, disc_params, &std::cout);
          } catch (std::domain_error e) {
            write_error_msg(&std::cout, e);
            lp = -std::numeric_limits<double>::infinity();
          }
          
          std::cout << "initial log joint probability = " << lp << std::endl;
          if (sample_stream && save_iterations) {
            *sample_stream << lp << ',';
            model.write_csv(base_rng, cont_params, disc_params, 
                            *sample_stream, &std::cout);
            sample_stream->flush();
          }

          double lastlp = lp - 1;
          int m = 0;
          while ((lp - lastlp) / fabs(lp) > 1e-8) {
            
            lastlp = lp;
            lp = stan::optimization::newton_step(model, cont_params, disc_params);
            std::cout << "Iteration ";
            std::cout << std::setw(2) << (m + 1) << ". ";
            std::cout << "Log joint probability = " << std::setw(10) << lp;
            std::cout << ". Improved by " << (lp - lastlp) << ".";
            std::cout << std::endl;
            std::cout.flush();
            m++;

            if (sample_stream && save_iterations) {
              *sample_stream << lp << ',';
              model.write_csv(base_rng, cont_params, disc_params, 
                              *sample_stream, &std::cout);
            }
            
          }
          return_code = error_codes::OK;
        } else if (algo->value() == "bfgs") {
          stan::optimization::BFGSLineSearch<Model> bfgs(model, cont_params, disc_params,
                                                         &std::cout);
          bfgs._opts.alpha0 = dynamic_cast<real_argument*>(
                         algo->arg("bfgs")->arg("init_alpha"))->value();
          bfgs._opts.tolF = dynamic_cast<real_argument*>(
                         algo->arg("bfgs")->arg("tol_obj"))->value();
          bfgs._opts.tolGrad = dynamic_cast<real_argument*>(
                         algo->arg("bfgs")->arg("tol_grad"))->value();
          bfgs._opts.tolX = dynamic_cast<real_argument*>(
                         algo->arg("bfgs")->arg("tol_param"))->value();
          bfgs._opts.maxIts = num_iterations;
          
          lp = bfgs.logp();
          
          std::cout << "initial log joint probability = " << lp << std::endl;
          if (sample_stream && save_iterations) {
            *sample_stream << lp << ',';
            model.write_csv(base_rng, cont_params, disc_params, 
                            *sample_stream, &std::cout);
            sample_stream->flush();
          }

          int ret = 0;
          
          while (ret == 0) {  
            if (do_print(bfgs.iter_num(), 50*refresh)) {
              std::cout << "    Iter ";
              std::cout << "     log prob ";
              std::cout << "       ||dx|| ";
              std::cout << "     ||grad|| ";
              std::cout << "      alpha ";
// MAB: commented out but left in because it may be useful for debugging in the future
//              std::cout << "     alpha0 ";
              std::cout << " # evals ";
              std::cout << " Notes " << std::endl;
            }
            
            ret = bfgs.step();
            lp = bfgs.logp();
            bfgs.params_r(cont_params);
            
            if (do_print(bfgs.iter_num(), refresh) || ret != 0 || !bfgs.note().empty()) {
              std::cout << " " << std::setw(7) << bfgs.iter_num() << " ";
              std::cout << " " << std::setw(12) << std::setprecision(6) << lp << " ";
              std::cout << " " << std::setw(12) << std::setprecision(6) << bfgs.prev_step_size() << " ";
              std::cout << " " << std::setw(12) << std::setprecision(6) << bfgs.curr_g().norm() << " ";
              std::cout << " " << std::setw(10) << std::setprecision(4) << bfgs.alpha() << " ";
//              std::cout << " " << std::setw(10) << std::setprecision(4) << bfgs.alpha0() << " ";
              std::cout << " " << std::setw(7) << bfgs.grad_evals() << " ";
              std::cout << " " << bfgs.note() << " ";
              std::cout << std::endl;
            }
            
            if (sample_stream && save_iterations) {
              *sample_stream << lp << ',';
              model.write_csv(base_rng, cont_params, disc_params, 
                              *sample_stream, &std::cout);
              sample_stream->flush();
            }
          }
          
          
          if (ret >= 0) {
            std::cout << "Optimization terminated normally: " << std::endl;
            return_code = error_codes::OK;
          } else {
            std::cout << "Optimization terminated with error: " << std::endl;
            return_code = error_codes::SOFTWARE;
          }
          std::cout << "  " << bfgs.get_code_string(ret) << std::endl;
        } else {
          return_code = error_codes::CONFIG;
        }

        if (sample_stream) {
          *sample_stream << lp << ',';
          model.write_csv(base_rng, cont_params, disc_params, 
                          *sample_stream, &std::cout);
          sample_stream->flush();
          sample_stream->close();
          delete sample_stream;
        }
        return 0;
      }
        
      //////////////////////////////////////////////////
      //              Sampling Algorithms             //
      //////////////////////////////////////////////////
      
      if (parser.arg("method")->arg("sample")) {
        
        stan::io::mcmc_writer<Model> writer(sample_stream, diagnostic_stream, &std::cout);
        
        // Sampling parameters
        int num_warmup = dynamic_cast<int_argument*>(
                          parser.arg("method")->arg("sample")->arg("num_warmup"))->value();
        
        int num_samples = dynamic_cast<int_argument*>(
                          parser.arg("method")->arg("sample")->arg("num_samples"))->value();
        
        int num_thin = dynamic_cast<int_argument*>(
                       parser.arg("method")->arg("sample")->arg("thin"))->value();
        
        bool save_warmup = dynamic_cast<bool_argument*>(
                           parser.arg("method")->arg("sample")->arg("save_warmup"))->value();
        
        stan::mcmc::sample s(cont_params, disc_params, 0, 0);
        
        double warmDeltaT;
        double sampleDeltaT;
        
        // Sampler
        stan::mcmc::base_mcmc* sampler_ptr = 0;
        
        list_argument* algo = dynamic_cast<list_argument*>
                              (parser.arg("method")->arg("sample")->arg("algorithm"));
        
        categorical_argument* adapt = dynamic_cast<categorical_argument*>(
                                      parser.arg("method")->arg("sample")->arg("adapt"));
        bool adapt_engaged = dynamic_cast<bool_argument*>(adapt->arg("engaged"))->value();
        
        if (algo->value() == "rwm") {
          
          std::cout << algo->arg("rwm")->description() << std::endl;
          return 0;
        
        } else if (algo->value() == "hmc") {
          
          int engine_index = 0;
          list_argument* engine 
            = dynamic_cast<list_argument*>(algo->arg("hmc")->arg("engine"));
          if (engine->value() == "static") {
            engine_index = 0;
          } else if (engine->value() == "nuts") {
            engine_index = 1;
          }
          
          int metric_index = 0;
          list_argument* metric 
            = dynamic_cast<list_argument*>(algo->arg("hmc")->arg("metric"));
          if (metric->value() == "unit_e") {
            metric_index = 0;
          } else if (metric->value() == "diag_e") {
            metric_index = 1;
          } else if (metric->value() == "dense_e") {
            metric_index = 2;
          }
          
          int sampler_select = engine_index + 10 * metric_index + 100 * static_cast<int>(adapt_engaged);
          
          switch (sampler_select) {
              
            case 0: {
              typedef stan::mcmc::unit_e_static_hmc<Model, rng_t> sampler;
              sampler_ptr = new sampler(model, base_rng, &std::cout, &std::cout);
              if (!init_static_hmc<sampler>(sampler_ptr, algo)) return 0;
              break;
            }
              
            case 1: {        
              typedef stan::mcmc::unit_e_nuts<Model, rng_t> sampler;
              sampler_ptr = new sampler(model, base_rng, &std::cout, &std::cout);
              if (!init_nuts<sampler>(sampler_ptr, algo)) return 0;
              break;
            }
              
            case 10: {
              typedef stan::mcmc::diag_e_static_hmc<Model, rng_t> sampler;
              sampler_ptr = new sampler(model, base_rng, &std::cout, &std::cout);
              if (!init_static_hmc<sampler>(sampler_ptr, algo)) return 0;
              break;
            }
            
            case 11: {
              typedef stan::mcmc::diag_e_nuts<Model, rng_t> sampler;
              sampler_ptr = new sampler(model, base_rng, &std::cout, &std::cout);
              if (!init_nuts<sampler>(sampler_ptr, algo)) return 0;
              break;
            }
            
            case 20: {
              typedef stan::mcmc::dense_e_static_hmc<Model, rng_t> sampler;
              sampler_ptr = new sampler(model, base_rng, &std::cout, &std::cout);
              if (!init_static_hmc<sampler>(sampler_ptr, algo)) return 0;
              break;
            }
            
            case 21: {
              typedef stan::mcmc::dense_e_nuts<Model, rng_t> sampler;
              sampler_ptr = new sampler(model, base_rng, &std::cout, &std::cout);
              if (!init_nuts<sampler>(sampler_ptr, algo)) return 0;
              break;
            }
            
            case 100: {
              typedef stan::mcmc::adapt_unit_e_static_hmc<Model, rng_t> sampler;
              sampler_ptr = new sampler(model, base_rng, &std::cout, &std::cout);
              if (!init_static_hmc<sampler>(sampler_ptr, algo)) return 0;
              if (!init_adapt<sampler>(sampler_ptr, adapt)) return 0;
              break;
            }
            
            case 101: {
              typedef stan::mcmc::adapt_unit_e_nuts<Model, rng_t> sampler;
              sampler_ptr = new sampler(model, base_rng, &std::cout, &std::cout);
              if (!init_nuts<sampler>(sampler_ptr, algo)) return 0;
              if (!init_adapt<sampler>(sampler_ptr, adapt)) return 0;
              break;
            }
            
            case 110: {
              typedef stan::mcmc::adapt_diag_e_static_hmc<Model, rng_t> sampler;
<<<<<<< HEAD
              sampler_ptr = new sampler(model, base_rng);
=======
              sampler_ptr = new sampler(model, base_rng, num_warmup, &std::cout, &std::cout);
>>>>>>> 3f028399
              if (!init_static_hmc<sampler>(sampler_ptr, algo)) return 0;
              if (!init_windowed_adapt<sampler>(sampler_ptr, adapt, num_warmup)) return 0;
              break;
            }
            
            case 111: {
              typedef stan::mcmc::adapt_diag_e_nuts<Model, rng_t> sampler;
<<<<<<< HEAD
              sampler_ptr = new sampler(model, base_rng);
=======
              sampler_ptr = new sampler(model, base_rng, num_warmup, &std::cout, &std::cout);
>>>>>>> 3f028399
              if (!init_nuts<sampler>(sampler_ptr, algo)) return 0;
              if (!init_windowed_adapt<sampler>(sampler_ptr, adapt, num_warmup)) return 0;
              break;
            }
            
            case 120: {
              typedef stan::mcmc::adapt_dense_e_static_hmc<Model, rng_t> sampler;
<<<<<<< HEAD
              sampler_ptr = new sampler(model, base_rng);
=======
              sampler_ptr = new sampler(model, base_rng, num_warmup, &std::cout, &std::cout);
>>>>>>> 3f028399
              if (!init_static_hmc<sampler>(sampler_ptr, algo)) return 0;
              if (!init_windowed_adapt<sampler>(sampler_ptr, adapt, num_warmup)) return 0;
              break;
            }
            
            case 121: {
              typedef stan::mcmc::adapt_dense_e_nuts<Model, rng_t> sampler;
<<<<<<< HEAD
              sampler_ptr = new sampler(model, base_rng);
=======
              sampler_ptr = new sampler(model, base_rng, num_warmup, &std::cout, &std::cout);
>>>>>>> 3f028399
              if (!init_nuts<sampler>(sampler_ptr, algo)) return 0;
              if (!init_windowed_adapt<sampler>(sampler_ptr, adapt, num_warmup)) return 0;
              break;
            }
            
            default:
              std::cout << "No sampler matching HMC specification!" << std::endl;
              return 0;
          }
          
        }
        
        // Headers
        if (!append_sample) writer.print_sample_names(s, sampler_ptr, model);
        if (!append_diagnostic) writer.print_diagnostic_names(s, sampler_ptr, model);
        
        // Warm-Up
        clock_t start = clock();
        
        warmup<Model, rng_t>(sampler_ptr, num_warmup, num_samples, num_thin,
                             refresh, save_warmup,
                             writer,
                             s, model, base_rng);
        
        clock_t end = clock();
        warmDeltaT = (double)(end - start) / CLOCKS_PER_SEC;
        
        if (adapt_engaged) {
          dynamic_cast<mcmc::base_adapter*>(sampler_ptr)->disengage_adaptation();
          writer.print_adapt_finish(sampler_ptr);
        }
        
        // Sampling
        start = clock();
        
        sample<Model, rng_t>(sampler_ptr, num_warmup, num_samples, num_thin,
                             refresh, true,
                             writer,
                             s, model, base_rng);
        
        end = clock();
        sampleDeltaT = (double)(end - start) / CLOCKS_PER_SEC;
        
        writer.print_timing(warmDeltaT, sampleDeltaT);
        
        if (sampler_ptr) delete sampler_ptr;
        
      }
      
      if (sample_stream) {
        sample_stream->close();
        delete sample_stream;
      }
        
      if (diagnostic_stream) {
        diagnostic_stream->close();
        delete diagnostic_stream;
      }
      
      for (size_t i = 0; i < valid_arguments.size(); ++i)
        delete valid_arguments.at(i);
      
      return 0;
 
    }

  } // namespace gm

} // namespace stan

#endif<|MERGE_RESOLUTION|>--- conflicted
+++ resolved
@@ -861,11 +861,7 @@
             
             case 110: {
               typedef stan::mcmc::adapt_diag_e_static_hmc<Model, rng_t> sampler;
-<<<<<<< HEAD
-              sampler_ptr = new sampler(model, base_rng);
-=======
-              sampler_ptr = new sampler(model, base_rng, num_warmup, &std::cout, &std::cout);
->>>>>>> 3f028399
+              sampler_ptr = new sampler(model, base_rng, &std::cout, &std::cout);
               if (!init_static_hmc<sampler>(sampler_ptr, algo)) return 0;
               if (!init_windowed_adapt<sampler>(sampler_ptr, adapt, num_warmup)) return 0;
               break;
@@ -873,11 +869,7 @@
             
             case 111: {
               typedef stan::mcmc::adapt_diag_e_nuts<Model, rng_t> sampler;
-<<<<<<< HEAD
-              sampler_ptr = new sampler(model, base_rng);
-=======
-              sampler_ptr = new sampler(model, base_rng, num_warmup, &std::cout, &std::cout);
->>>>>>> 3f028399
+              sampler_ptr = new sampler(model, base_rng, &std::cout, &std::cout);
               if (!init_nuts<sampler>(sampler_ptr, algo)) return 0;
               if (!init_windowed_adapt<sampler>(sampler_ptr, adapt, num_warmup)) return 0;
               break;
@@ -885,11 +877,7 @@
             
             case 120: {
               typedef stan::mcmc::adapt_dense_e_static_hmc<Model, rng_t> sampler;
-<<<<<<< HEAD
-              sampler_ptr = new sampler(model, base_rng);
-=======
-              sampler_ptr = new sampler(model, base_rng, num_warmup, &std::cout, &std::cout);
->>>>>>> 3f028399
+              sampler_ptr = new sampler(model, base_rng, &std::cout, &std::cout);
               if (!init_static_hmc<sampler>(sampler_ptr, algo)) return 0;
               if (!init_windowed_adapt<sampler>(sampler_ptr, adapt, num_warmup)) return 0;
               break;
@@ -897,11 +885,7 @@
             
             case 121: {
               typedef stan::mcmc::adapt_dense_e_nuts<Model, rng_t> sampler;
-<<<<<<< HEAD
-              sampler_ptr = new sampler(model, base_rng);
-=======
-              sampler_ptr = new sampler(model, base_rng, num_warmup, &std::cout, &std::cout);
->>>>>>> 3f028399
+              sampler_ptr = new sampler(model, base_rng, &std::cout, &std::cout);
               if (!init_nuts<sampler>(sampler_ptr, algo)) return 0;
               if (!init_windowed_adapt<sampler>(sampler_ptr, adapt, num_warmup)) return 0;
               break;
