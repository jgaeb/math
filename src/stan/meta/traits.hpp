#ifndef __STAN__META__TRAITS_HPP__
#define __STAN__META__TRAITS_HPP__

#include <stan/agrad/fwd/fvar.hpp>
// #include <stan/agrad/partials_vari.hpp>
#include <stan/agrad/rev/var.hpp>
#include <vector>
#include <boost/type_traits.hpp>
#include <boost/type_traits/is_arithmetic.hpp> 

#include <boost/math/tools/promotion.hpp>
#include <stan/math/matrix/Eigen.hpp>

namespace stan {

  /**
   * Metaprogramming struct to detect whether a given type is constant
   * in the mathematical sense (not the C++ <code>const</code>
   * sense). If the parameter type is constant, <code>value</code>
   * will be equal to <code>true</code>.
   *
   * The baseline implementation in this abstract base class is to
   * classify a type <code>T</code> as constant if it can be converted
   * (i.e., assigned) to a <code>double</code>.  This baseline should
   * be overridden for any type that should be treated as a variable.
   *
   * @tparam T Type being tested.
   */
  template <typename T>
  struct is_constant {
    /**
     * A boolean constant with equal to <code>true</code> if the
     * type parameter <code>T</code> is a mathematical constant.
     */
    enum { value = boost::is_convertible<T,double>::value };
  };


  /**
   * Metaprogram to determine if a type has a base scalar
   * type that can be assigned to type double.
   */
  template <typename T>
  struct is_constant_struct {
    enum { value = is_constant<T>::value };
  };


  template <typename T>
  struct is_constant_struct<std::vector<T> > {
    enum { value = is_constant_struct<T>::value };
  };

  template <typename T, int R, int C>
  struct is_constant_struct<Eigen::Matrix<T,R,C> > {
    enum { value = is_constant_struct<T>::value };
  };

  template <typename T>
  struct is_constant_struct<Eigen::Block<T> > {
    enum { value = is_constant_struct<T>::value };
  };




  // FIXME: use boost::type_traits::remove_all_extents to extend to array/ptr types

  template <typename T>
  struct is_vector {
    enum { value = 0 };
    typedef T type;
  };
  template <typename T>
  struct is_vector<const T> {
    enum { value = is_vector<T>::value };
    typedef T type;
  };
  template <typename T>
  struct is_vector<std::vector<T> > {
    enum { value = 1 };
    typedef T type;
  };
  
  template <typename T>
  struct is_vector<Eigen::Matrix<T,Eigen::Dynamic,1> > {
    enum { value = 1 };
    typedef T type;
  };
  template <typename T>
  struct is_vector<Eigen::Matrix<T,1,Eigen::Dynamic> > {
    enum { value = 1 };
    typedef T type;
  };
  template <typename T>
  struct is_vector<Eigen::Block<T> > {
    enum { value = 1 };
    typedef T type;
  };


  namespace {
    template <bool is_vec, typename T>
    struct scalar_type_helper {
      typedef T type;
    };
    
    template <typename T> 
    struct scalar_type_helper<true, T> {
      typedef typename scalar_type_helper<is_vector<typename T::value_type>::value, typename T::value_type>::type type;
    };
  }
  /**
   * Metaprogram structure to determine the base scalar type
   * of a template argument.
   *
   * <p>This base class should be specialized for structured types.
   *
   * @tparam T Type of object.
   */
  template <typename T>
  struct scalar_type {
    typedef typename scalar_type_helper<is_vector<T>::value, T>::type type;
  };

  template <typename T>
  inline T get(const T& x, size_t n) {
    return x;
  }
  template <typename T>
  inline T get(const std::vector<T>& x, size_t n) {
    return x[n];
  }
  template <typename T, int R, int C>
  inline T get(const Eigen::Matrix<T,R,C>& m, size_t n) {
    return m(static_cast<int>(n));
  }

  

  // length() should only be applied to primitive or std vector or Eigen vector
  template <typename T>
  size_t length(const T& /*x*/) {
    return 1U;
  }
  template <typename T>
  size_t length(const std::vector<T>& x) {
    return x.size();
  }
  template <typename T, int R, int C>
  size_t length(const Eigen::Matrix<T,R,C>& m) {
    return m.size();
  }

  template<typename T, bool is_vec>
  struct size_of_helper {
    static size_t size_of(const T& /*x*/) {
      return 1U;
    }
  };

  template<typename T>
  struct size_of_helper<T, true> {
    static size_t size_of(const T& x) {
      return x.size();
    }
  };

  template <typename T>
  size_t size_of(const T& x) {
    return size_of_helper<T, is_vector<T>::value>::size_of(x);
  }

  template <typename T1, typename T2>
  size_t max_size(const T1& x1, const T2& x2) {
    size_t result = length(x1);
    result = result > length(x2) ? result : length(x2);
    return result;
  }

  template <typename T1, typename T2, typename T3>
  size_t max_size(const T1& x1, const T2& x2, const T3& x3) {
    size_t result = length(x1);
    result = result > length(x2) ? result : length(x2);
    result = result > length(x3) ? result : length(x3);
    return result;
  }

  template <typename T1, typename T2, typename T3, typename T4>
  size_t max_size(const T1& x1, const T2& x2, const T3& x3, const T4& x4) {
    size_t result = length(x1);
    result = result > length(x2) ? result : length(x2);
    result = result > length(x3) ? result : length(x3);
    result = result > length(x4) ? result : length(x4);
    return result;
  }

  // ****************** additions for new VV *************************
  template <typename T>
  struct scalar_type<Eigen::Matrix<T,Eigen::Dynamic,Eigen::Dynamic> > {
    typedef typename scalar_type<T>::type type;
  };

  template <typename T>
  struct scalar_type<T*> {
    typedef typename scalar_type<T>::type type;
  };


  // handles scalar, eigen vec, eigen row vec, std vec
  template <typename T>
  struct is_vector_like {
    enum { value = stan::is_vector<T>::value };  
  };
  template <typename T>
  struct is_vector_like<T*> {
    enum { value = true };
  };
  // handles const
  template <typename T>
  struct is_vector_like<const T> {
    enum { value = stan::is_vector_like<T>::value };  
  };
  // handles eigen matrix
  template <typename T>
  struct is_vector_like<Eigen::Matrix<T,Eigen::Dynamic,Eigen::Dynamic> > {
    enum { value = true };
  };


  /**
   *  VectorView is a template metaprogram that takes its argument and
   *  allows it to be used like a vector. There are three template parameters
   *  - T: Type of the thing to be wrapped. For example, double, var, vector<double>, etc.
   *  - is_array: Boolean variable indicating whether the underlying type is an array.
   *  - throw_if_accessed: Boolean variable indicating whether this instance should
   *       not be used and should throw if operator[] is used.
   *
   *  For a scalar value, it broadcasts the single value when using
   *  operator[].
   *
   *  For a vector, operator[] looks into the value passed in.
   *  Note: this is not safe. It is possible to read past the size of
   *  an array.
   *
   *  Uses: 
   *    Read arguments to prob functions as vectors, even if scalars, so
   *    they can be read by common code (and scalars automatically
   *    broadcast up to behave like vectors) : VectorView of immutable
   *    const array of double* (no allocation)
   *
   *    Build up derivatives into common storage : VectorView of
   *    mutable shared array (no allocation because allocated on
   *    auto-diff arena memory)
   */
  template <typename T,
            bool is_array = stan::is_vector_like<T>::value,
            bool throw_if_accessed = false>
  class VectorView {
  public: 
    typedef typename scalar_type<T>::type scalar_t;

    VectorView(scalar_t& c) : x_(&c) { }

    VectorView(std::vector<scalar_t>& v) : x_(&v[0]) { }

    template <int R, int C>
    VectorView(Eigen::Matrix<scalar_t,R,C>& m) : x_(&m(0)) { }

    VectorView(scalar_t* x) : x_(x) { }

    scalar_t& operator[](int i) {
      if (throw_if_accessed) 
        throw std::out_of_range("VectorView: this cannot be accessed");
      if (is_array) 
        return x_[i];
      else 
        return x_[0];
    }
  private:
    scalar_t* x_;
  };

  /**
   *
   *  VectorView that has const correctness.
   */
  template <typename T, bool is_array, bool throw_if_accessed>
  class VectorView<const T, is_array, throw_if_accessed> {
  public:
    typedef typename scalar_type<T>::type scalar_t;

    VectorView(const scalar_t& c) : x_(&c) { }

    VectorView(const scalar_t* x) : x_(x) { }

    VectorView(const std::vector<scalar_t>& v) : x_(&v[0]) { }

    template <int R, int C>
    VectorView(const Eigen::Matrix<scalar_t,R,C>& m) : x_(&m(0)) { }

    const scalar_t& operator[](int i) const {
      if (throw_if_accessed) 
        throw std::out_of_range("VectorView: this cannot be accessed");
      if (is_array)
        return x_[i];
      else 
        return x_[0];
    }
  private:
    const scalar_t* x_;
  };

  // simplify to hold value in common case where it's more efficient
  template <>
  class VectorView<const double, false, false> {
  public:
    VectorView(double x) : x_(x) { }
    double operator[](int /* i */)  const {
      return x_;
    }
  private:
    const double x_;
  };


  /**
   *
   *  DoubleVectorView allocates double values to be used as
   *  intermediate values. There are 2 template parameters:
   *  - used: boolean variable indicating whether this instance
   *      is used. If this is false, there is no storage allocated
   *      and operator[] throws.
   *  - is_vec: boolean variable indicating whether this instance
   *      should allocate a vector, if it is used. If this is false,
   *      the instance will only allocate a single double value.
   *      If this is true, it will allocate the number requested.
   *
   *  These values are mutable.
   */
  template<bool used, bool is_vec>
  class DoubleVectorView {
  public:
    DoubleVectorView(size_t /* n */) { }
    double& operator[](size_t /* i */) {
      throw std::runtime_error("used is false. this should never be called");
    }
  };

  template<>
  class DoubleVectorView<true, false> {
  private:
    double x_;
  public:
    DoubleVectorView(size_t /* n */) : x_(0.0) { }
    double& operator[](size_t /* i */) {
      return x_;
    }
  };

  template<>
  class DoubleVectorView<true, true> {
  private:
    std::vector<double> x_;
  public:
    DoubleVectorView(size_t n) : x_(n) { }
    double& operator[](size_t i) {
      return x_[i];
    }
  };

  /**
   * Metaprogram to calculate the base scalar return type resulting
   * from promoting all the scalar types of the template parameters.
   */
    template <typename T1, 
              typename T2 = double, 
              typename T3 = double, 
              typename T4 = double, 
              typename T5 = double, 
              typename T6 = double>
    struct return_type {
      typedef typename 
      boost::math::tools::promote_args<typename scalar_type<T1>::type,
                                       typename scalar_type<T2>::type,
                                       typename scalar_type<T3>::type,
                                       typename scalar_type<T4>::type,
                                       typename scalar_type<T5>::type,
                                       typename scalar_type<T6>::type>::type
      type;
    };


  template <typename T>
  struct is_fvar {
    enum { value = false };
  };
  template <typename T>
  struct is_fvar<stan::agrad::fvar<T> > {
    enum { value = true };
  };


  template <typename T>
  struct is_var {
    enum { value = false };
  };
  template <>
  struct is_var<stan::agrad::var> {
    enum { value = true };
  };



  // FIXME:  pull out scalar types

  /**
   * Metaprogram to calculate the base scalar return type resulting
   * from promoting all the scalar types of the template parameters.
   */
    template <typename T1, 
              typename T2 = double, 
              typename T3 = double, 
              typename T4 = double, 
              typename T5 = double, 
              typename T6 = double>
    struct contains_fvar {
      enum {
        value = is_fvar<typename scalar_type<T1>::type>::value
        || is_fvar<typename scalar_type<T2>::type>::value
        || is_fvar<typename scalar_type<T3>::type>::value
        || is_fvar<typename scalar_type<T4>::type>::value
        || is_fvar<typename scalar_type<T5>::type>::value
        || is_fvar<typename scalar_type<T6>::type>::value
      };
    };


    template <typename T1, 
              typename T2 = double, 
              typename T3 = double, 
              typename T4 = double, 
              typename T5 = double, 
              typename T6 = double>
    struct is_var_or_arithmetic {
      enum {
        value = (is_var<typename scalar_type<T1>::type>::value || boost::is_arithmetic<typename scalar_type<T1>::type>::value)
        && (is_var<typename scalar_type<T2>::type>::value || boost::is_arithmetic<typename scalar_type<T2>::type>::value)
        && (is_var<typename scalar_type<T3>::type>::value || boost::is_arithmetic<typename scalar_type<T3>::type>::value)
        && (is_var<typename scalar_type<T4>::type>::value || boost::is_arithmetic<typename scalar_type<T4>::type>::value)
        && (is_var<typename scalar_type<T5>::type>::value || boost::is_arithmetic<typename scalar_type<T5>::type>::value)
        && (is_var<typename scalar_type<T6>::type>::value || boost::is_arithmetic<typename scalar_type<T6>::type>::value)
      };
    };

<<<<<<< HEAD
  namespace {
    template <bool is_vec, typename T, typename T_container>
    struct scalar_type_helper_pre {
      typedef T_container type;
    };
    
    template <typename T, typename T_container> 
    struct scalar_type_helper_pre<true, T, T_container> {
      typedef typename scalar_type_helper_pre<is_vector<typename T::value_type>::value, typename T::value_type, typename T_container::value_type>::type type;
    };
  }
  
  /**
    * Metaprogram structure to determine the type of first container of
    * the base scalar type of a template argument.
    *
    * @tparam T Type of object.
  */
  template <typename T>
  struct scalar_type_pre {
    typedef typename scalar_type_helper_pre<is_vector<typename T::value_type>::value, typename T::value_type, T>::type type;
  };


  template <typename T,
            bool is_array = stan::is_vector_like<typename T::value_type>::value,
            bool throw_if_accessed = false>
  class VectorViewMvt {
  public: 
    typedef typename scalar_type_pre<T>::type matrix_t;

    VectorViewMvt(matrix_t& m) : x_(&m) { }

    VectorViewMvt(std::vector<matrix_t>& vm) : x_(&vm[0]) { }

    matrix_t& operator[](int i) {
      if (throw_if_accessed) 
        throw std::out_of_range("VectorViewMvt: this cannot be accessed");
      if (is_array) 
        return x_[i];
      else 
        return x_[0];
    }
  private:
    matrix_t* x_;
  };

  /**
   *
   *  VectorViewMvt that has const correctness.
   */
  template <typename T, bool is_array, bool throw_if_accessed>
  class VectorViewMvt<const T, is_array, throw_if_accessed> {
  public: 
    typedef typename scalar_type_pre<T>::type matrix_t;

    VectorViewMvt(const matrix_t& m) : x_(&m) { }

    VectorViewMvt(const std::vector<matrix_t>& vm) : x_(&vm[0]) { }

    const matrix_t& operator[](int i) const {
      if (throw_if_accessed) 
        throw std::out_of_range("VectorViewMvt: this cannot be accessed");
      if (is_array) 
        return x_[i];
      else 
        return x_[0];
    }
  private:
    const matrix_t* x_;
  };

  // length_mvt() should only be applied to std vector or Eigen matrix
  template <typename T>
  size_t length_mvt(const T& ) {
    throw std::out_of_range("length_mvt passed to an unrecognized type.");
    return 1U;
  }
  template <typename T, int R, int C>
  size_t length_mvt(const Eigen::Matrix<T,R,C>& ) {
    return 1U;
  }
  template <typename T, int R, int C>
  size_t length_mvt(const std::vector<Eigen::Matrix<T,R,C> >& x) {
    return x.size();
  }

  template <typename T1, typename T2>
  size_t max_size_mvt(const T1& x1, const T2& x2) {
    size_t result = length_mvt(x1);
    result = result > length_mvt(x2) ? result : length_mvt(x2);
    return result;
  }

  template <typename T1, typename T2, typename T3>
  size_t max_size_mvt(const T1& x1, const T2& x2, const T3& x3) {
    size_t result = length_mvt(x1);
    result = result > length_mvt(x2) ? result : length_mvt(x2);
    result = result > length_mvt(x3) ? result : length_mvt(x3);
    return result;
  }

  template <typename T1, typename T2, typename T3, typename T4>
  size_t max_size_mvt(const T1& x1, const T2& x2, const T3& x3, const T4& x4) {
    size_t result = length_mvt(x1);
    result = result > length_mvt(x2) ? result : length_mvt(x2);
    result = result > length_mvt(x3) ? result : length_mvt(x3);
    result = result > length_mvt(x4) ? result : length_mvt(x4);
    return result;
  }

}

#endif
=======
}
#endif
>>>>>>> cf70d8c8
<|MERGE_RESOLUTION|>--- conflicted
+++ resolved
@@ -453,7 +453,6 @@
       };
     };
 
-<<<<<<< HEAD
   namespace {
     template <bool is_vec, typename T, typename T_container>
     struct scalar_type_helper_pre {
@@ -566,9 +565,4 @@
   }
 
 }
-
 #endif
-=======
-}
-#endif
->>>>>>> cf70d8c8
