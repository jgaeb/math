\part{Built-In Functions}\label{built-in-functions.part}


\chapter{Vectorization}\label{vectorization.chapter}

\noindent
Stan's scalar log probability functions all support vectorized
function application, with results defined to be the sum of the
elementwise application of the function.  In all cases, matrix
operations are faster than loops and vectorized log probability
functions are faster than their equivalent form defined with loops.

Stan also overloads the multivariate normal distribution, allowing
arrays of row vectors or vectors for the variate and location
parameter.

Stan also overloads some scalar functions, such as \code{log} and
\code{exp}, to apply to vectors (arrays) and return vectors (arrays).  
These vectorizations are defined elementwise and unlike the
probability functions, provide only minimal efficiency speedups over
repeated application and assignment in a loop.


\section{Vectorized Function Signatures}\label{prob-vectorization.section}

\subsection{Vectorized Scalar Arguments}

The normal probability function is specified with the signature
%
\begin{quote}
\begin{Verbatim}
normal_log(reals,reals,reals);
\end{Verbatim}
\end{quote}
%
The pseudo-type \code{reals} is used to indicate that an argument
position may be vectorized.  Argument positions declared as
\code{reals} may be filled with a real, a one-dimensional array, a
vector, or a row-vector.  If there is more than one array or vector
argument, their types can be anything but their size must match.  For
instance, it is legal to use
\code{normal\_log(row\_vector,vector,real)} as long as the vector and
row vector have the same size.  

\subsection{Vectorized Vector and Row Vector Arguments}

The multivariate normal distribution accepting vector or array of
vector arguments is written as
\begin{quote}
\begin{Verbatim}
multi_normal_log(vectors,vectors,matrix);
\end{Verbatim}
\end{quote}

\subsection{Vectorized Integer Arguments}

The pseudo-type \code{ints} is used for vectorized integer arguments.


\section{Evaluating Vectorized Functions}

The result of a vectorized log probability function is equivalent to
the sum of the evaluations on each element.  Any non-vector argument,
namely \code{real} or \code{int}, is repeated.  For instance, if
\code{y} is a vector of size \code{N}, \code{mu} is a vector of size
\code{N}, and \code{sigma} is a scalar, then
%
\begin{quote}
\begin{Verbatim}
ll <- normal_log(y, mu, sigma);
\end{Verbatim}
\end{quote}
%
is just a more efficient way to write
%
\begin{quote}
\begin{Verbatim}
ll <- 0;
for (n in 1:N)
  ll <- ll + normal_log(y[n], mu[n], sigma);
\end{Verbatim}
\end{quote}
%
With the same arguments, the vectorized sampling statement
%
\begin{quote}
\begin{Verbatim}
y ~ normal(mu, sigma);
\end{Verbatim}
\end{quote}
%
has the same effect on the total log probability as
%
\begin{quote}
\begin{Verbatim}
for (n in 1:N)
  y[n] ~ normal(mu[n], sigma);
\end{Verbatim}
\end{quote}




\chapter{Void Functions}

Stan does not technically support functions that do not return values.
It does support two types of statements that look like functions, one
for incrementing log probabilities and one for printing.
Documentation on these functions is included here for completeness.

Although it's not part of Stan's type language, in this chapter,
\code{void} will be used for the return type.

\section{Increment Log Probability}

There is a special function \code{increment\_log\_prob} takes a single
argument of any expression type \code{T}.
%
\begin{description}
  \fitem{void}{increment\_log\_prob}{T \farg{lp}}{Add \farg{lp} (or
    elements of \farg{lp} if \code{T} is a container type) to the
    total log probability accumulator returned by the log probability
    function defined by a Stan model.}
\end{description}
%
The expression \code{lp} can be of any expression type.  Specifically,
it can be an integer or real primitive, a vector, row vector, or
matrix, or an array of any type, including multidimensional arrays and
arrays of matrices, vectors, or row vectors.  Vector arguments are
included for convenience and have no speed advantage over adding
values in a loop.

The full behavior of the \code{increment\_log\_prob} statement and its
relation to sampling statements is described in
\refsection{increment-log-prob}.


\section{Print}

The \code{print} statement is unique among Stan's syntactic constructs
in two ways.  First, it is the only function-like construct that
allows a variable number of arguments.  Second, it is the only
function-like construct to accept string literals (e.g., \code{"hello
  world"}) as arguments.

Printing has no effect on the model's log probability function.  Its
sole purpose is the side effect (i.e., an effect not represented in a
return value) of arguments being printed to whatever the standard
output stream is connected to (e.g., the terminal in command-line Stan
or the R console in RStan).
%
\begin{description}
  \fitem{void}{print}{T1 \farg{x1},..., TN \farg{xN}}{Print the values
    denoted by the arguments \farg{x1} through \farg{xN} on the
    standard output stream.  There are no spaces between items in the
    print, but a line feed (LF; Unicode U+000A; \Cpp literal
    \code{'\textbackslash{n}'}) is inserted at the end of the printed
    line.  The types \code{T1} through \code{TN} can be any of Stan's
    built-in numerical types or double quoted strings of ASCII
    characters.}
\end{description}
%
The full behavior of the \code{print} statement with examples is
documented in \refsection{print-statements}.


\chapter{Integer-Valued Basic Functions}

\noindent
This chapter describes \Stan's built-in function that take various
types of arguments and return results of type integer.


\section{Integer-Valued Arithmetic Operators}\label{int-arithmetic.section}

\Stan's arithmetic is based on standard double-precision \Cpp integer and
floating-point arithmetic.  If the arguments to an arithmetic operator
are both integers, as in \code{2~+~2}, integer arithmetic is used.  If
one argument is an integer and the other a floating-point value, as in
\code{2.0~+~2} and \code{2~+~2.0}, then the integer is promoted to a floating
point value and floating-point arithmetic is used.

Integer arithmetic behaves slightly differently than floating point
arithmetic.  The first difference is how overflow is treated.  If the
sum or product of two integers overflows the maximum integer
representable, the result is an undesirable wraparound behavior at the
bit level.  If the integers were first promoted to real numbers, they
would not overflow a floating-point representation.  There are no
extra checks in \Stan to flag overflows, so it is up to the user to
make sure it does not occur.

Secondly, because the set of integers is not closed under division and
there is no special infinite value for integers, integer division
implicitly rounds the result.  If both arguments are positive, the
result is rounded down.  For example, \code{1~/~2} evaluates to 0 and
\code{5~/~3} evaluates to 1.  

If one of the integer arguments to division is negative, the latest
\Cpp specification (\Cpp{11}), requires rounding toward zero.  This
would have \code{-1~/~2} evaluate to 0 and \code{-7~/~2} evaluate to
3.  Before the \Cpp{11} specification, the behavior was platform
dependent, allowing rounding up or down.  All compilers recent enough
to be able to deal with Stan's templating should follow the \Cpp{11}
specification, but it may be worth testing if you are not sure and
plan to use integer division with negative values.

Unlike floating point division, where \code{1.0~/~0.0} produces the
special positive infinite value, integer division by zero, as in
\code{1~/~0}, has undefined behavior in the \Cpp standard.  For
example, the \clang compiler on Mac OS X returns 3764, whereas the
\gpp compiler throws an exception and aborts the program with a
warning.  As with overflow, it is up to the user to make sure integer
divide-by-zero does not occur.

\subsection{Binary Infix Operators}

Operators are described using the \Cpp syntax.  For instance, the
binary operator of addition, written \code{X + Y}, would have the
\Stan signature \code{int operator+(int,int)} indicating it takes
two real arguments and returns a real value.

\begin{description}
%
\fitem{int}{operator+}{int \farg{x}, int \farg{y}}{
The sum of the addends \farg{x} and \farg{y}}
%
\fitem{int}{operator-}{int \farg{x}, int \farg{y}}{
The difference between the minuend \farg{x} and subtrahend \farg{y}}
%
\fitem{int}{operator*}{int \farg{x}, int \farg{y}}{
The product of the factors \farg{x} and \farg{y}}
%
\fitem{int}{operator/}{int \farg{x}, int \farg{y}}{
The integer quotient of the dividend \farg{x} and divisor \farg{y}}
%
\end{description}

\subsection{Unary Prefix Operators}

\begin{description}
\fitem{int}{operator-}{int \farg{x}}{
The negation of the subtrahend \farg{x}}

\fitem{int}{operator+}{int \farg{x}}{
This is a no-op.}
\end{description}

\section{Absolute Functions}

\begin{description}
%
\fitem{int}{abs}{int \farg{x}}{
The absolute value of \farg{x}}
%
\fitem{int}{int\_step}{int \farg{x}}
1 if \farg{x} is strictly greater than 0, and 0 otherwise
%
\fitem{int}{int\_step}{real \farg{x}}
1 if \farg{x} is strictly greater than 0, and 0 otherwise
%
\end{description}
%

\section{Bound Functions}
%
\begin{description}
\fitem{int}{min}{int \farg{x}, int \farg{y}}{
The minimum of \farg{x} and \farg{y}}
%
\fitem{int}{max}{int \farg{x}, int \farg{y}}{
The maximum of \farg{x} and \farg{y}}
%
\end{description}


\chapter{Real-Valued Basic Functions}

\noindent
This chapter describes built-in functions that take zero or more real
or integer arguments and return real values.  

\section{Mathematical Constants}\label{built-in-constants.section}

Constants are represented as functions with no arguments and must be
called as such.  For instance, the mathematical constant $\pi$ must be
written in a \Stan program as \code{pi()}.

%
\begin{description}
%
\fitem{real}{pi}{}{
  $\pi$, the ratio of a circle's circumference to its diameter}
%
\fitem{real}{e}{}{
 $e$, the base of the natural logarithm}
%
\fitem{real}{sqrt2}{}{
The square root of 2}
%
\fitem{real}{log2}{}{
The natural logarithm of 2}
%
\fitem{real}{log10}{}{
The natural logarithm of 10}
%
\end{description}

\section{Special Values}

\begin{description}
\fitem{real}{not\_a\_number}{}{
Not-a-number, a special non-finite real value returned to signal an error}
%
\fitem{real}{positive\_infinity}{}{
 Positive infinity, a special non-finite real value larger than all
  finite numbers}
%
\fitem{real}{negative\_infinity}{}{ 
 Negative infinity, a special non-finite real value smaller than all
  finite numbers}
%
\fitem{real}{machine\_precision}{}{
The smallest number $x$ such that $(x + 1) \neq 1$ in floating-point
arithmetic on the current hardware platform}
%
\end{description}


\section{Log Probability Function}\label{get-lp.section}

The basic purpose of a Stan program is to compute a log probability
function and its derivatives.  The log probability function in a Stan
model outputs the log density on the unconstrained scale.  A log
probabilty accumulator starts at zero and is then incremented in
various ways by a Stan program.  The variables are first transformed
from unconstrained to constrained, and the log Jacobian determinant
added to the log probability accumulator.  Then the model block is
executed on the constrained parmeters, with each sampling statement
(\Verb|~|) and log probability increment statement
(\code{increment\_log\_prob}) adding to the accumulator.  At the end
of the model block execution, the value of the log probability
accumulator is the log probability value returned by the Stan program.

Stan provides a special built-in function \code{get\_lp} that takes no
arguments and returns the current value of the log probability
accumulator.  This function is primarily useful for debugging
purposes, where for instance, it may be used with a print statement to
display the log probability accumulator at various stages of execution
to see where it becomes ill defined.

\begin{description}
\fitem{real}{get\_lp}{}{the current value of the log probability
accumulator}
\end{description}

Like user-defined functions that end in \code{\_lp}, the log
probability get function may only be used in the transformed parameter
and model blocks, as well as in the bodies of functions with names
that also end in \code{\_lp}.


\section{Logical Functions}

Like C++, BUGS, and R, Stan uses 0 to encode false, and 1 to encode
true.  Stan supports the usual boolean comparison operations and
boolean operators.  These all have the same syntax and precedence as
in \Cpp; for the full list of operators and precedences, see
\reffigure{operator-precedence}.  

\subsection{Comparison Operators}

All comparison operators return boolean values, either 0 or 1.  Each
operator has two signatures, one for integer comparisons and one for
floating-point comparisons.  Comparing an integer and real value is
carried out by first promoting the integer value.
%
\begin{description}
\fitem{int}{operator<}{int \farg{x}, int \farg{y}}{1 if \farg{x} is
  less than \farg{y} and 0 otherwise}
\fitem{int}{operator<=}{int \farg{x}, int \farg{y}}{1 if \farg{x} is
  less than or equal to \farg{y} and 0 otherwise}
\fitem{int}{operator>}{int \farg{x}, int \farg{y}}{1 if \farg{x} is
  greater than \farg{y} and 0 otherwise}
\fitem{int}{operator>=}{int \farg{x}, int \farg{y}}{1 if \farg{x} is
  greater than or equal to \farg{y} and 0 otherwise}
\fitem{int}{operator{==}}{int \farg{x}, int \farg{y}}{1 if \farg{x} is
  equal to \farg{y} and 0 otherwise}
\fitemindex{int}{operator!=}{int \farg{x}, int \farg{y}}{1 if \farg{x} is
  not equal to \farg{y} and 0 otherwise}{operator"!"=}
\end{description}
%
The real-valued argument versions are identical other than for
argument type.
%
\begin{description}
\fitem{int}{operator<}{real \farg{x}, real \farg{y}}{1 if \farg{x} is
  less than \farg{y} and 0 otherwise}
\fitem{int}{operator<=}{real \farg{x}, real \farg{y}}{1 if \farg{x} is
  less than or equal to \farg{y} and 0 otherwise}
\fitem{int}{operator>}{real \farg{x}, real \farg{y}}{1 if \farg{x} is
  greater than \farg{y} and 0 otherwise}
\fitem{int}{operator>=}{real \farg{x}, real \farg{y}}{1 if \farg{x} is
  greater than or equal to \farg{y} and 0 otherwise}
\fitem{int}{operator{==}}{real \farg{x}, real \farg{y}}{1 if \farg{x} is
  equal to \farg{y} and 0 otherwise}
\fitemindex{int}{operator!=}{real \farg{x}, real \farg{y}}{1 if \farg{x} is
  not equal to \farg{y} and 0 otherwise}{operator"!"=}
\end{description}


\subsection{Boolean Operators}

Boolean operators return either 0 for false or 1 for true.  Inputs may
be any real or integer values, with non-zero values being treated as
true and zero values treated as false.  These operators have the usual
precedences, with negation (not) binding the most tightly, conjunction
the next and disjunction the weakest; all of the operators bind more
tightly than the comparisons.  Thus an expression such as
\code{!a~\&\&~b} is interpreted as \code{(!a)~\&\&~b}, and
\code{a~<~b~||~c~>=~d~\&\&~e~!=~f} as
\code{(a~<~b)~||~(((c~>=~d)~\&\&~(e~!=~f)))}.
%
\begin{description}
\fitemindex{int}{operator!}{int \farg{x}}{1 if \farg{x} is zero and 0 otherwise}{operator"!}
\fitem{int}{operator{\&\&}}{int \farg{x}, int \farg{y}}{1 if \farg{x}
  is unequal to 0 and \farg{y} is unequal to 0}
\fitemindex{int}{operator||}{int \farg{x}, int \farg{y}}{1 if \farg{x}
  is unequal to 0 or \farg{y} is unequal to 0}{operator"|"|}
\end{description}
%
There are corresponding real-argument versions.
%
\begin{description}
\fitemindex{int}{operator!}{real \farg{x}}{1 if \farg{x} is zero and 0 otherwise}{operator"!}
\fitem{int}{operator{\&\&}}{real \farg{x}, real \farg{y}}{1 if \farg{x}
  is unequal to 0 and \farg{y} is unequal to 0}
\fitemindex{int}{operator||}{real \farg{x}, real \farg{y}}{1 if \farg{x}
  is unequal to 0 or \farg{y} is unequal to 0}{operator"|"|}
\end{description}


\subsubsection{Boolean Operator Short Circuiting}

{\it Warning:} \ As of Stan 2.4.0, the boolean operators do {\it not}
short circuit.  This is a known bug and will be fixed in a future
release.  The intended behavior in the future is as described below.

Like in \Cpp, the boolean operators are implemented to short circuit
directly to a return value after evaluating the first argument if it
is sufficient to resolve the result.  In evaluating \code{a~||~b}, if
\code{a} evaluates to a value other than zero, the expression returns
the value 1 without evaluating the expression \code{b}.  Similarly,
evaluating \code{a~\&\&~b} first evaluates \code{a}, and if the result
is zero, returns 0 without evaluating \code{b}.





\subsection{Logical Functions}

The logical functions introduce conditional behavior functionally and
are primarily provided for compatibility with BUGS and JAGS.
%
\begin{description}
%
\fitem{real}{if\_else}{int \farg{cond}, real \farg{x}, real \farg{y}}{
\farg{x} if \farg{cond} is non-zero, and \farg{y} otherwise; unlike
the ternary operator in \Cpp, Stan's \code{if\_else} function always
evaluates both arguments \farg{x} and \farg{y}}
%
\fitem{real}{step}{real \farg{x}}{
1 if \farg{x} is positive and 0 otherwise; equivalent to \code{x > 0.0}}
%
\end{description}

The log probability function and gradient evaluations are more
efficient in Stan when implemented using conditional statements.  If
\code{y} is a \code{real} variable, and \code{c}, \code{x1}, and
\code{x2} are scalar expressions (type \code{real} or \code{int}),
then the assignment statements
%
\begin{quote}
\begin{Verbatim}
y <- x1 * step(c) + x2 * (1 - step(c));
\end{Verbatim}
\end{quote}
%
and
%
\begin{quote}
\begin{Verbatim}
y <- if_else(c > 0, x1, x2);
\end{Verbatim}
\end{quote}
%
are more efficiently written with the conditional statement
%
\begin{quote}
\begin{Verbatim}
if (c > 0)
  y <- x1;
else
  y <- x2;
\end{Verbatim}
\end{quote}
%
The reason the functional versions are slower is that they evaluate
all of their arguments; the step function approach is particularly
slow as it also introduces arithmetic operations.  The overhead will
be more noticeable if \code{c}, \code{x1} or \code{x2}
are parameters (including transformed parameters and local variables
that depend on parameters) or if \code{x1} and \code{x2} are
complicated expressions rather than constants or simple variables.  

\emph{Warning: } \ If \code{y} is a parameter (including transformed
parameters and local variables in model blocks) and any of \code{c},
\code{x1}, or \code{x2} is a parameter, then all of the above
approaches introduce the same discontinuities into the derivative of
\code{y} with respect to the parameter arguments.


\section{Real-Valued Arithmetic Operators}\label{real-valued-arithmetic-operators.section}

The arithmetic operators are presented using \Cpp notation.  For
instance \code{operator+(x,y)} refers to the binary addition operator
and \code{operator-(x)} to the unary negation operator.  In \Stan
programs, these are written using the usual infix and prefix notations
as \code{x~+~y} and \code{-x}, respectively.

\subsection{Binary Infix Operators}

\begin{description}
%
\fitem{real}{operator+}{real \farg{x}, real \farg{y}}{
The sum of the addends \farg{x} and \farg{y}}
%
\fitem{real}{operator-}{real \farg{x}, real \farg{y}}{
The difference between the minuend \farg{x} and subtrahend \farg{y}}
%
\fitem{real}{operator*}{real \farg{x}, real \farg{y}}{
The product of the factors \farg{x} and \farg{y}}
%
\fitem{real}{operator/}{real \farg{x}, real \farg{y}}{
The quotient of the dividend \farg{x} and divisor \farg{y}}
%
\end{description}

\subsection{Unary Prefix Operators}

\begin{description}
\fitem{real}{operator-}{real \farg{x}}{
The negation of the subtrahend \farg{x}}

\fitem{real}{operator+}{real \farg{x}}{
This is a no-op.}
\end{description}


\section{Step-like Functions}\label{step-functions.section}

{\it {\bf Warning:} These functions can seriously hinder sampling and
  optimization efficiency for gradient-based methods (e.g., NUTS, HMC,
  BFGS) if applied to parameters (including transformed parameters and
  local variables in the transformed parameters or model block).  The
  problem is that they break gradients due to discontinuities coupled with
  zero gradients elsewhere.  They do not hinder sampling when used in the
  data, transformed data, or generated quantities blocks.}

\subsection{Absolute Value Functions}

\begin{description}
%
  \fitem{real}{abs}{real \farg{x}}{ The absolute value of \farg{x}.
    This function is deprecated and will be removed in the future;
    please use \code{fabs} instead.}
%
\fitem{real}{fabs}{real \farg{x}}{
The absolute value of \farg{x};  
see warning at start of \refsection{step-functions}}
%
\fitem{real}{fdim}{real \farg{x}, 
                 real \farg{y}}{
The positive difference between \farg{x} and \farg{y}, which is
\farg{x} - \farg{y} if \farg{x} is greater than \farg{y} and 0
otherwise;
see warning at start of \refsection{step-functions}}
%
\end{description}

\subsection{Bounds Functions}

\begin{description}
%
\fitem{real}{fmin}{real \farg{x}, real \farg{y}}{
The minimum of \farg{x} and \farg{y}\,; 
see warning at start of \refsection{step-functions}}
%
\fitem{real}{fmax}{real \farg{x}, real \farg{y}}{
The maximum of \farg{x} and \farg{y}\,;
see warning at start of \refsection{step-functions}}
%
\end{description}


\subsection{Arithmetic Functions}

%
\begin{description}
\fitem{real}{fmod}{real \farg{x}, real \farg{y}}{
The real value remainder after dividing \farg{x} by \farg{y}\,;
see warning at start of \refsection{step-functions}}
%
\end{description}


\subsection{Rounding Functions}

{\it Warning:}\ Rounding functions convert real values to integers.
Because the output is an integer, any gradient information resulting
from functions applied to the integer is not passed to the real value
it was derived from.  With MCMC sampling using HMC or NUTS, the
Metropolis/slice procedure will correct for any error due to poor
gradient calculations, but the result is likely to be reduced
acceptance probabilities and less efficient sampling.

The rounding functions cannot be used as indices to arrays because
they return real values.  Stan may introduce integer-valued versions
of these in the future, but as of now, there is no good workaround.

\begin{description}
%
\fitem{real}{floor}{real \farg{x}}{
The floor of \farg{x}, which is the largest integer less
than or equal to \farg{x}, converted to a real value;
see warning at start of \refsection{step-functions}.
\[
\mbox{floor}(x) = 
\begin{cases}
  \lfloor x \rfloor & \mbox{if } -\infty\leq x \leq \infty \\[6pt]
  \textrm{NaN} & \mbox{if } x = \textrm{NaN}
\end{cases}
\]
%
\[
\frac{\partial\,\mbox{floor}(x)}{\partial x} = 
\begin{cases}
  0 & \mbox{if } -\infty\leq x\leq \infty \\[6pt]
  \textrm{NaN} & \mbox{if } x = \textrm{NaN}
\end{cases}
\]
%
}
%
\fitem{real}{ceil}{real \farg{x}}{
The ceiling of \farg{x}, which is the smallest integer greater
than or equal to \farg{x}, converted to a real value;
see warning at start of \refsection{step-functions}.
\[
\mbox{ceil}(x) = 
\begin{cases}
  \lceil x\rceil & \mbox{if } -\infty\leq x \leq \infty \\[6pt]
  \textrm{NaN} & \mbox{if } x = \textrm{NaN}
\end{cases}
\]
%
\[
\frac{\partial\,\mbox{ceil}(x)}{\partial x} = 
\begin{cases}
  0 & \mbox{if } -\infty\leq x\leq \infty \\[6pt]
  \textrm{NaN} & \mbox{if } x = \textrm{NaN}
\end{cases}
\]
%
}
%
\fitem{real}{round}{real \farg{x}}{
The nearest integer to \farg{x}, converted to a real value;
see warning at start of \refsection{step-functions}}
%
\fitem{real}{trunc}{real \farg{x}}{
The integer nearest to but no larger in magnitude than \farg{x},
converted to a double value;
see warning at start of \refsection{step-functions}}
%
\end{description}


\section{Power and Logarithm Functions}
%
\begin{description}
%
\fitem{real}{sqrt}{real \farg{x}}{
The square root of \farg{x}}
%
\fitem{real}{cbrt}{real \farg{x}}{
The cube root of \farg{x}
\[
\mbox{cbrt}(x) = 
\begin{cases}
  \sqrt[3]{x} & \mbox{if } -\infty\leq x \leq \infty \\[6pt]
  \textrm{NaN} & \mbox{if } x = \textrm{NaN}
\end{cases}
\]
%
\[
\frac{\partial\,\mbox{cbrt}(x)}{\partial x} = 
\begin{cases}
  \frac{1}{3x^{2/3}} & \mbox{if } -\infty\leq x\leq \infty \\[6pt]
  \textrm{NaN} & \mbox{if } x = \textrm{NaN}
\end{cases}
\]
%
}
%
\fitem{real}{square}{real \farg{x}}{
The square of \farg{x}}
%
\fitem{real}{exp}{real \farg{x}}{
The natural exponential of \farg{x}.
\[
\mbox{exp}(x) = 
\begin{cases}
  e^x & \mbox{if } -\infty\leq x \leq \infty \\[6pt]
  \textrm{NaN} & \mbox{if } x = \textrm{NaN}
\end{cases}
\]
%
\[
\frac{\partial\,\mbox{exp}(x)}{\partial x} = 
\begin{cases}
  e^x & \mbox{if } -\infty\leq x\leq \infty \\[6pt]
  \textrm{NaN} & \mbox{if } x = \textrm{NaN}
\end{cases}
\]
%
}
%
\fitem{real}{exp2}{real \farg{x}}{
The base-2 exponential of \farg{x}.
\[
\mbox{exp2}(x) = 
\begin{cases}
  2^x & \mbox{if } -\infty\leq x \leq \infty \\[6pt]
  \textrm{NaN} & \mbox{if } x = \textrm{NaN}
\end{cases}
\]
%
\[
\frac{\partial\,\mbox{exp2}(x)}{\partial x} = 
\begin{cases}
  2^x\ln2 & \mbox{if } -\infty\leq x\leq \infty \\[6pt]
  \textrm{NaN} & \mbox{if } x = \textrm{NaN}
\end{cases}
\]
%
}
%
\fitem{real}{log}{real \farg{x}}{
The natural logarithm of \farg{x}}
%
\fitem{real}{log2}{real \farg{x}}{
The base-2 logarithm of \farg{x}}
%
\fitem{real}{log10}{real \farg{x}}{
The base-10 logarithm of \farg{x}}
%
\fitem{real}{pow}{real \farg{x}, real \farg{y}}{
\farg{x} raised to the power of \farg{y}}
%
\fitem{real}{inv}{real \farg{x}}{
The inverse of \farg{x}.
\[
\mbox{inv}(x) = 
\begin{cases}
  \frac{1}{x} & \mbox{if } -\infty\leq x \leq \infty \\[6pt]
  \textrm{NaN} & \mbox{if } x = \textrm{NaN}
\end{cases}
\]
%
\[
\frac{\partial\,\mbox{inv}(x)}{\partial x} = 
\begin{cases}
  -\frac{1}{x^2} & \mbox{if } -\infty\leq x\leq \infty \\[6pt]
  \textrm{NaN} & \mbox{if } x = \textrm{NaN}
\end{cases}
\]
%
}
%
\fitem{real}{inv\_sqrt}{real \farg{x}}{
The inverse of the square root of \farg{x}}
%
\fitem{real}{inv\_square}{real \farg{x}}{
The inverse of the square of \farg{x}}
%
\end{description}


\section{Trigonometric Functions}
%
\begin{description}
%
\fitem{real}{hypot}{real \farg{x}, real \farg{y}}{
The length of the hypotenuse of a right triangle with sides of
length \farg{x} and \farg{y}}
%
\fitem{real}{cos}{real \farg{x}}{
The cosine of the angle \farg{x} (in radians)
\[
\mbox{cos}(x) = 
\begin{cases}
  \cos(x) & \mbox{if } -\infty\leq x \leq \infty \\[6pt]
  \textrm{NaN} & \mbox{if } x = \textrm{NaN}
\end{cases}
\]
%
\[
\frac{\partial\,\mbox{cos}(x)}{\partial x} = 
\begin{cases}
  -\sin(x) & \mbox{if } -\infty\leq x\leq \infty \\[6pt]
  \textrm{NaN} & \mbox{if } x = \textrm{NaN}
\end{cases}
\]
%
}
%
\fitem{real}{sin}{real \farg{x}}{
The sine of the angle \farg{x} (in radians)}
%
\fitem{real}{tan}{real \farg{x}}{
The tangent of the angle \farg{x} (in radians)}
%
\fitem{real}{acos}{real \farg{x}}{
The principal arc (inverse) cosine (in radians) of \farg{x}
\[
\mbox{acos}(x) = 
\begin{cases}
  \textrm{NaN} & \mbox{if } x < -1\\
  \arccos(x) & \mbox{if } -1\leq x\leq 1 \\
    \textrm{NaN} & \mbox{if } x > 1\\[6pt]
  \textrm{NaN} & \mbox{if } x = \textrm{NaN}
\end{cases}
\]
%
\[
\frac{\partial\,\mbox{acos}(x)}{\partial x} = 
\begin{cases}
  \textrm{NaN} & \mbox{if } x < -1\\
  \frac{\partial\,\arccos(x)}{\partial x} & \mbox{if } -1\leq x\leq 1 \\
 \textrm{NaN} & \mbox{if } x < -1\\[6pt]
  \textrm{NaN} & \mbox{if } x = \textrm{NaN}
\end{cases}
\]
%
See \refsection{acos-appendix} for definition of
$\frac{\partial\,\arccos(x)}{\partial x}$.

}
%
\fitem{real}{asin}{real \farg{x}}{
The principal arc (inverse) sine (in radians) of \farg{x}
\[
\mbox{asin}(x) = 
\begin{cases}
  \textrm{NaN} & \mbox{if } x < -1\\
  \arcsin(x) & \mbox{if } -1\leq x\leq 1 \\
  \textrm{NaN} & \mbox{if } x > 1\\[6pt]
  \textrm{NaN} & \mbox{if } x = \textrm{NaN}
\end{cases}
\]
%
\[
\frac{\partial\,\mbox{asin}(x)}{\partial x} = 
\begin{cases}
  \textrm{NaN} & \mbox{if } x < -1\\
  \frac{\partial\,\arcsin(x)}{\partial x} & \mbox{if } -1\leq x\leq 1 \\
 \textrm{NaN} & \mbox{if } x < -1\\[6pt]
  \textrm{NaN} & \mbox{if } x = \textrm{NaN}
\end{cases}
\]
%
See \refsection{asin-appendix} for definition of
$\frac{\partial\,\arcsin(x)}{\partial x}$.
}
%
\fitem{real}{atan}{real \farg{x}}{
The principal arc (inverse) tangent (in radians) of \farg{x}
\[
\mbox{atan}(x) = 
\begin{cases}
  \arctan(x) & \mbox{if } -\infty\leq x \leq \infty \\[6pt]
  \textrm{NaN} & \mbox{if } x = \textrm{NaN}
\end{cases}
\]
%
\[
\frac{\partial\,\mbox{atan}(x)}{\partial x} = 
\begin{cases}
  \frac{\partial\, \arctan(x)}{\partial x} & \mbox{if } -\infty\leq x\leq \infty \\[6pt]
  \textrm{NaN} & \mbox{if } x = \textrm{NaN}
\end{cases}
\]
%
See \refsection{atan-appendix} for definition of $\frac{\partial\,\arctan(x)}{\partial x}$.
}
%
\fitem{real}{atan2}{real \farg{x}, real \farg{y}}{
The principal arc (inverse) tangent (in radians) of \farg{x} divided
by \farg{y}}
%
\end{description}


\section{Hyperbolic Trigonometric Functions}
%
\begin{description}
%
\fitem{real}{cosh}{real \farg{x}}{
The hyperbolic cosine of \farg{x} (in radians)
\[
\mbox{cosh}(x) = 
\begin{cases}
  \cosh(x) & \mbox{if } -\infty\leq x \leq \infty \\[6pt]
  \textrm{NaN} & \mbox{if } x = \textrm{NaN}
\end{cases}
\]
%
\[
\frac{\partial\,\mbox{cosh}(x)}{\partial x} = 
\begin{cases}
  \sinh(x) & \mbox{if } -\infty\leq x\leq \infty \\[6pt]
  \textrm{NaN} & \mbox{if } x = \textrm{NaN}
\end{cases}
\]
}
%
\fitem{real}{sinh}{real \farg{x}}{
The hyperbolic sine of \farg{x} (in radians)}
%
\fitem{real}{tanh}{real \farg{x}}{
The hyperbolic tangent of \farg{x} (in radians)}
%
\fitem{real}{acosh}{real \farg{x}}{
The inverse hyperbolic cosine (in radians) of \farg{x}
%
\[
\mbox{acosh}(x) = 
\begin{cases}
  \textrm{NaN} & \mbox{if } x < 1 \\
  \cosh^{-1}(x) & \mbox{if } x \geq 1 \\[6pt]
  \textrm{NaN} & \mbox{if } x = \textrm{NaN}
\end{cases}
\]
%
\[
\frac{\partial\,\mbox{acosh}(x)}{\partial x} = 
\begin{cases}
  \textrm{NaN} & \mbox{if } x < 1 \\
  \frac{\partial\, \cosh^{-1}(x)}{\partial x} & \mbox{if } x \geq 1 \\[6pt]
  \textrm{NaN} & \mbox{if } x = \textrm{NaN}
\end{cases}
\]
%
See \refsection{acosh-appendix} for definition of 
$\cosh^{-1}(x)$ and $\frac{\partial\,\cosh^{-1}(x)}{\partial x}$.
}
%
\fitem{real}{asinh}{real \farg{x}}{
The inverse hyperbolic cosine (in radians) of \farg{x}
%
\[
\mbox{asinh}(x) = 
\begin{cases}
  \sinh^{-1}(x) & \mbox{if } -\infty\leq x \leq \infty \\[6pt]
  \textrm{NaN} & \mbox{if } x = \textrm{NaN}
\end{cases}
\]
%
\[
\frac{\partial\,\mbox{asinh}(x)}{\partial x} = 
\begin{cases}
  \frac{\partial\, \sinh^{-1}(x)}{\partial x} & \mbox{if } -\infty\leq x\leq \infty \\[6pt]
  \textrm{NaN} & \mbox{if } x = \textrm{NaN}
\end{cases}
\]
%
See \refsection{asinh-appendix} for definition of 
$\sinh^{-1}(x)$ and $\frac{\partial\,\sinh^{-1}(x)}{\partial x}$.
}
%
\fitem{real}{atanh}{real \farg{x}}{
The inverse hyperbolic tangent (in radians) of \farg{x}
\[
\mbox{atanh}(x) = 
\begin{cases}
  \textrm{NaN} & \mbox{if } x < -1\\
  \tanh^{-1}(x) & \mbox{if } -1\leq x \leq 1 \\
  \textrm{NaN} & \mbox{if } x > 1\\[6pt]
  \textrm{NaN} & \mbox{if } x = \textrm{NaN}
\end{cases}
\]
%
\[
\frac{\partial\,\mbox{atanh}(x)}{\partial x} = 
\begin{cases}
  \textrm{NaN} & \mbox{if } x < -1\\
  \frac{\partial\, \tanh^{-1}(x)}{\partial x} & \mbox{if } -1\leq x\leq 1 \\
  \textrm{NaN} & \mbox{if } x > 1\\[6pt]
  \textrm{NaN} & \mbox{if } x = \textrm{NaN}
\end{cases}
\]
%
See \refsection{atanh-appendix} for definition of 
$\tanh^{-1}(x)$ and $\frac{\partial\,\tanh^{-1}(x)}{\partial x}$.
}
%
\end{description}


\section{Link Functions}

The following functions are commonly used as link functions in
generalized linear models (see
\refsection{logistic-probit-regression}).  The function $\Phi$ is also
commonly used as a link function (see \refsection{Phi-function}).
%
\begin{description}
%
\fitem{real}{logit}{real \farg{x}}{
The log odds, or logit, function applied to \farg{x}, defined by
$
\mbox{logit}(x) = \log \left( \frac{x}{1 - x} \right).
$
}
%
\fitem{real}{inv\_logit}{real \farg{y}}{
The logistic sigmoid function applied to \farg{y}, defined by
$
\mbox{logit}^{-1}(y) = \frac{1}{1 + \exp(-y)}.
$
}
%
\fitem{real}{inv\_cloglog}{real \farg{y}}{
The inverse of the complementary log-log function applied to \farg{y},
defined by
$
\mbox{cloglog}^{-1}(y) = 1 - \exp \left( - \exp(y) \right).
$
}
%
\end{description}


\section{Probability-Related Functions}\label{Phi-function.section}
%
\begin{description}
%
\fitem{real}{erf}{real \farg{x}}{
The error function of \farg{x}.
\[
\mbox{erf}(x) = 
\begin{cases}
  \erf(x) & \mbox{if } -\infty\leq x \leq \infty \\[6pt]
  \textrm{NaN} & \mbox{if } x = \textrm{NaN}
\end{cases}
\]
%
\[
\frac{\partial\,\mbox{erf}(x)}{\partial x} = 
\begin{cases}
  \frac{\partial\, \erf(x)}{\partial x} & \mbox{if } -\infty\leq x\leq \infty \\[6pt]
  \textrm{NaN} & \mbox{if } x = \textrm{NaN}
\end{cases}
\]
%
See \refsection{erf-appendix} for definition of 
$\erf(x)$ and $\frac{\partial\,\erf(x)}{\partial x}$.
}
%
\fitem{real}{erfc}{real \farg{x}}{
The complementary error function of \farg{x}.
\[
\mbox{erfc}(x) = 
\begin{cases}
  \erfc(x) & \mbox{if } -\infty\leq x \leq \infty \\[6pt]
  \textrm{NaN} & \mbox{if } x = \textrm{NaN}
\end{cases}
\]
%
\[
\frac{\partial\,\mbox{erfc}(x)}{\partial x} = 
\begin{cases}
  \frac{\partial\, \erfc(x)}{\partial x} & \mbox{if } -\infty\leq x\leq \infty \\[6pt]
  \textrm{NaN} & \mbox{if } x = \textrm{NaN}
\end{cases}
\]
%
See \refsection{erfc-appendix} for definition of 
$\erfc(x)$ and $\frac{\partial\,\erfc(x)}{\partial x}$.
}
%
\fitemindexsort{real}{Phi}{real \farg{x}}{
The unit normal cumulative distribution function of \farg{x}.
%
\[
\mbox{Phi}(x) = 
\begin{cases}
  0 & \mbox{if } x < -37.5 \\
  \Phi(x) & \mbox{if } -37.5 \leq x \leq 8.25 \\
  1 & \mbox{if } x > 8.25 \\[6pt]
  \textrm{error} & \mbox{if } x = \textrm{NaN}
\end{cases}
\]
%
\[
\frac{\partial\,\mbox{Phi}(x)}{\partial x} = 
\begin{cases}
  0 & \mbox{if } x < -27.5 \\
  \frac{\partial\,\Phi(x)}{\partial x} & \mbox{if } -27.5 \leq x \leq 27.5 \\
  0 & \mbox{if } x > 27.5 \\[6pt]
  \textrm{error} & \mbox{if } x = \textrm{NaN}
\end{cases}
\]
%
See \refsection{Phi-appendix} for definition of $\Phi(x)$ and
$\frac{\partial\,\Phi(x)}{\partial x}$.
%
}{Phi}{phi}
%
\fitemindexsort{real}{Phi\_approx}{real \farg{x}}{
Fast approximation of the unit normal cumulative distribution function of \farg{x}. 
This approximation has a maximum absolute error of 0.00014 and may
be used instead of \code{Phi} for probit regression.  See
\citep{BowlingEtAl:2009} for details.  

\[
\mbox{Phi\_approx}(x) = 
\begin{cases}
  \Phi_{\mbox{\footnotesize approx}}(x) & \mbox{if } -\infty\leq x\leq \infty \\[6pt]
  \textrm{NaN} & \mbox{if } x = \textrm{NaN}
\end{cases}
\]
%
\[
\frac{\partial\,\mbox{Phi\_approx}(x)}{\partial x} = 
\begin{cases}
  \frac{\partial\,\Phi_{\mbox{\footnotesize approx}}(x)}{\partial x} 
  	& \mbox{if } -\infty\leq x\leq \infty \\[6pt]
  \textrm{NaN} & \mbox{if } x = \textrm{NaN}
\end{cases}
\]
%
See \refsection{Phi-approx-appendix} for definition of 
$\Phi_{\mbox{\footnotesize approx}}(x)$ and
$\frac{\partial\,\Phi_{\mbox{\footnotesize approx}}(x)}{\partial x}$.
}{Phi\_approx}{phi\_approx}

\fitem{real}{binary\_log\_loss}{int \farg{y}, real \farg{y\_hat}}{
The log loss of predicting probability \farg{y\_hat} for 
binary outcome \farg{y}\,;

The log loss function for predicting $\hat{y} \in [0,1]$ for 
boolean outcome $y \in \setlist{0,1}$ is defined by
\[
\mbox{\code{binary\_log\_loss}}(y,\hat{y})
= y \log \hat{y} + (1 - y) \log (1 - \hat{y}).
\]
}
%

\fitem{real}{owens\_t}{real \farg{h}, real \farg{a}}{The Owen's T
  function for the probability of the event $X > a$ and $0<Y<aX$
  where \farg{X} and \farg{Y} are independent standard normal random
  variables, defined by
\[
\mbox{owens\_t}(h,a) = \frac{1}{2\pi} \int_0^a \frac{\exp(-\frac{1}{2}h^2(1+x^2))}{1+x^2}dx
\]
}
\end{description}



\section{Combinatorial Functions}\label{betafun.section}
%

\begin{description}
%
  \fitem{real}{lbeta}{real \farg{alpha}, real \farg{beta}}{ The
    natural logarithm of the beta function applied to \farg{alpha} and
    \farg{beta}.  The beta function, $\mbox{B}(\alpha,\beta)$,
    computes the normalizing constant for the beta distribution, and
    is defined for $\alpha > 0$ and $\beta > 0$ by
\[
\mbox{B}(\alpha,\beta)
= 
\int_0^1 u^{\alpha - 1} (1 - u)^{\beta - 1} \, du.
\]
}
\fitem{real}{tgamma}{real \farg{x}}{
The gamma function applied to \farg{x}.  The gamma function is the
generalization of the factorial function to continuous variables,
defined so that $\Gamma(n+1) = n!$.  The function is defined for
positive numbers and non-integral negative numbers by
\[
\Gamma(x) = \int_0^{\infty} u^{x - 1} \exp(-u) \, du.
\]
}
%
\fitem{real}{lgamma}{real \farg{x}}{
The natural logarithm of the gamma function applied to \farg{x}}
%
\fitem{real}{digamma}{real \farg{x}}{
The digamma function applied to \farg{x}.  The digamma function is the
derivative of the natural logarithm of the Gamma function.  The function is defined for
positive numbers and non-integral negative numbers.}
%
\fitem{real}{trigamma}{real \farg{x}}{
The trigamma function applied to \farg{x}.  The trigamma function is the
second derivative of the natural logarithm of the Gamma function.}
%
\fitem{real}{lmgamma}{int \farg{n}, real \farg{x}}{
The natural logarithm of the multinomial gamma function with \farg{n}
dimensions applied to \farg{x}.}
%
\fitem{real}{gamma\_p}{real \farg{a}, real \farg{z}}{
The normalised lower incomplete gamma function of \farg{a} and \farg{z} defined for positive \farg{a} and nonnegative \farg{z}.
\[
\mbox{gamma\_p}(a,z) = 
\begin{cases}
  \textrm{error} & \mbox{if } a\leq 0 \textrm{ or } z < 0\\
  P(a,z) & \mbox{if } a > 0, z \geq 0 \\[6pt]
  \textrm{NaN} & \mbox{if } a = \textrm{NaN or } z = \textrm{NaN}
\end{cases}
\]
%
\[
\frac{\partial\,\mbox{gamma\_p}(a,z)}{\partial a} = 
\begin{cases}
  \textrm{error} & \mbox{if } a\leq 0 \textrm{ or } z < 0\\
  \frac{\partial\, P(a,z)}{\partial a} & \mbox{if } a > 0, z \geq 0 \\[6pt]
  \textrm{NaN} & \mbox{if } a = \textrm{NaN or } z = \textrm{NaN}
\end{cases}
\]
%
\[
\frac{\partial\,\mbox{gamma\_p}(a,z)}{\partial z} = 
\begin{cases}
  \textrm{error} & \mbox{if } a\leq 0 \textrm{ or } z < 0\\
  \frac{\partial\, P(a,z)}{\partial z} & \mbox{if } a > 0, z \geq 0 \\[6pt]
  \textrm{NaN} & \mbox{if } a = \textrm{NaN or } z = \textrm{NaN}
\end{cases}
\]
%
See \refsection{gamma-p-appendix} for definition of 
$P(a,z)$, $\frac{\partial\,P(a,z)}{\partial a}$, and $\frac{\partial\,P(a,z)}{\partial z}$.
}
%
\fitem{real}{gamma\_q}{real \farg{a}, real \farg{z}}{
The normalised upper incomplete gamma function of \farg{a} and \farg{z} defined for positive \farg{a} and nonnegative \farg{z}.\[
\mbox{gamma\_q}(a,z) = 
\begin{cases}
  \textrm{error} & \mbox{if } a\leq 0 \textrm{ or } z < 0\\
  Q(a,z) & \mbox{if } a > 0, z \geq 0 \\[6pt]
  \textrm{NaN} & \mbox{if } a = \textrm{NaN or } z = \textrm{NaN}
\end{cases}
\]
%
\[
\frac{\partial\,\mbox{gamma\_q}(a,z)}{\partial a} = 
\begin{cases}
  \textrm{error} & \mbox{if } a\leq 0 \textrm{ or } z < 0\\
  \frac{\partial\, Q(a,z)}{\partial a} & \mbox{if } a > 0, z \geq 0 \\[6pt]
  \textrm{NaN} & \mbox{if } a = \textrm{NaN or } z = \textrm{NaN}
\end{cases}
\]
%
\[
\frac{\partial\,\mbox{gamma\_q}(a,z)}{\partial z} = 
\begin{cases}
  \textrm{error} & \mbox{if } a\leq 0 \textrm{ or } z < 0\\
  \frac{\partial\, Q(a,z)}{\partial z} & \mbox{if } a > 0, z \geq 0 \\[6pt]
  \textrm{NaN} & \mbox{if } a = \textrm{NaN or } z = \textrm{NaN}
\end{cases}
\]
%
See \refsection{gamma-q-appendix} for definition of 
$Q(a,z)$, $\frac{\partial\,Q(a,z)}{\partial a}$, and $\frac{\partial\,Q(a,z)}{\partial z}$.
}
%
\fitem{real}{binomial\_coefficient\_log}{real \farg{x}, real
  \farg{y}}{ The natural logarithm of the binomial coefficient of
  \farg{x} and \farg{y}.  For non-negative integer inputs, this is
  pronounced ``\farg{x} choose \farg{y},'' written as
  $\binom{x}{y}$, and defined by
\[
\binom{x}{y} = \frac{x!}{(x - y)! \, y!}.
\]
This Stan function extends the domain to continuous quantities through the
$\Gamma$ function, defining
\[
\mbox{binomial\_coefficient\_log}(x,y)
= 
\log
\frac{\Gamma(x + 1)}{\Gamma(x-y+1) \, \Gamma(y+1)}.
\]
}
%
\fitem{real}{bessel\_first\_kind}{int \farg{v}, real \farg{x}}{
The Bessel function of the first kind with order \farg{v} applied to \farg{x}.

\[
\mbox{bessel\_first\_kind}(v,x) = 
\begin{cases}
  J_v(x) & \mbox{if } -\infty\leq x \leq \infty \\[6pt]
  \textrm{error} & \mbox{if } x = \textrm{NaN}
\end{cases}
\]
%
\[
\frac{\partial\,\mbox{bessel\_first\_kind}(v,x)}{\partial x} = 
\begin{cases}
  \frac{\partial\, J_v(x)}{\partial x} & \mbox{if } -\infty\leq x\leq \infty \\[6pt]
  \textrm{error} & \mbox{if } x = \textrm{NaN}
\end{cases}
\]
%
See \refsection{bessel-first-kind-appendix} for definition of 
$J_v(x)$ and $\frac{\partial\,J_v(x)}{\partial x}$.
}
%
\fitem{real}{bessel\_second\_kind}{int \farg{v}, real \farg{x}}{
The Bessel function of the second kind with order \farg{v} applied to \farg{x} defined for  positive \farg{x} and \farg{v}.

\[
\mbox{bessel\_second\_kind}(v,x) = 
\begin{cases}
  \textrm{error} & \mbox{if } x \leq 0 \\
  Y_v(x) & \mbox{if } x > 0 \\[6pt]
  \textrm{NaN} & \mbox{if } x = \textrm{NaN}
\end{cases}
\]
%
\[
\frac{\partial\,\mbox{bessel\_second\_kind}(v,x)}{\partial x} = 
\begin{cases}
  \textrm{error} & \mbox{if } x \leq 0 \\
  \frac{\partial\, Y_v(x)}{\partial x} & \mbox{if } x > 0 \\[6pt]
  \textrm{NaN} & \mbox{if } x = \textrm{NaN}
\end{cases}
\]
%
See \refsection{bessel-second-kind-appendix} for definition of 
$Y_v(x)$ and $\frac{\partial\,Y_v(x)}{\partial x}$.
}
%
\fitem{real}{modified\_bessel\_first\_kind}{int \farg{v}, real \farg{z}}{The modified Bessel function of the first kind with order \farg{v} applied to \farg{z} defined for all \farg{z} and \farg{v} by
\[
{I_v}(z) = \left(\frac{1}{2}z\right)^v\sum_{k=0}^\infty \frac{\left(\frac{1}{4}z^2\right)^k}{k!\Gamma(v+k+1)}
\]
}
%
\fitem{real}{modified\_bessel\_second\_kind}{int \farg{v}, real \farg{z}}{
The modified Bessel function of the second kind with order \farg{v} applied to \farg{z} defined for  positive \farg{z} and \farg{v} by
\[
{K_v}(z)
=
\frac{\pi}{2}\cdot\frac{I_{-v}(z) - I_{v}(z)}{\sin(v\pi)}
\]
}
%
\fitem{real}{falling\_factorial}{real \farg{x}, real \farg{n}}{
<<<<<<< HEAD
The falling factorial of \farg{x} with power \farg{n} defined for positive \farg{x} and real \farg{n}.
\[
\mbox{falling\_factorial}(x,n) = 
\begin{cases}
  \textrm{error} & \mbox{if } x \leq 0\\
  (x)_n & \mbox{if } x > 0 \textrm{ and } -\infty \leq n \leq \infty \\[6pt]
  \textrm{NaN} & \mbox{if } x = \textrm{NaN or } n = \textrm{NaN}
\end{cases}
\]
%
\[
\frac{\partial\,\mbox{falling\_factorial}(x,n)}{\partial x} = 
\begin{cases}
  \textrm{error} & \mbox{if } x \leq 0\\
  \frac{\partial\, (x)_n}{\partial x} & \mbox{if } x > 0 \textrm{ and } -\infty \leq n \leq \infty \\[6pt]
  \textrm{NaN} & \mbox{if } x = \textrm{NaN or } n = \textrm{NaN}
\end{cases}
\]
%
\[
\frac{\partial\,\mbox{falling\_factorial}(x,n)}{\partial n} = 
\begin{cases}
  \textrm{error} & \mbox{if } x \leq 0\\
  \frac{\partial\, (x)_n}{\partial n} & \mbox{if } x > 0 \textrm{ and } -\infty \leq n \leq \infty \\[6pt]
  \textrm{NaN} & \mbox{if } x = \textrm{NaN or } n = \textrm{NaN}
\end{cases}
\]
%
See \refsection{falling-factorial-appendix} for definition of 
$(x)_n$, $\frac{\partial\,(x)_n}{\partial x}$, and $\frac{\partial\,(x)_n}{\partial n}$.
=======
The falling factorial of \farg{x} with power \farg{n} defined for positive \farg{x} and real \farg{n}. 
>>>>>>> 08c9a7df
}
%
\fitem{real}{log\_falling\_factorial}{real \farg{x}, real \farg{n}}{
The log of the falling factorial of \farg{x} with power \farg{n} defined for positive \farg{x} and real \farg{n}.
}
%
\fitem{real}{rising\_factorial}{real \farg{x}, real \farg{n}}{
The rising factorial of \farg{x} with power \farg{n} defined for positive \farg{x} and real \farg{n}
\[
\mbox{rising\_factorial}(x,n) = 
\begin{cases}
  \textrm{error} & \mbox{if } x \leq 0\\
  x^{(n)} & \mbox{if } x > 0 \textrm{ and } -\infty \leq n \leq \infty \\[6pt]
  \textrm{NaN} & \mbox{if } x = \textrm{NaN or } n = \textrm{NaN}
\end{cases}
\]
%
\[
\frac{\partial\,\mbox{rising\_factorial}(x,n)}{\partial x} = 
\begin{cases}
  \textrm{error} & \mbox{if } x \leq 0\\
  \frac{\partial\, x^{(n)}}{\partial x} & \mbox{if } x > 0 \textrm{ and } -\infty \leq n \leq \infty \\[6pt]
  \textrm{NaN} & \mbox{if } x = \textrm{NaN or } n = \textrm{NaN}
\end{cases}
\]
%
\[
\frac{\partial\,\mbox{rising\_factorial}(x,n)}{\partial n} = 
\begin{cases}
  \textrm{error} & \mbox{if } x \leq 0\\
  \frac{\partial\, x^{(n)}}{\partial n} & \mbox{if } x > 0 \textrm{ and } -\infty \leq n \leq \infty \\[6pt]
  \textrm{NaN} & \mbox{if } x = \textrm{NaN or } n = \textrm{NaN}
\end{cases}
\]
%
See \refsection{rising-factorial-appendix} for definition of 
$x^{(n)}$, $\frac{\partial\,x^{(n)}}{\partial x}$, and $\frac{\partial\,x^{(n)}}{\partial n}$.
}
%
\fitem{real}{log\_rising\_factorial}{real \farg{x}, real \farg{n}}{
The log of the rising factorial of \farg{x} with power \farg{n} defined for positive \farg{x} and real \farg{n}.
}
\end{description}


\section{Composed Functions}\label{composed-functions.section}

The functions in this section are equivalent in theory to combinations
of other functions.  In practice, they are implemented to be more
efficient and more numerically stable than defining them directly
using more basic \Stan functions.
%
\begin{description}
%
\fitem{real}{expm1}{real \farg{x}}{
The natural exponential of \farg{x} minus 1.
\[
\mbox{expm1}(x) = 
\begin{cases}
  e^x-1 & \mbox{if } -\infty\leq x \leq \infty \\[6pt]
  \textrm{NaN} & \mbox{if } x = \textrm{NaN}
\end{cases}
\]
%
\[
\frac{\partial\,\mbox{expm1}(x)}{\partial x} = 
\begin{cases}
  e^x & \mbox{if } -\infty\leq x\leq \infty \\[6pt]
  \textrm{NaN} & \mbox{if } x = \textrm{NaN}
\end{cases}
\]
%
}
%
\fitem{real}{fma}{real \farg{x}, 
               real \farg{y},
               real \farg{z}}{
\farg{z} plus the result of \farg{x} multiplied by \farg{y}.
\[
\mbox{fma}(x,y,z) = 
\begin{cases}
  x\cdot y+z & \mbox{if } -\infty\leq x,y,z \leq \infty \\[6pt]
  \textrm{NaN} & \mbox{if } x = \textrm{NaN}
\end{cases}
\]
%
\[
\frac{\partial\,\mbox{fma}(x,y,z)}{\partial x} = 
\begin{cases}
  y & \mbox{if } -\infty\leq x,y,z \leq \infty \\[6pt]
  \textrm{NaN} & \mbox{if } x = \textrm{NaN}
\end{cases}
\]
%
\[
\frac{\partial\,\mbox{fma}(x,y,z)}{\partial y} = 
\begin{cases}
  x & \mbox{if } -\infty\leq x,y,z \leq \infty \\[6pt]
  \textrm{NaN} & \mbox{if } x = \textrm{NaN}
\end{cases}
\]
%
\[
\frac{\partial\,\mbox{fma}(x,y,z)}{\partial z} = 
\begin{cases}
  1 & \mbox{if } -\infty\leq x,y,z \leq \infty \\[6pt]
  \textrm{NaN} & \mbox{if } x = \textrm{NaN}
\end{cases}
\]
%
}
%
\fitem{real}{multiply\_log}{real \farg{x}, real \farg{y}}{ 
The product of \farg{x} and the natural logarithm of \farg{y}\,;  if
both \farg{x} and \farg{y} are 0, the return value is 0}
%
\fitem{real}{log1p}{real \farg{x}}{
The natural logarithm of 1 plus \farg{x}}
%
\fitem{real}{log1m}{real \farg{x}}{
The natural logarithm of 1 minus \farg{x}}
%
\fitem{real}{log1p\_exp}{real \farg{x}}{ 
The natural logarithm of one plus the natural exponentiation of
\farg{x}}
%
\fitem{real}{log1m\_exp}{real \farg{x}}{ 
The natural logarithm of one minus the natural exponentiation of
\farg{x}.}
%
\fitem{real}{log\_diff\_exp}{real \farg{x}, real \farg{y}}{ 
The natural logarithm of the difference of the natural exponentiation
of \farg{x} and the natural exponentiation of \farg{y}}
%
\fitem{real}{log\_sum\_exp}{real \farg{x}, real \farg{y}}{ 
The natural logarithm of the sum of the natural exponentiation
of \farg{x} and the natural exponentiation of \farg{y}}
%
\fitem{real}{log\_inv\_logit}{real \farg{x}}{
The natural logarithm of the inverse logit function of \farg{x}}
%
\fitem{real}{log1m\_inv\_logit}{real \farg{x}}{
The natural logarithm of 1 minus the inverse logit function of \farg{x}}
\end{description}




\chapter{Array Operations}

\section{Reductions}\label{array-reductions.section}

The following operations take arrays as input and produce single
output values.
%

\subsection{Minimum and Maximum}

\begin{description}
\fitem{real}{min}{real \farg{x}[]}{
The minimum value in \farg{x}, or $+\infty$ if \farg{x} is empty}
%
\fitem{int}{min}{int \farg{x}[]}{
The minimum value in \farg{x}, or raise exception if \farg{x} is empty}
%
\fitem{real}{max}{real \farg{x}[]}{
The maximum value in \farg{x}, or $-\infty$ if \farg{x} is empty}
%
\fitem{int}{max}{int \farg{x}[]}{
The maximum value in \farg{x}, or raise exception if \farg{x} is empty}
%
\end{description}

\subsection{Sum, Product, and Log Sum of Exp}

\begin{description}
%
\fitem{int}{sum}{int \farg{x}[]}{
The sum of the elements in \farg{x}, or 0 if \farg{x} is empty.}
%
\fitem{real}{sum}{real \farg{x}[]}{
The sum of the elements in \farg{x}, or 0 if \farg{x} is empty.}
%
\fitem{real}{prod}{real \farg{x}[]}{
The product of the elements in \farg{x}, or 1 if \farg{x} is empty.}
%
\fitem{real}{prod}{int \farg{x}[]}{
The product of the elements in \farg{x}, or 1 if \farg{x} is empty.}
%
\fitem{real}{log\_sum\_exp}{real \farg{x}[]}{
The natural logarithm of the sum of the exponentials of the elements in \farg{x}}
\end{description}


\subsection{Moments}

Moments are only defined for arrays $x$ of size $N \geq 1$; it is an
error to call them with arrays of size $N = 0$.  The sample mean is
defined by
\[
\mbox{mean}(x) = \frac{1}{N} \sum_{n=1}^N x_n.
\]
%
For $N \geq 2$, sample variance is defined for $N \geq 1$ by
\[
\mbox{variance}(x) 
= 
\frac{1}{N-1} \sum_{n=1}^N (x_n - \mbox{mean}(x))^2
\]
and sample standard deviation by 
\[
\mbox{sd}(x) = \sqrt{\, \mbox{variance}(x)},
\]
For convenience, when $N = 1$, $\mbox{variance(x)}$ and 
$\mbox{sd}(x)$ are defined to be 0.

% leaving gradients following for ref and in case we want
% to add them for all functions at some point

% For $N \geq 2$,
% \[
% \frac{\partial}{\partial x_n} \mbox{mean}(x)
% = \frac{1}{N}.
% \]
% For $N \geq 2$,
% \[
% \frac{\partial}{\partial x_n} \mbox{variance}(x)
% = \frac{2}{N-1} 
%   \left( x_n - \mbox{mean}(x) \right).
% \]
% For $N \geq 2$,
% \[
% \frac{\partial}{\partial x_n} \mbox{sd}(x)
% = \frac{1}{(N - 1) \, \mbox{sd}(x)} 
%   \left( x_m - \mbox{mean}(x) \right)
% \]
% For $N \geq 2$, in the limit where $\mbox{sd}(x) = 0$, 
% % 
% \[
% \frac{\partial}{\partial x_n} \mbox{sd}(x)
% = \frac{1}{\sqrt{N}}.
% \]



\begin{description}
\fitem{real}{mean}{real \farg{x}[]}{
The sample mean of the elements in \farg{x}}
%
\fitem{real}{variance}{real \farg{x}[]}{
The sample variance of the elements in \farg{x}}
%
\fitem{real}{sd}{real \farg{x}[]}{The sample standard deviation of
elements in \farg{x}}
\end{description}

\subsection{Distance and Squared Distance}

\begin{description}
\fitem{real}{distance}{vector \farg{x}, vector \farg{y}}{The Euclidean
  distance between \farg{x} and \farg{y}, defined by
\[
\mbox{distance}(\mbox{\farg{x}},\mbox{\farg{y}}) 
= \sqrt{\textstyle \sum_{n=1}^N (\mbox{\farg{x}}[n] - \mbox{\farg{y}}[n])^2},
\]
where \code{N} is the size of \farg{x} and \farg{y}.}
%
\fitem{real}{distance}{vector \farg{x}, row\_vector \farg{y}}{The Euclidean
  distance between \farg{x} and \farg{y}}
%
\fitem{real}{distance}{row\_vector \farg{x}, vector \farg{y}}{The Euclidean
  distance between \farg{x} and \farg{y}}
%
\fitem{real}{distance}{row\_vector \farg{x}, row\_vector \farg{y}}{The Euclidean
  distance between \farg{x} and \farg{y}}
%
\fitem{real}{squared\_distance}{vector \farg{x}, vector \farg{y}[]}{The Euclidean
  distance between \farg{x} and \farg{y}, defined by
\[
\mbox{squared\_distance}(\mbox{\farg{x}},\mbox{\farg{y}}) 
= \textstyle \sum_{n=1}^N (\mbox{\farg{x}}[n] - \mbox{\farg{y}}[n])^2,
\]
where \code{N} is the size of \farg{x} and \farg{y}.}
%
\fitem{real}{squared\_distance}{vector \farg{x}, row\_vector \farg{y}[]}{The Euclidean
  distance between \farg{x} and \farg{y}}
%
\fitem{real}{squared\_distance}{row\_vector \farg{x}, vector \farg{y}[]}{The Euclidean
  distance between \farg{x} and \farg{y}}
%
\fitem{real}{squared\_distance}{row\_vector \farg{x}, row\_vector \farg{y}[]}{The Euclidean
  distance between \farg{x} and \farg{y}}
%
\end{description}

\section{Array Size and Dimension Function}

The size of an array or matrix can be obtained using the \code{dims()}
function.  The \code{dims()} function is defined to take an argument
consisting of any variable with up to 8 array dimensions (and up to 2
additional matrix dimensions) and returns an array of integers with
the dimensions.  For example, if two variables are declared as follows,
\begin{quote}
\begin{Verbatim}[fontsize=\small]
real x[7,8,9];
matrix[8,9] y[7];
\end{Verbatim}
\end{quote}
%
then calling \code{dims(x)} or \code{dims(y)} returns an integer 
array of size 3 containing the elements 7, 8, and 9 in that order. 

The \code{size()} function extracts the number of elements in an
array.  The function is overloaded to apply to arrays of integers,
reals, matrices, vectors, and row vectors.

\begin{description}
\fitem{int[]}{dims}{\farg{T} \farg{x}}{Returns an integer array
  containing the dimensions of \farg{x}; the type of the argument
  \farg{T} can be any Stan type with up to 8 array dimensions.}
%
\fitem{int}{size}{\farg{T}[] \farg{x}}{Returns the number of elements
  in the array \farg{x};  the type of the array \farg{T} can be 
  anything type.}
\end{description}


\section{Array Broadcasting}\label{array-broadcasting.section}

The following operations create arrays by repeating elements to fill
an array of a specified size.  These operations work for all input
types \farg{T}, including reals, integers, vectors, row vectors,
matrices, or arrays.
%
\begin{description}
\fitem{\farg{T}[]}{rep\_array}{\farg{T} \farg{x}, int \farg{n}}{Return
  the \farg{n} array with every entry assigned to \farg{x}.}
%
\fitem{\farg{T}[\,,\,]}{rep\_array}{\farg{T} \farg{x}, int \farg{m}, int
  \farg{n}}{Return the \farg{m} by \farg{n} array with every entry
  assigned to \farg{x}.}
%
\fitem{\farg{T}[\,,\,,\,]}{rep\_array}{\farg{T} \farg{x}, int
  \farg{k}, int \farg{m}, int
  \farg{n}}{Return the \farg{k} by \farg{m} by \farg{n} array with
  every entry assigned to \farg{x}.}
\end{description}
%
For example, \code{rep\_array(1.0,5)} produces a real array (type
\code{real[]}) of size 5 with all values set to 1.0.  On the other
hand, \code{rep\_array(1,5)} produces an integer array (type
\code{int[]}) of size 5 with all values set to 1.  This distinction is
important because it is not possible to assign an integer array to a
real array.  For example, the following example contrasts legal with
illegal array creation and assignment
%
\begin{quote}
\begin{Verbatim}[fontsize=\small]
real y[5];
int x[5];

x <- rep_array(1,5);     // ok
y <- rep_array(1.0,5);   // ok

x <- rep_array(1.0,5);   // illegal 
y <- rep_array(1,5);     // illegal

x <- y;                  // illegal
y <- x;                  // illegal
\end{Verbatim}
\end{quote}

If the value being repeated \code{v} is a vector (i.e., \code{T} is
\code{vector}), then \code{rep\_array(v,27)} is a size 27 array
consisting of 27 copies of the vector \code{v}.
%
\begin{quote}
\begin{Verbatim}[fontsize=\small]
vector[5] v;
vector[5] a[3];
...
a <- rep_array(v,3);  // fill a with copies of v
a[2,4] <- 9.0;        // v[4], a[1,4], a[2,4] unchanged
\end{Verbatim}
\end{quote}

If the type \farg{T} of \farg{x} is itself an array type, then the
result will be an array with one, two, or three added dimensions,
depending on which of the \code{rep\_array} functions is called.  For
instance, consider the following legal code snippet.
%
\begin{quote}
\begin{Verbatim}[fontsize=\small]
real a[5,6];
real b[3,4,5,6];
...
b <- rep_array(a,3,4); //  make (3 x 4) copies of a
b[1,1,1,1] <- 27.9;    //  a[1,1] unchanged
\end{Verbatim}
\end{quote}
%
After the assignment to \code{b}, the value for \code{b[j,k,m,n]} is
equal to \code{a[m,n]} where it is defined, for \code{j} in \code{1:3},
\code{k} in \code{1:4}, \code{m} in \code{1:5}, and \code{n} in
\code{1:6}.

\section{Sorting functions}\label{sorting-functions.section}

Sorting can be used to sort values or the indices of those values in
either ascending or descending order.  For example, if \code{v} is
declared as a real array of size 3, with values
\[
\mbox{\code{v}} = (1, -10.3, 20.987),
\]
then the various sort routines produce
%
\begin{eqnarray*}
\mbox{\code{sort\_asc(v)}} & = &  (-10.3,1,20.987)
\\[4pt]
\mbox{\code{sort\_desc(v)}} & = &  (20.987,1,-10.3)
\\[4pt]
\mbox{\code{sort\_indices\_asc(v)}} & = &  (2,1,3)
\\[4pt]
\mbox{\code{sort\_indices\_desc(v)}} & = &  (3,1,2)
\end{eqnarray*}

\begin{description}
%
\fitem{real[]}{sort\_asc}{real[] \farg{v}}{
Sort the elements of \farg{v} in ascending order}
%
\fitem{int[]}{sort\_asc}{int[] \farg{v}}{
Sort the elements of \farg{v} in ascending order}
%
\fitem{real[]}{sort\_desc}{real[] \farg{v}}{
Sort the elements of \farg{v} in descending order}
%
\fitem{int[]}{sort\_desc}{int[] \farg{v}}{
Sort the elements of \farg{v} in descending order}
%
\fitem{int[]}{sort\_indices\_asc}{real[] \farg{v}}{
Return an array of indices between 1 and the size of \farg{v},
sorted to index \farg{v} in ascending order.}
%
\fitem{int[]}{sort\_indices\_asc}{int[] \farg{v}}{
Return an array of indices between 1 and the size of \farg{v},
sorted to index \farg{v} in ascending order.}
%
\fitem{int[]}{sort\_indices\_desc}{real[] \farg{v}}{
Return an array of indices between 1 and the size of \farg{v},
sorted to index \farg{v} in descending order.}
%
\fitem{int[]}{sort\_indices\_desc}{int[] \farg{v}}{
Return an array of indices between 1 and the size of \farg{v},
sorted to index \farg{v} in descending order.}
%
\fitem{int}{rank}{real[] \farg{v}, int \farg{s}}{
Number of components of \farg{v} less than \farg{v[s]}}
%
\fitem{int}{rank}{int[] \farg{v}, int \farg{s}}{
Number of components of \farg{v} less than \farg{v[s]}}
%
\end{description}


\chapter{Matrix Operations}\label{matrix-operations.chapter}
\noindent

\section{Integer-Valued Matrix Size Functions}
%
\begin{description}
%
\fitem{int}{rows}{vector \farg{x}}{The number of
rows in the vector \farg{x}}
%
\fitem{int}{rows}{row\_vector \farg{x}}{The number of
rows in the row vector \farg{x}, namely 1}
%
\fitem{int}{rows}{matrix \farg{x}}{The number of
rows in the matrix \farg{x}}
%
\fitem{int}{cols}{vector \farg{x}}{The number of columns
in the vector \farg{x}, namely 1}
%
\fitem{int}{cols}{row\_vector \farg{x}}{The number of columns
in the row vector \farg{x}}
%
\fitem{int}{cols}{matrix \farg{x}}{The number of columns
in the matrix \farg{x}}
\end{description}




\section{Matrix Arithmetic Operators}

\Stan supports the basic matrix operations using infix, prefix and
postfix operations.  This section lists the operations supported by
\Stan along with their argument and result types.

\subsection{Negation Prefix Operators}

\begin{description}
%
\fitem{vector}{operator-}{vector \farg{x}}{The negation of the vector
\farg{x}}
%
\fitem{row\_vector}{operator-}{row\_vector \farg{x}}{The negation of the row
vector \farg{x}}
%
\fitem{matrix}{operator-}{matrix \farg{x}}{The negation of the matrix
  \farg{x}}
%
\end{description}


\subsection{Infix Matrix Operators}

\begin{description}
%
\fitem{vector}{operator+}{vector \farg{x}, vector \farg{y}}{The sum of
the vectors \farg{x} and \farg{y}}
%
\fitem{row\_vector}{operator+}{row\_vector \farg{x}, row\_vector \farg{y}}{The sum of
the row vectors \farg{x} and \farg{y}}
%
\fitem{matrix}{operator+}{matrix \farg{x}, matrix \farg{y}}{The sum of
the matrices \farg{x} and \farg{y}}
%
\end{description}
\vspace*{-4pt}
\begin{description}
\fitem{vector}{operator-}{vector \farg{x}, vector \farg{y}}{The difference between
the vectors \farg{x} and \farg{y}}
%
\fitem{row\_vector}{operator-}{row\_vector \farg{x}, row\_vector \farg{y}}{The
  difference between the row vectors \farg{x} and \farg{y}}
%
\fitem{matrix}{operator-}{matrix \farg{x}, matrix \farg{y}}{The difference between
  the matrices \farg{x} and \farg{y}}
%
\end{description}
\vspace*{-4pt}
\begin{description}
%
\fitem{vector}{operator*}{real \farg{x}, vector \farg{y}}{The product of
the scalar \farg{x} and vector \farg{y}}
%
\fitem{row\_vector}{operator*}{real \farg{x}, row\_vector \farg{y}}{The product of
the scalar \farg{x} and the row vector \farg{y}}
%
\fitem{matrix}{operator*}{real \farg{x}, matrix \farg{y}}{The product of
the scalar \farg{x} and the matrix \farg{y}}
%
%
\fitem{vector}{operator*}{vector \farg{x}, real \farg{y}}{The product of
the scalar \farg{y} and vector \farg{x}}
%
\fitem{matrix}{operator*}{vector \farg{x}, row\_vector \farg{y}}{The product
of the vector \farg{x} and row vector \farg{y}}
%
%
\fitem{row\_vector}{operator*}{row\_vector \farg{x}, real \farg{y}}{The product of
the scalar \farg{y} and row vector \farg{x}}
%
\fitem{real}{operator*}{row\_vector \farg{x}, vector \farg{y}}{The product
of the row vector \farg{x} and vector \farg{y}}
%
\fitem{row\_vector}{operator*}{row\_vector \farg{x}, matrix \farg{y}}{The product
of the row vector \farg{x} and matrix \farg{y}}
%
%
\fitem{matrix}{operator*}{matrix \farg{x}, real \farg{y}}{The product of
the scalar \farg{y} and matrix \farg{x}}
%
\fitem{vector}{operator*}{matrix \farg{x}, vector \farg{y}}{The
  product of the matrix \farg{x} and vector \farg{y}}
%
\fitem{matrix}{operator*}{matrix \farg{x}, matrix \farg{y}}{The product of 
  the matrices \farg{x} and \farg{y}}
%
\end{description}
%



\subsection{Broadcast Infix Operators}
%
\begin{description}
%
\fitem{vector}{operator+}{vector \farg{x}, real \farg{y}}{The result of
adding \farg{y} to every entry in the vector \farg{x}}
%
\fitem{vector}{operator+}{real \farg{x}, vector \farg{y}}{The result of
adding \farg{x} to every entry in the vector \farg{y}}
%
\fitem{row\_vector}{operator+}{row\_vector \farg{x}, real \farg{y}}{The result of
adding \farg{y} to every entry in the row vector \farg{x}}
%
\fitem{row\_vector}{operator+}{real \farg{x}, row\_vector \farg{y}}{The result of
adding \farg{x} to every entry in the row vector \farg{y}}
%
\fitem{matrix}{operator+}{matrix \farg{x}, real \farg{y}}{The result of
adding \farg{y} to every entry in the matrix \farg{x}}
%
\fitem{matrix}{operator+}{real \farg{x}, matrix \farg{y}}{The result of
adding \farg{x} to every entry in the matrix \farg{y}}
%
\end{description}
\vspace*{-4pt}
\begin{description}
%
\fitem{vector}{operator-}{vector \farg{x}, real \farg{y}}{The result of
subtracting \farg{y} from every entry in the vector \farg{x}}
%
\fitem{vector}{operator-}{real \farg{x}, vector \farg{y}}{The result of
adding \farg{x} to every entry in the negation of the vector \farg{y}}
%
\fitem{row\_vector}{operator-}{row\_vector \farg{x}, real \farg{y}}{The result of
subtracting \farg{y} from every entry in the row vector \farg{x}}
%
\fitem{row\_vector}{operator-}{real \farg{x}, row\_vector \farg{y}}{The result of
adding \farg{x} to every entry in the negation of the row vector \farg{y}}
%
\fitem{matrix}{operator-}{matrix \farg{x}, real \farg{y}}{The result of
subtracting \farg{y} from every entry in the matrix \farg{x}}
%
\fitem{matrix}{operator-}{real \farg{x}, matrix \farg{y}}{The result of
adding \farg{x} to every entry in negation of the matrix \farg{y}}
%
\end{description}
\vspace*{-4pt}
\begin{description}
%
\fitem{vector}{operator/}{vector \farg{x}, real \farg{y}}{The result of
dividing each entry in the vector \farg{x} by \farg{y}}
%
\fitem{row\_vector}{operator/}{row\_vector \farg{x}, real \farg{y}}{The result of
dividing each entry in the row vector \farg{x} by \farg{y}}
%
\fitem{matrix}{operator/}{matrix \farg{x}, real \farg{y}}{The result of
dividing each entry in the matrix \farg{x} by \farg{y}}
%
\end{description}

\subsection{Elementwise Products}

\begin{description}
%
\fitem{vector}{operator.*}{vector \farg{x}, vector \farg{y}}{The
elementwise product of \farg{y} and \farg{x}}
%
\fitem{row\_vector}{operator.*}{row\_vector \farg{x}, row\_vector \farg{y}}{The
elementwise product of \farg{y} and \farg{x}}
%
\fitem{matrix}{operator.*}{matrix \farg{x}, matrix \farg{y}}{The
elementwise product of \farg{y} and \farg{x}}
\end{description}
\vspace*{-4pt}
\begin{description}
\fitem{vector}{operator./}{vector \farg{x}, vector \farg{y}}{The
elementwise quotient of \farg{y} and \farg{x}}
%
\fitem{vector}{operator./}{vector \farg{x}, real \farg{y}}{The
elementwise quotient of \farg{y} and \farg{x}}
%
\fitem{vector}{operator./}{real \farg{x}, vector \farg{y}}{The
elementwise quotient of \farg{y} and \farg{x}}
%
\fitem{row\_vector}{operator./}{row\_vector \farg{x}, row\_vector \farg{y}}{The
elementwise quotient of \farg{y} and \farg{x}}
%
\fitem{row\_vector}{operator./}{row\_vector \farg{x}, real \farg{y}}{The
elementwise quotient of \farg{y} and \farg{x}}
%
\fitem{row\_vector}{operator./}{real \farg{x}, row\_vector \farg{y}}{The
elementwise quotient of \farg{y} and \farg{x}}
%
\fitem{matrix}{operator./}{matrix \farg{x}, matrix \farg{y}}{The
elementwise quotient of \farg{y} and \farg{x}}
%
\fitem{matrix}{operator./}{matrix \farg{x}, real \farg{y}}{The
elementwise quotient of \farg{y} and \farg{x}}
%
\fitem{matrix}{operator./}{real \farg{x}, matrix \farg{y}}{The
elementwise quotient of \farg{y} and \farg{x}}
%
\end{description}
\vspace*{-4pt}

\subsection{Elementwise Logarithms}

\begin{description}
%
\fitem{vector}{log}{vector \farg{x}}{
The elementwise natural logarithm of \farg{x}}
%
\fitem{row\_vector}{log}{row\_vector \farg{x}}{
The elementwise natural logarithm of \farg{x}}
%
\fitem{matrix}{log}{matrix \farg{x}}{
The elementwise natural logarithm of \farg{x}}
%
\fitem{vector}{exp}{vector \farg{x}}{
The elementwise exponential of \farg{x}}
%
\fitem{row\_vector}{exp}{row\_vector \farg{x}}{
The elementwise exponential of \farg{x}}
%
\fitem{matrix}{exp}{matrix \farg{x}}{
The elementwise exponential of \farg{x}}
\end{description}


\subsection{Cumulative Sums}

The cumulative sum of a sequence $x_1,\ldots,x_N$ is the 
sequence $y_1,\ldots,y_N$, where 
%
\[
y_n = \sum_{m = 1}^{n} x_n.
\]

\begin{description}
%
\fitem{real[]}{cumulative\_sum}{real[] \farg{x}}{
The cumulative sum of \farg{x}}
%
\fitem{vector}{cumulative\_sum}{vector \farg{v}}{
The cumulative sum of \farg{v}}
%
\fitem{row\_vector}{cumulative\_sum}{row\_vector \farg{rv}}{
The cumulative sum of \farg{rv}}
%
\end{description}



\subsection{Dot Products}

\begin{description}
%
\fitem{real}{dot\_product}{vector \farg{x}, vector \farg{y}}{
The dot product of \farg{x} and \farg{y}}
%
\fitem{real}{dot\_product}{vector \farg{x}, row\_vector \farg{y}}{
The dot product of \farg{x} and \farg{y}}
%
\fitem{real}{dot\_product}{row\_vector \farg{x}, vector \farg{y}}{
The dot product of \farg{x} and \farg{y}}
%
\fitem{real}{dot\_product}{row\_vector \farg{x}, row\_vector \farg{y}}{
The dot product of \farg{x} and \farg{y}}
%
\fitem{row\_vector}{columns\_dot\_product}{vector \farg{x}, vector \farg{y}}{
The dot product of the columns of \farg{x} and \farg{y}}
%
\fitem{row\_vector}{columns\_dot\_product}{row\_vector \farg{x}, row\_vector \farg{y}}{
The dot product of the columns of \farg{x} and \farg{y}}
%
\fitem{row\_vector}{columns\_dot\_product}{matrix \farg{x}, matrix \farg{y}}{
The dot product of the columns of \farg{x} and \farg{y}}
%
\fitem{vector}{rows\_dot\_product}{vector \farg{x}, vector \farg{y}}{
The dot product of the rows of \farg{x} and \farg{y}}
%
\fitem{vector}{rows\_dot\_product}{row\_vector \farg{x}, row\_vector \farg{y}}{
The dot product of the rows of \farg{x} and \farg{y}}
%
\fitem{vector}{rows\_dot\_product}{matrix \farg{x}, matrix \farg{y}}{
The dot product of the rows of \farg{x} and \farg{y}}
%
\fitem{real}{dot\_self}{vector \farg{x}}{
The dot product of the vector \farg{x} with itself}
%
\fitem{real}{dot\_self}{row\_vector \farg{x}}{
The dot product of the row vector \farg{x} with itself}
%
\fitem{row\_vector}{columns\_dot\_self}{vector \farg{x}}{
The dot product of the columns of \farg{x} with themselves}
%
\fitem{row\_vector}{columns\_dot\_self}{row\_vector \farg{x}}{
The dot product of the columns of \farg{x} with themselves}
%
\fitem{row\_vector}{columns\_dot\_self}{matrix \farg{x}}{
The dot product of the columns of \farg{x} with themselves}
%
\fitem{vector}{rows\_dot\_self}{vector \farg{x}}{
The dot product of the rows of \farg{x} with themselves}
%
\fitem{vector}{rows\_dot\_self}{row\_vector \farg{x}}{
The dot product of the rows of \farg{x} with themselves}
%
\fitem{vector}{rows\_dot\_self}{matrix \farg{x}}{
The dot product of the rows of \farg{x} with themselves}
%
\end{description}

\subsection{Specialized Products}\label{specialized-products.section}


\begin{description}
%
\fitem{matrix}{tcrossprod}{matrix \farg{x}}{
The product of \farg{x} postmultiplied by its own transpose, similar 
to the tcrossprod(x) function in R. The result is a symmetric matrix 
$\mbox{\code{x}}\,\mbox{\code{x}}^{\top}$.}
%
\end{description}

\begin{description}
%
\fitem{matrix}{crossprod}{matrix \farg{x}}{
The product of \farg{x} premultiplied by its own transpose,
similar to the crossprod(x) function in R. The result is a symmetric matrix 
$\mbox{\code{x}}^{\top}\,\mbox{\code{x}}$.}
%
\end{description}


The following functions all provide shorthand forms for common
expressions, which are also much more efficient.
%
\begin{description}
%
\fitem{matrix}{quad\_form}{matrix \farg{A}, matrix \farg{B}}{
  The quadratic form, i.e., \code{B'~*~A~*~B}.}
%
\fitem{real}{quad\_form}{matrix \farg{A}, vector \farg{B}}{
  The quadratic form, i.e., \code{B'~*~A~*~B}.}
%
\fitem{matrix}{quad\_form\_diag}{matrix \farg{m}, vector \farg{v}}
  {The quadratic form using the column vector
  \farg{v} as a diagonal matrix, i.e.,
  \code{diag\_matrix(\farg{v})~*~\farg{m}~*~diag\_matrix(\farg{v})}.}
%
\fitem{matrix}{quad\_form\_diag}{matrix \farg{m}, row\_vector \farg{rv}}
  {The quadratic form using the row vector
  \farg{rv} as a diagonal matrix, i.e.,
  \code{diag\_matrix(\farg{rv})~*~\farg{m}~*~diag\_matrix(\farg{rv})}.}
%
\fitem{matrix}{quad\_form\_sym}{matrix \farg{A}, matrix \farg{B}}{
  Similarly to quad\_form, gives \code{B'~*~A~*~B}, but additionally
  checks if A is symmetric and ensures that the result is also symmetric.}
%
\fitem{real}{quad\_form\_sym}{matrix \farg{A}, vector \farg{B}}{
  Similarly to quad\_form, gives \code{B'~*~A~*~B}, but additionally
  checks if A is symmetric and ensures that the result is also symmetric.}
%
\fitem{real}{trace\_quad\_form}{matrix \farg{A}, matrix \farg{B}}{ 
The trace of the quadratic form, i.e., \code{trace(B'~*~A~*~B)}.}
%
\fitem{real}{trace\_gen\_quad\_form}{matrix \farg{D},matrix \farg{A}, matrix \farg{B}}{
The trace of a generalized quadratic form, i.e., \code{trace(D~*~B'~*~A~*~B).}}
%
\end{description}


\begin{description}
%
\fitem{matrix}{multiply\_lower\_tri\_self\_transpose}{matrix \farg{x}}{
The product of the lower triangular portion of \farg{x} (including
the diagonal) times its own transpose;  that is, if \code{L} is a
matrix of the same dimensions as \farg{x}\, with \code{L(m,n)} equal to
  \code{\farg{x}(m,n)} for $\mbox{\code{n}} \leq \mbox{\code{m}}$ and
\code{L(m,n)} equal to 0 if $\mbox{\code{n}} > \mbox{\code{m}}$, the
result is the symmetric matrix $\mbox{\code{L}}\,\mbox{\code{L}}^{\top}$.
This is a specialization of tcrossprod(x) for lower-triangular
matrices.  The input matrix does not need to be square.}
%
\end{description}

\begin{description}
  \fitem{matrix}{diag\_pre\_multiply}{vector \farg{v}, matrix
    \farg{m}}{Return the product of the diagonal matrix formed from
    the vector \farg{v} and the matrix \farg{m}, i.e.,
    \code{diag\_matrix(\farg{v})~*~\farg{m}}.}
%
  \fitem{matrix}{diag\_pre\_multiply}{row\_vector \farg{rv}, matrix \farg{m}}{Return
    the product of the diagonal matrix formed from the vector
    \farg{rv} and the matrix \farg{m}, i.e., \code{diag\_matrix(\farg{rv})~*~\farg{m}}.}
%
  \fitem{matrix}{diag\_post\_multiply}{matrix \farg{m}, vector \farg{v}}{Return the
    product of the matrix \farg{m} and the diagonal matrix formed from
    the vector \farg{v}, i.e., \code{\farg{m}~*~diag\_matrix(\farg{v})}.}
%
\fitem{matrix}{diag\_post\_multiply}{matrix \farg{m}, row\_vector \farg{rv}}{Return the
  product of the matrix \code{\farg{m}} and the diagonal matrix formed from
  the the row vector \code{\farg{rv}}, i.e., \code{\farg{m}~*~diag\_matrix(\farg{rv})}.}
\end{description}


\section{Reductions}

\subsection{Log Sum of Exponents}

\begin{description}
\fitem{real}{log\_sum\_exp}{vector \farg{x}}{
The natural logarithm of the sum of the exponentials of the elements in \farg{x}}
\fitem{real}{log\_sum\_exp}{row\_vector \farg{x}}{
The natural logarithm of the sum of the exponentials of the elements in \farg{x}}
\fitem{real}{log\_sum\_exp}{matrix \farg{x}}{
The natural logarithm of the sum of the exponentials of the elements in \farg{x}}
\end{description}

\subsection{Minimum and Maximum}

\begin{description}
%
\fitem{real}{min}{vector \farg{x}}{
The minimum value in \farg{x}, or $+\infty$ if \farg{x} is empty}
%
\fitem{real}{min}{row\_vector \farg{x}}{
The minimum value in \farg{x}, or $+\infty$ if \farg{x} is empty}
%
\fitem{real}{min}{matrix \farg{x}}{
The minimum value in \farg{x}, or $+\infty$ if \farg{x} is empty}
%
\fitem{real}{max}{vector \farg{x}}{
The maximum value in \farg{x}, or $-\infty$ if \farg{x} is empty}
%
\fitem{real}{max}{row\_vector \farg{x}}{
The maximum value in \farg{x}, or $-\infty$ if \farg{x} is empty}
%
\fitem{real}{max}{matrix \farg{x}}{
The maximum value in \farg{x}, or $-\infty$ if \farg{x} is empty}
%
\end{description}

\subsection{Sums and Products}

\begin{description}
%
\fitem{real}{sum}{vector \farg{x}}{
The sum of the values in \farg{x}, or 0 if \farg{x} is empty}
%
\fitem{real}{sum}{row\_vector \farg{x}}{
The sum of the values in \farg{x}, or 0 if \farg{x} is empty}
%
\fitem{real}{sum}{matrix \farg{x}}{
The sum of the values in \farg{x}, or 0 if \farg{x} is empty}
%
%
\fitem{real}{prod}{vector \farg{x}}{
The product of the values in \farg{x}, or 1 if \farg{x} is empty}
%
\fitem{real}{prod}{row\_vector \farg{x}}{
The product of the values in \farg{x}, or 1 if \farg{x} is empty}
%
\fitem{real}{prod}{matrix \farg{x}}{
The product of the values in \farg{x}, or 1 if \farg{x} is empty}
%
\end{description}



\subsection{Sample Moments}

Full definitions are provided for sample moments in
\refsection{array-reductions}.

\begin{description}
%
\fitem{real}{mean}{vector \farg{x}}{
The sample mean of the values in \farg{x};  
see \refsection{array-reductions} for details.}
%
\fitem{real}{mean}{row\_vector \farg{x}}{
The sample mean of the values in \farg{x};
see \refsection{array-reductions} for details.}
%
\fitem{real}{mean}{matrix \farg{x}}{
The sample mean of the values in \farg{x};
see \refsection{array-reductions} for details.}
%
\vspace*{4pt}
%
\fitem{real}{variance}{vector \farg{x}}{
  The sample variance of the values in 
  \farg{x}; see \refsection{array-reductions} for details.}
%
\fitem{real}{variance}{row\_vector \farg{x}}{ 
  The sample variance of the values in 
  \farg{x}; see \refsection{array-reductions} for details.}
%
\fitem{real}{variance}{matrix \farg{x}}{
The sample variance of the values in 
\farg{x}; see \refsection{array-reductions} for details.}
%
\vspace*{4pt}
%
\fitem{real}{sd}{vector \farg{x}}{
The sample standard deviation of the values in \farg{x};  see 
\refsection{array-reductions} for details.}
%
\fitem{real}{sd}{row\_vector \farg{x}}{ 
The sample standard deviation of the values in \farg{x}; see
\refsection{array-reductions} for details.}
%
\fitem{real}{sd}{matrix \farg{x}}{
The sample standard deviation of the values in \farg{x};
see \refsection{array-reductions} for details.}%
\end{description}


\section{Broadcast Functions}

The following broadcast functions allow vectors, row vectors and
matrices to be created by copying a single element into all of their
cells.  Matrices may also be created by stacking copies of row vectors
vertically or stacking copies of column vectors horizontally.

\begin{description}
%
  \fitem{vector}{rep\_vector}{real \farg{x}, int \farg{m}}{Return the
    size \farg{m} (column) vector consisting of copies of \farg{x}.}
%
  \fitem{row\_vector}{rep\_row\_vector}{real \farg{x}, int
    \farg{n}}{Return the size \farg{n} row vector consisting of copies of
    \farg{x}.}  
%
  \fitem{matrix}{rep\_matrix}{real \farg{x}, int
    \farg{m}, int \farg{n}}{Return the \farg{m} by \farg{n} matrix
    consisting of copies of \farg{x}.}
%
  \fitem{matrix}{rep\_matrix}{vector \farg{v}, int \farg{n}}{Return
    the \farg{m} by \farg{n} matrix consisting of \farg{n}
    copies of the (column) vector \farg{v} of
    size \farg{m}.}
%
  \fitem{matrix}{rep\_matrix}{row\_vector \farg{rv}, int
    \farg{m}}{Return the \farg{m} by \farg{n} matrix consisting of
    \farg{m} copies of the row vector \farg{rv} of size \farg{n}.}
%
\end{description}
%

Unlike the situation with array broadcasting (see \refsection{array-broadcasting}), where there is a
distinction between integer and real arguments, the following two
statements produce the same result for vector broadcasting;  row vector
and matrix broadcasting behave similarly.
%
\begin{quote}
\begin{Verbatim}[fontsize=\small]
vector[3] x;
x <- rep_vector(1, 3);
x <- rep_vector(1.0, 3);  
\end{Verbatim}
\end{quote}
%
There are no integer vector or matrix types, so integer values are
automatically promoted.

\section{Slice and Package Functions}

\subsection{Diagonal Matrices}

\begin{description}
%
\fitem{vector}{diagonal}{matrix \farg{x}}{The diagonal
of the matrix \farg{x}}
%
\fitem{matrix}{diag\_matrix}{vector \farg{x}}{The diagonal
matrix with diagonal \farg{x}}
%
\end{description}

\subsection{Columns and Rows}
%
\begin{description}
%
\fitem{vector}{col}{matrix \farg{x}, int \farg{n}}{The \farg{n}-th column
of matrix \farg{x}}
%
\fitem{row\_vector}{row}{matrix \farg{x}, int \farg{m}}{The \farg{m}-th row
of matrix \farg{x}}
%
\end{description}

\subsection{Block Operations}

\subsubsection{Matrix Slicing Operations}

Block operations may be used to extract a sub-block of a matrix.

\begin{description}
\fitem{matrix}{block}{matrix \farg{x}, int \farg{i}, int \farg{j}, 
  int \farg{n\_rows}, int \farg{n\_cols}}{Return the submatrix of \farg{x} that
  starts at row \farg{i} and column \farg{j} and extends \farg{n\_rows}
  rows and \farg{n\_cols} columns.}
\end{description}
%
The sub-row and sub-column operations may be used to extract a
slice of row or column from a matrix
%
\begin{description}
%
\fitem{vector}{sub\_col}{matrix \farg{x}, int \farg{i}, int \farg{j}, 
  int \farg{n\_rows}}{Return the sub-column of \farg{x} that
  starts at row \farg{i} and column \farg{j} and extends
  \farg{n\_rows} rows and 1 column.}
%
\fitem{row\_vector}{sub\_row}{matrix \farg{x}, int \farg{i}, int \farg{j}, 
  int \farg{n\_cols}}{Return the sub-row of \farg{x} that
  starts at row \farg{i} and column \farg{j} and extends 1
  row and \farg{n\_cols} columns.}
%
\end{description}

\subsubsection{Vector and Array Slicing Operations}

The head operation extracts the first $n$ elements of a vector and
the tail operation the last.  The segment operation extracts an
arbitrary subvector.

\begin{description}
%
  \fitem{vector}{head}{vector \farg{v}, int \farg{n}}{Return the
    vector consisting of the first \farg{n} elements of \farg{v}.}
%
  \fitem{row\_vector}{head}{row\_vector \farg{rv}, int \farg{n}}{Return
    the row vector consisting of the first \farg{n} elements of
    \farg{rv}.}
%
  \fitem{T[]}{head}{T[] \farg{sv}, int \farg{n}}{Return
    the standard vector consisting of the first \farg{n} elements of
    \farg{sv}; applies to up to three-dimensional arrays containing
    any type of elements \code{T}.}
%
  \fitem{vector}{tail}{vector \farg{v}, int \farg{n}}{Return the
    vector consisting of the last \farg{n} elements of \farg{v}.}
%
  \fitem{row\_vector}{tail}{row\_vector \farg{rv}, int \farg{n}}{Return
    the row vector consisting of the last \farg{n} elements of
    \farg{rv}.}
%
  \fitem{T[]}{tail}{T[] \farg{sv}, int \farg{n}}{Return
    the standard vector consisting of the last \farg{n} elements of
    \farg{sv}; applies to up to three-dimensional arrays containing
    any type of elements \code{T}.}
%
  \fitem{vector}{segment}{vector \farg{v}, int \farg{i}, int
    \farg{n}}{Return the vector consisting of the \farg{n} elements of \farg{v}
    starting at \farg{i}; i.e., elements \farg{i} through 
    through \farg{i} + \farg{n} - 1.}
%
  \fitem{row\_vector}{segment}{row\_vector \farg{v}, int \farg{i}, int
    \farg{n}}{Return the row vector consisting of the \farg{n}
    elements of \farg{rv} starting at \farg{i}; i.e., elements
    \farg{i} through through \farg{i} + \farg{n} - 1.}
%
  \fitem{T[]}{segment}{T[] \farg{sv}, int \farg{i}, int
    \farg{n}}{Return the standard vector consisting of the \farg{n}
    elements of \farg{sv} starting at \farg{i}; i.e., elements
    \farg{i} through through \farg{i} + \farg{n} - 1. Applies to up to
    three-dimensional arrays containing any type of elements
    \code{T}.}
%
\end{description}


\subsection{Concatenation Operations}

\subsubsection{Horizontal concatenation}

\begin{description}
%
\fitem{matrix}{append\_col}{matrix \farg{x}, matrix \farg{y}}{Combine matrices \farg{x} and \farg{y} by columns. The matrices must have the same number of rows.}
%
\fitem{matrix}{append\_col}{matrix \farg{x}, vector \farg{y}}{Combine matrix \farg{x} and vector \farg{y} by columns. The matrix and the vector must have the same number of rows.}
%
\fitem{matrix}{append\_col}{vector \farg{x}, matrix \farg{y}}{Combine vector \farg{x} and matrix \farg{y} by columns. The vector and the matrix must have the same number of rows.}
%
\fitem{matrix}{append\_col}{vector \farg{x}, vector \farg{y}}{Combine vectors \farg{x} and \farg{y} by columns. The vectors must have the same number of rows.}
%
\fitem{row\_vector}{append\_col}{row\_vector \farg{x}, row\_vector \farg{y}}{Combine row vectors \farg{x} and \farg{y} of any size into another row vector.}
%
\end{description}

\subsubsection{Vertical concatenation}

\begin{description}
%
\fitem{matrix}{append\_row}{matrix \farg{x}, matrix \farg{y}}{Combine matrices \farg{x} and \farg{y} by columns. The matrices must have the same number of rows.}
%
\fitem{matrix}{append\_row}{matrix \farg{x}, row\_vector \farg{y}}{Combine matrix \farg{x} and row vector \farg{y} by columns. The matrix and the row vector must have the same number of rows.}
%
\fitem{matrix}{append\_row}{row\_vector \farg{x}, matrix \farg{y}}{Combine row vector \farg{x} and matrix \farg{y} by columns. The row vector and the matrix must have the same number of rows.}
%
\fitem{matrix}{append\_row}{row\_vector \farg{x}, row\_vector \farg{y}}{Combine row vectors \farg{x} and \farg{y} by columns. The row vectors must have the same number of rows.}
%
\fitem{vector}{append\_row}{vector \farg{x}, vector \farg{y}}{Combine vectors \farg{x} and \farg{y} of any size into another vector.}
%
\end{description}

\subsection{Transposition Postfix Operator}

\begin{description}
%
\fitem{matrix}{operator'}{matrix \farg{x}}{The transpose of the matrix
 \farg{x}, written as \code{x'}}
%
\fitem{row\_vector}{operator'}{vector \farg{x}}{The transpose of the vector
 \farg{x}, written as \code{x'}}
%
\fitem{vector}{operator'}{row\_vector \farg{x}}{The transpose of the row vector
 \farg{x}, written as \code{x'}}
%
\end{description}


\section{Special Matrix Functions}\label{softmax.section}

The softmax function maps $y \in \reals^K$ to the $K$-simplex by
\[
\mbox{softmax}(y)
 = \frac{\exp(y)}
        {\sum_{k=1}^K \exp(y_k)},
\]
%
where $\exp(y)$ is the componentwise exponentiation of $y$.
%
Softmax is usually calculated on the log scale, 
\[
\log \mbox{softmax}(y)
 \ = \ y - \log \sum_{k=1}^K \exp(y_k)
 \ = \ y - \mbox{log\_sum\_exp}(y).
\]
%
The entries in the Jacobian of the softmax function are given by
\[
\begin{array}{l}
\displaystyle
\frac{\partial}{\partial y_m} \mbox{softmax}(y)[k]
\\[8pt]
\displaystyle
\mbox{ } \ \ \ = \left\{ 
\begin{array}{ll}
\mbox{softmax}(y)[k] - \mbox{softmax}(y)[k] \times \mbox{softmax}(y)[m]
& \mbox{ if } m = k, \mbox{ and}
\\[6pt]
\mbox{softmax}(y)[k] * \mbox{softmax}(y)[m]
& \mbox{ if } m \neq k.
\end{array}
\right.
\end{array}
\]
For the log softmax function, the entries are
\[
\frac{\partial}{\partial y_m} \mbox{softmax}(y)[k]
= \left\{ 
\begin{array}{ll}
1 - \mbox{softmax}(y)[m]
& \mbox{ if } m = k, \mbox{ and}
\\[6pt]
\mbox{softmax}(y)[m]
& \mbox{ if } m \neq k.
\end{array}
\right.
\]
%
Stan provides the following functions for softmax and its log.
%
\begin{description}
\fitem{vector}{softmax}{vector \farg{x}}{
The softmax of \farg{x}}
%
\fitem{vector}{log\_softmax}{vector \farg{x}}{
The natural logarithm of the softmax of \farg{x}}
\end{description}
%



\section{Linear Algebra Functions and Solvers}

\subsection{Matrix Division Infix Operators}
%
\begin{description}
%
\fitem{row\_vector}{operator/}{row\_vector \farg{b}, matrix \farg{A}}{
The right division of \farg{b} by \farg{A}; equivalently
\code{\farg{b} * inverse(\farg{A})}}
%
\fitem{matrix}{operator/}{matrix \farg{b}, matrix \farg{A}}{
The right division of \farg{b} by \farg{A}; equivalently
\code{\farg{b} * inverse(\farg{A})}}
%
\fitem{vector}{operator\textbackslash}{matrix \farg{A}, vector \farg{b}}
The left division of \farg{b} by \farg{A}; equivalently
\code{inverse(\farg{A}) * \farg{b}}
%
\fitem{matrix}{operator\textbackslash}{matrix \farg{A}, matrix \farg{b}}
The left division of \farg{b} by \farg{A}; equivalently
\code{inverse(\farg{A}) * \farg{b}}
%
\end{description}

\subsection{Lower-Triangular Matrix-Division Functions}

There are four division functions which use lower triangular views of
a matrix.  The lower triangular view of a matrix $\mbox{tri}(A)$ is defined by
\[
\mbox{tri}(A)[m,n] = 
\left\{
\begin{array}{ll}
A[m,n] & \mbox{if } m \geq n, \mbox{ and}
\\[4pt]
0 & \mbox{otherwise}.
\end{array}
\right.
\]


\begin{description}
%
\fitem{row\_vector}{mdivide\_right\_tri\_low}{row\_vector \farg{b}, matrix \farg{a}}{
The right division of \farg{b} by \code{tri(\farg{a})}, a lower triangular
view of \farg{a}; equivalently \code{\farg{b} * inverse(tri(\farg{a}))}}
%
%
\fitem{matrix}{mdivide\_right\_tri\_low}{matrix \farg{b}, matrix \farg{a}}{
The right division of \farg{b} by \code{tri(\farg{a})}, a lower triangular
view of \farg{a}; equivalently \code{\farg{b} * inverse(tri(\farg{a}))}}
%
\fitem{vector}{mdivide\_left\_tri\_low}{matrix \farg{a}, vector \farg{b}}
The left division of \farg{b} by a triangular view of
\code{tri(\farg{a})}, a lower triangular view of \farg{a}; equivalently
\code{inverse(tri(\farg{a})) * \farg{b}}
%
\fitem{matrix}{mdivide\_left\_tri\_low}{matrix \farg{a}, matrix \farg{b}}
The left division of \farg{b} by a triangular view of
\code{tri(\farg{a})}, a lower triangular view of \farg{a}; equivalently
\code{inverse(tri(\farg{a})) * \farg{b}}
%
\end{description}


\subsection{Linear Algebra Functions}

\subsubsection{Trace}

\begin{description}
%
\fitem{real}{trace}{matrix \farg{A}}{
The trace of \farg{A}, or 0 if \farg{A} is empty;  \farg{A} is not
required to be diagonal}
%
\end{description}

\subsubsection{Determinants}

\begin{description}
\fitem{real}{determinant}{matrix \farg{A}}{
The determinant of \farg{A}}
%
\fitem{real}{log\_determinant}{matrix \farg{A}}{
The log of the absolute value of the determinant of \farg{A}}
%
\end{description}

\subsubsection{Inverses}

\begin{description}
%
\fitem{matrix}{inverse}{matrix \farg{A}}{
The inverse of \farg{A}}
%
\fitem{matrix}{inverse\_spd}{matrix \farg{A}}{
The inverse of \farg{A} where A is symmetric, positive definite}
%
\end{description}

\subsubsection{Eigendecomposition}

\begin{description}
%
\fitem{vector}{eigenvalues\_sym}{matrix \farg{A}}{
The vector of eigenvalues of a symmetric matrix \farg{A} 
in ascending order}
%
\fitem{matrix}{eigenvectors\_sym}{matrix \farg{A}}{ The matrix with
  the (column) eigenvectors of symmetric matrix \farg{A} in the same
  order as returned by the function \code{eigenvalues\_sym}}
%
\end{description}
%
Because multiplying an eigenvector by $-1$ results in an eigenvector,
eigenvectors returned by a decomposition are only identified up to a
sign change.  In order to compare the eigenvectors produced by Stan's
eigendecomposition to others, signs may need to be normalized in some
way, such as by fixing the sign of a component, or doing comparisons
allowing a multiplication by $-1$.

The condition number of a symmetric matrix is defined to be the ratio
of the largest eigenvalue to the smallest eigenvalue.  Large condition
numbers lead to difficulty in numerical algorithms such as computing
inverses, and thus known as ``ill conditioned.''  The ratio can even
be infinite in the case of singular matrices (i.e., those with
eigenvalues of 0).

%
% \fitem{vector}{eigenvalues\_self\_adjoint}{matrix \farg{A}}{The vector
%   of eigenvalues of the self-adjoint view of \farg{A} in descending
%   order.  The self-adjoint of matrix \farg{A} ignores the values in
%   \farg{A} above the diagonal and treats \farg{A}[m,n] =
%   \farg{A}[n,m].}
%
% \fitem{matrix}{eigenvectors\_self\_adjoint}{matrix \farg{A}}{ The
%   matrix of eigenvectors of the matrix of the self-adjoint view of
%   \farg{A}.  See \code{eigenvalues\_self\_adjoint} for information on
%   the self-adjoint view of a matrix.}
%

\subsubsection{QR Decomposition}

\begin{description}
%
\fitem{matrix}{qr\_Q}{matrix \farg{A}}{
The orthogonal matrix in the QR decomposition of \farg{A}}
%
\fitem{matrix}{qr\_R}{matrix \farg{A}}{
  The upper triangular matrix in the QR decomposition of \farg{A}}
%
\end{description}
%
Multiplying a column of an orthogonal matrix by $-1$ still results in 
an orthogonal matrix, and you can multiply the corresponding row of 
the upper triangular matrix by $-1$ without changing the product. Thus,
Stan adopts the normalization that the diagonal elements of the upper
triangular matrix are strictly positive and the columns of the 
orthogonal matrix are rescaled if necessary. The input matrix $A$ need
not be square but must have at least as many rows as it has columns.
Also, this QR decomposition algorithm does not utilize pivoting and 
thus is faster but may be numerically unstable.

\subsubsection{Cholesky Decomposition}

Every symmetric, positive-definite matrix (such as a correlation or
covariance matrix) has a Cholesky decomposition.  If $\Sigma$ is a
symmetric, positive-definite matrix, its Cholesky decomposition is the
lower-triangular vector $L$ such that
\[
\Sigma = L \, L^{\top}.
\]

\begin{description}
%
\fitem{matrix}{cholesky\_decompose}{matrix \farg{A}}{
The lower-triangular Cholesky factor of the symmetric
positive-definite matrix \farg{A}}
% 
\end{description}

\subsubsection{Singular Value Decomposition}

Stan only provides functions for the singular values, not for the
singular vectors involved in a singular value decomposition (SVD).

\begin{description}
%
\fitem{vector}{singular\_values}{matrix \farg{A}}{
The singular values of \farg{A} in descending order}
%
\end{description}


\section{Sort Functions}

See \refsection{sorting-functions} for examples of how the functions
work. 

\begin{description}
%
\fitem{vector}{sort\_asc}{vector \farg{v}}{
Sort the elements of \farg{v} in ascending order}
%
\fitem{row\_vector}{sort\_asc}{row\_vector \farg{v}}{
Sort the elements of \farg{v} in ascending order}
%
\fitem{vector}{sort\_desc}{vector \farg{v}}{
Sort the elements of \farg{v} in descending order}
%
\fitem{row\_vector}{sort\_desc}{row\_vector \farg{v}}{
Sort the elements of \farg{v} in descending order}
%
\fitem{int[]}{sort\_indices\_asc}{vector \farg{v}}{
Return an array of indices between 1 and the size of \farg{v},
sorted to index \farg{v} in ascending order.}
%
\fitem{int[]}{sort\_indices\_asc}{row\_vector \farg{v}}{
Return an array of indices between 1 and the size of \farg{v},
sorted to index \farg{v} in ascending order.}
%
\fitem{int[]}{sort\_indices\_desc}{vector \farg{v}}{
Return an array of indices between 1 and the size of \farg{v},
sorted to index \farg{v} in descending order.}
%
\fitem{int[]}{sort\_indices\_desc}{row\_vector \farg{v}}{
Return an array of indices between 1 and the size of \farg{v},
sorted to index \farg{v} in descending order.}
%
\fitem{int}{rank}{vector \farg{v}, int \farg{s}}{
Number of components of \farg{v} less than \farg{v[s]}}
%
\fitem{int}{rank}{row\_vector \farg{v}, int \farg{s}}{
Number of components of \farg{v} less than \farg{v[s]}}
%
\end{description}


\chapter{Mixed Operations}

These functions perform conversions between Stan containers matrix,
vector, row vector and arrays.

Whenever a conversion implies reduction of dimensionality (like
converting a matrix to a vector or a two dimensional array to a one
dimensional array), the conversion is proceed in row-major order when
the input is an array and in column-major order when the input is a
vector, a row vector or a matrix.

If the dimensionality is preserved (like when converting a matrix to a
two dimensional array), then the indexes are also fully preserved
which implies easy reversibility of the operation.

\begin{description}
%
\fitem{matrix}{to\_matrix}{matrix \farg{m}}{
Return the matrix \farg{m} itself.}
%
\fitem{matrix}{to\_matrix}{vector \farg{v}}{
Convert the column vector \farg{v} to a \code{size(\farg{v})} by 1 matrix.}
%
\fitem{matrix}{to\_matrix}{row\_vector \farg{v}}{
Convert the row vector \farg{v} to a 1 by \code{size(\farg{v})} matrix.}
%
\fitem{matrix}{to\_matrix}{real[,] \farg{a}}{
Convert the two dimensional array \farg{a} to a matrix with the same
dimensions and indexing order.}
%
\fitem{matrix}{to\_matrix}{int[,] \farg{a}}{
Convert the two dimensional array \farg{a} to a matrix with the same
dimensions and indexing order.}
%
%
%
\fitem{vector}{to\_vector}{matrix \farg{m}}{
Convert the matrix \farg{m} to a column vector in column-major order.}
%
\fitem{vector}{to\_vector}{vector \farg{v}}{
Return the column vector \farg{v} itself.}
%
\fitem{vector}{to\_vector}{row\_vector \farg{v}}{
Convert the row vector \farg{v} to a column vector.}
%
\fitem{vector}{to\_vector}{real[] \farg{a}}{
Convert the one-dimensional array \farg{a} to a column vector.}
%
\fitem{vector}{to\_vector}{int[] \farg{a}}{
Convert the one-dimensional integer array \farg{a} to a column vector.}
%
%
%
\fitem{row\_vector}{to\_row\_vector}{matrix \farg{m}}{
Convert the matrix \farg{m} to a row vector in column-major order.}
%
\fitem{row\_vector}{to\_row\_vector}{vector \farg{v}}{
Convert the column vector \farg{v} to a row vector.}
%
\fitem{row\_vector}{to\_row\_vector}{row\_vector \farg{v}}{
Return the row vector \farg{v} itself.}
%
\fitem{row\_vector}{to\_row\_vector}{real[] \farg{a}}{
Convert the one-dimensional array \farg{a} to a row vector.}
%
\fitem{row\_vector}{to\_row\_vector}{int[] \farg{a}}{
Convert the one-dimensional array \farg{a} to a row vector.}
%
%
%
\fitem{real[,]}{to\_array\_2d}{matrix \farg{m}}{
Convert the matrix \farg{m} to a two dimensional array with the same 
dimensions and indexing order.}
%
%
%
\fitem{real[]}{to\_array\_1d}{vector \farg{v}}{
Convert the column vector \farg{v} to a one-dimensional array.}
%
\fitem{real[]}{to\_array\_1d}{row\_vector \farg{v}}{
Convert the row vector \farg{v} to a one-dimensional array.}
%
\fitem{real[]}{to\_array\_1d}{matrix \farg{m}}{
Convert the matrix \farg{m} to a one-dimensional array in column-major order.}
%
\fitem{real[]}{to\_array\_1d}{real[...] \farg{a}}{
Convert the array \farg{a} (of any dimension up to 10) to a one-dimensional array in row-major order.}
%
\fitem{int[]}{to\_array\_1d}{int[...] \farg{a}}{
Convert the array \farg{a} (of any dimension up to 10) to a one-dimensional array in row-major order.}
%
\end{description}<|MERGE_RESOLUTION|>--- conflicted
+++ resolved
@@ -1370,7 +1370,6 @@
 }
 %
 \fitem{real}{falling\_factorial}{real \farg{x}, real \farg{n}}{
-<<<<<<< HEAD
 The falling factorial of \farg{x} with power \farg{n} defined for positive \farg{x} and real \farg{n}.
 \[
 \mbox{falling\_factorial}(x,n) = 
@@ -1401,9 +1400,6 @@
 %
 See \refsection{falling-factorial-appendix} for definition of 
 $(x)_n$, $\frac{\partial\,(x)_n}{\partial x}$, and $\frac{\partial\,(x)_n}{\partial n}$.
-=======
-The falling factorial of \farg{x} with power \farg{n} defined for positive \farg{x} and real \farg{n}. 
->>>>>>> 08c9a7df
 }
 %
 \fitem{real}{log\_falling\_factorial}{real \farg{x}, real \farg{n}}{
