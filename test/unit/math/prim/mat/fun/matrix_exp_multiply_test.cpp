--- conflicted
+++ resolved
@@ -28,16 +28,12 @@
   }
 }
 
-<<<<<<< HEAD
 TEST(MathMatrixPrimMat, matrix_exp_multiply) {
-=======
-TEST(MathMatrix, matrix_exp_multiply) {
   // the helper above doesn't handle 0 size inputs
   Eigen::MatrixXd A(0, 0);
   Eigen::MatrixXd B(0, 0);
   EXPECT_EQ(stan::math::matrix_exp_multiply(A, B).size(), 0);
 
->>>>>>> 63641117
   test_matrix_exp_multiply<1, 1>();
   test_matrix_exp_multiply<1, 5>();
   test_matrix_exp_multiply<5, 1>();
