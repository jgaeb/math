#include <stan/math/prim/arr.hpp>
#include <gtest/gtest.h>
#include <vector>
#include <type_traits>

TEST(MathMatrix, value_of) {
  using stan::math::value_of;
  using std::vector;

  vector<double> a;
  for (size_t i = 0; i < 10; ++i)
    a.push_back(i + 1);

  vector<double> b;
  for (size_t i = 10; i < 15; ++i)
    b.push_back(i + 1);

  vector<double> d_a = value_of(a);
  vector<double> d_b = value_of(b);

  for (int i = 0; i < 5; ++i)
    EXPECT_FLOAT_EQ(b[i], d_b[i]);

  for (int i = 0; i < 10; ++i)
    EXPECT_FLOAT_EQ(a[i], d_a[i]);
}

<<<<<<< HEAD
TEST(MathFunctions, value_of_int_return_type_short_circuit) {
  std::vector<int> a(5, 0);
  EXPECT_FALSE((std::is_same<decltype(stan::math::value_of(a)),
                             std::vector<int>>::value));
  EXPECT_FALSE((std::is_same<decltype(stan::math::value_of(a)),
                             std::vector<int>&>::value));
  EXPECT_FALSE((std::is_same<decltype(stan::math::value_of(a)),
                             const std::vector<int>>::value));
  EXPECT_TRUE((std::is_same<decltype(stan::math::value_of(a)),
                            const std::vector<int>&>::value));
=======
TEST(MathFunctions, value_of_return_type_short_circuit) {
  std::vector<double> a(5, 0);
  EXPECT_FALSE((std::is_same<decltype(stan::math::value_of(a)),
                             std::vector<double>>::value));
  EXPECT_FALSE((std::is_same<decltype(stan::math::value_of(a)),
                             std::vector<double>&>::value));
  EXPECT_FALSE((std::is_same<decltype(stan::math::value_of(a)),
                             const std::vector<double>>::value));
  EXPECT_TRUE((std::is_same<decltype(stan::math::value_of(a)),
                            const std::vector<double>&>::value));
>>>>>>> 88efab8e
}<|MERGE_RESOLUTION|>--- conflicted
+++ resolved
@@ -25,7 +25,6 @@
     EXPECT_FLOAT_EQ(a[i], d_a[i]);
 }
 
-<<<<<<< HEAD
 TEST(MathFunctions, value_of_int_return_type_short_circuit) {
   std::vector<int> a(5, 0);
   EXPECT_FALSE((std::is_same<decltype(stan::math::value_of(a)),
@@ -36,8 +35,9 @@
                              const std::vector<int>>::value));
   EXPECT_TRUE((std::is_same<decltype(stan::math::value_of(a)),
                             const std::vector<int>&>::value));
-=======
-TEST(MathFunctions, value_of_return_type_short_circuit) {
+}
+
+TEST(MathFunctions, value_of_double_return_type_short_circuit) {
   std::vector<double> a(5, 0);
   EXPECT_FALSE((std::is_same<decltype(stan::math::value_of(a)),
                              std::vector<double>>::value));
@@ -47,5 +47,4 @@
                              const std::vector<double>>::value));
   EXPECT_TRUE((std::is_same<decltype(stan::math::value_of(a)),
                             const std::vector<double>&>::value));
->>>>>>> 88efab8e
 }