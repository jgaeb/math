#include <stan/math/rev/mat.hpp>
#include <gtest/gtest.h>
#include <stan/math/prim/scal/fun/value_of.hpp>
#include <vector>
#include <cmath>

using Eigen::Dynamic;
using Eigen::Matrix;
using stan::math::var;
using std::vector;

//  We check that the values of the new regression match those of one built
//  from existing primitives.
TEST(ProbDistributionsPoissonLogGLM, glm_matches_poisson_log_doubles) {
  vector<int> y{15, 3, 5};
  Matrix<double, Dynamic, Dynamic> x(3, 2);
  x << -12, 46, -42, 24, 25, 27;
  Matrix<double, Dynamic, 1> beta(2, 1);
  beta << 0.3, 2;
  double alpha = 0.3;
  Matrix<double, Dynamic, 1> alphavec = alpha * Matrix<double, 3, 1>::Ones();
  Matrix<double, Dynamic, 1> theta(3, 1);
  theta = x * beta + alphavec;
  EXPECT_FLOAT_EQ((stan::math::poisson_log_lpmf(y, theta)),
                  (stan::math::poisson_log_glm_lpmf(y, x, alpha, beta)));
  EXPECT_FLOAT_EQ((stan::math::poisson_log_lpmf<true>(y, theta)),
                  (stan::math::poisson_log_glm_lpmf<true>(y, x, alpha, beta)));
}
//  We check that the values of the new regression match those of one built
//  from existing primitives.
TEST(ProbDistributionsPoissonLogGLM, glm_matches_poisson_log_doubles_rand) {
  for (size_t ii = 0; ii < 42; ii++) {
    vector<int> y(3);
    for (size_t i = 0; i < 3; i++) {
      y[i] = Matrix<unsigned int, 1, 1>::Random(1, 1)[0] % 200;
    }
    Matrix<double, Dynamic, Dynamic> x
        = Matrix<double, Dynamic, Dynamic>::Random(3, 2);
    Matrix<double, Dynamic, 1> beta
        = Matrix<double, Dynamic, Dynamic>::Random(2, 1);
    Matrix<double, 1, 1> alphamat = Matrix<double, 1, 1>::Random(1, 1);
    double alpha = alphamat[0];
    Matrix<double, Dynamic, 1> alphavec = alpha * Matrix<double, 3, 1>::Ones();
    Matrix<double, Dynamic, 1> theta(3, 1);
    theta = x * beta + alphavec;
    EXPECT_FLOAT_EQ((stan::math::poisson_log_lpmf(y, theta)),
                    (stan::math::poisson_log_glm_lpmf(y, x, alpha, beta)));
    EXPECT_FLOAT_EQ(
        (stan::math::poisson_log_lpmf<true>(y, theta)),
        (stan::math::poisson_log_glm_lpmf<true>(y, x, alpha, beta)));
  }
}
//  We check that the gradients of the new regression match those of one built
//  from existing primitives.
TEST(ProbDistributionsPoissonLogGLM, glm_matches_poisson_log_vars) {
  vector<int> y{14, 2, 5};
  Matrix<var, Dynamic, Dynamic> x(3, 2);
  x << -12, 46, -42, 24, 25, 27;
  Matrix<var, Dynamic, 1> beta(2, 1);
  beta << 0.3, 2;
  var alpha = 0.3;
  Matrix<var, Dynamic, 1> alphavec = alpha * Matrix<double, 3, 1>::Ones();
  Matrix<var, Dynamic, 1> theta(3, 1);
  theta = x * beta + alphavec;
  var lp = stan::math::poisson_log_lpmf(y, theta);
  lp.grad();

  double lp_val = lp.val();
  double alpha_adj = alpha.adj();
  Matrix<double, Dynamic, Dynamic> x_adj(3, 2);
  Matrix<double, Dynamic, 1> beta_adj(2, 1);
  for (size_t i = 0; i < 2; i++) {
    beta_adj[i] = beta[i].adj();
    for (size_t j = 0; j < 3; j++) {
      x_adj(j, i) = x(j, i).adj();
    }
  }

  stan::math::recover_memory();

  vector<int> y2{14, 2, 5};
  Matrix<var, Dynamic, Dynamic> x2(3, 2);
  x2 << -12, 46, -42, 24, 25, 27;
  Matrix<var, Dynamic, 1> beta2(2, 1);
  beta2 << 0.3, 2;
  var alpha2 = 0.3;
  var lp2 = stan::math::poisson_log_glm_lpmf(y2, x2, alpha2, beta2);
  lp2.grad();
  EXPECT_FLOAT_EQ(lp_val, lp2.val());
  EXPECT_FLOAT_EQ(alpha_adj, alpha2.adj());
  for (size_t i = 0; i < 2; i++) {
    EXPECT_FLOAT_EQ(beta_adj[i], beta2[i].adj());
    for (size_t j = 0; j < 3; j++) {
      EXPECT_FLOAT_EQ(x_adj(j, i), x2(j, i).adj());
    }
  }
}

<<<<<<< HEAD
TEST(ProbDistributionsPoissonLogGLM, broadcast_x) {
  vector<int> y{1, 0, 5};
  Matrix<double, 1, Dynamic> x(1, 2);
  x << -12, 46;
  Matrix<var, 1, Dynamic> x1 = x;
  Matrix<var, Dynamic, Dynamic> x_mat = x.replicate(3, 1);
  Matrix<double, Dynamic, 1> beta(2, 1);
  beta << 0.3, 2;
  Matrix<var, Dynamic, 1> beta1 = beta;
  Matrix<var, Dynamic, 1> beta2 = beta;
  var alpha1 = 0.3;
  var alpha2 = 0.3;

  var lp1 = stan::math::poisson_log_glm_lpmf(y, x1, alpha1, beta1);
  var lp2 = stan::math::poisson_log_glm_lpmf(y, x_mat, alpha2, beta2);

  EXPECT_DOUBLE_EQ(lp1.val(), lp2.val());

  (lp1 + lp2).grad();

  for (int i = 0; i < 2; i++) {
    EXPECT_DOUBLE_EQ(x1[i].adj(), x_mat.col(i).adj().sum());
    EXPECT_DOUBLE_EQ(beta1[i].adj(), beta2[i].adj());
  }
  EXPECT_DOUBLE_EQ(alpha1.adj(), alpha2.adj());
}

TEST(ProbDistributionsPoissonLogGLM, broadcast_y) {
  int y = 13;
  Matrix<int, Dynamic, 1> y_vec = Matrix<int, Dynamic, 1>::Constant(3, 1, y);
  Matrix<double, Dynamic, Dynamic> x(3, 2);
  x << -12, 46, -42, 24, 25, 27;
  Matrix<var, Dynamic, Dynamic> x1 = x;
  Matrix<var, Dynamic, Dynamic> x2 = x;
  Matrix<double, Dynamic, 1> beta(2, 1);
  beta << 0.3, 2;
  Matrix<var, Dynamic, 1> beta1 = beta;
  Matrix<var, Dynamic, 1> beta2 = beta;
  var alpha1 = 0.3;
  var alpha2 = 0.3;

  var lp1 = stan::math::poisson_log_glm_lpmf(y, x1, alpha1, beta1);
  var lp2 = stan::math::poisson_log_glm_lpmf(y_vec, x2, alpha2, beta2);

  EXPECT_DOUBLE_EQ(lp1.val(), lp2.val());

  (lp1 + lp2).grad();

  for (int i = 0; i < 2; i++) {
    for (int j = 0; j < 2; j++) {
      EXPECT_DOUBLE_EQ(x1(j, i).adj(), x2(j, i).adj());
    }
    EXPECT_DOUBLE_EQ(beta1[i].adj(), beta2[i].adj());
  }
  EXPECT_DOUBLE_EQ(alpha1.adj(), alpha2.adj());
=======
TEST(ProbDistributionsPoissonLogGLM,
     glm_matches_poisson_log_vars_zero_instances) {
  vector<int> y{};
  Matrix<var, Dynamic, Dynamic> x(0, 2);
  Matrix<var, Dynamic, 1> beta(2, 1);
  beta << 0.3, 2;
  var alpha = 0.3;
  Matrix<var, Dynamic, 1> theta(0, 1);
  var lp = stan::math::poisson_log_lpmf(y, theta);
  lp.grad();

  double lp_val = lp.val();
  double alpha_adj = alpha.adj();
  Matrix<double, Dynamic, 1> beta_adj(2, 1);
  for (size_t i = 0; i < 2; i++) {
    beta_adj[i] = beta[i].adj();
  }

  stan::math::recover_memory();

  vector<int> y2{};
  Matrix<var, Dynamic, Dynamic> x2(0, 2);
  Matrix<var, Dynamic, 1> beta2(2, 1);
  beta2 << 0.3, 2;
  var alpha2 = 0.3;
  var lp2 = stan::math::poisson_log_glm_lpmf(y2, x2, alpha2, beta2);
  lp2.grad();
  EXPECT_FLOAT_EQ(lp_val, lp2.val());
  EXPECT_FLOAT_EQ(alpha_adj, alpha2.adj());
  for (size_t i = 0; i < 2; i++) {
    EXPECT_FLOAT_EQ(beta_adj[i], beta2[i].adj());
  }
}

TEST(ProbDistributionsPoissonLogGLM,
     glm_matches_poisson_log_vars_zero_attributes) {
  vector<int> y{14, 2, 5};
  Matrix<var, Dynamic, Dynamic> x(3, 0);
  Matrix<var, Dynamic, 1> beta(0, 1);
  var alpha = 0.3;
  Matrix<var, Dynamic, 1> alphavec = alpha * Matrix<double, 3, 1>::Ones();
  Matrix<var, Dynamic, 1> theta(3, 1);
  theta = x * beta + alphavec;
  var lp = stan::math::poisson_log_lpmf(y, theta);
  lp.grad();

  double lp_val = lp.val();
  double alpha_adj = alpha.adj();

  stan::math::recover_memory();

  vector<int> y2{14, 2, 5};
  Matrix<var, Dynamic, Dynamic> x2(3, 0);
  Matrix<var, Dynamic, 1> beta2(0, 1);
  var alpha2 = 0.3;
  var lp2 = stan::math::poisson_log_glm_lpmf(y2, x2, alpha2, beta2);
  lp2.grad();
  EXPECT_FLOAT_EQ(lp_val, lp2.val());
  EXPECT_FLOAT_EQ(alpha_adj, alpha2.adj());
>>>>>>> 5312600d
}

//  We check that the gradients of the new regression match those of one built
//  from existing primitives.
TEST(ProbDistributionsPoissonLogGLM, glm_matches_poisson_log_vars_rand) {
  for (size_t ii = 0; ii < 200; ii++) {
    vector<int> y(3);
    for (size_t i = 0; i < 3; i++) {
      y[i] = Matrix<unsigned int, 1, 1>::Random(1, 1)[0] % 200;
    }
    Matrix<double, Dynamic, Dynamic> xreal
        = Matrix<double, Dynamic, Dynamic>::Random(3, 2);
    Matrix<double, Dynamic, 1> betareal
        = Matrix<double, Dynamic, Dynamic>::Random(2, 1);
    Matrix<double, 1, 1> alphareal = Matrix<double, 1, 1>::Random(1, 1);
    Matrix<var, Dynamic, 1> beta = betareal;
    Matrix<var, Dynamic, 1> theta(3, 1);
    Matrix<var, Dynamic, Dynamic> x = xreal;
    var alpha = alphareal[0];
    Matrix<var, Dynamic, 1> alphavec = Matrix<double, 3, 1>::Ones() * alpha;
    theta = (x * beta) + alphavec;
    var lp = stan::math::poisson_log_lpmf(y, theta);
    lp.grad();

    double lp_val = lp.val();
    double alpha_adj = alpha.adj();
    Matrix<double, Dynamic, Dynamic> x_adj(3, 2);
    Matrix<double, Dynamic, 1> beta_adj(2, 1);
    for (size_t i = 0; i < 2; i++) {
      beta_adj[i] = beta[i].adj();
      for (size_t j = 0; j < 3; j++) {
        x_adj(j, i) = x(j, i).adj();
      }
    }

    stan::math::recover_memory();

    Matrix<var, Dynamic, 1> beta2 = betareal;
    Matrix<var, Dynamic, Dynamic> x2 = xreal;
    var alpha2 = alphareal[0];
    var lp2 = stan::math::poisson_log_glm_lpmf(y, x2, alpha2, beta2);
    lp2.grad();
    EXPECT_FLOAT_EQ(lp_val, lp2.val());
    EXPECT_FLOAT_EQ(alpha_adj, alpha2.adj());
    for (size_t i = 0; i < 2; i++) {
      EXPECT_FLOAT_EQ(beta_adj[i], beta2[i].adj());
      for (size_t j = 0; j < 3; j++) {
        EXPECT_FLOAT_EQ(x_adj(j, i), x2(j, i).adj());
      }
    }
  }
}

//  We check that the gradients of the new regression match those of one built
//  from existing primitives, in case beta is a scalar.
TEST(ProbDistributionsPoissonLogGLM,
     glm_matches_poisson_log_vars_rand_scal_beta) {
  for (size_t ii = 0; ii < 42; ii++) {
    vector<int> y(3);
    for (size_t i = 0; i < 3; i++) {
      y[i] = Matrix<unsigned int, 1, 1>::Random(1, 1)[0] % 200;
    }
    Matrix<double, Dynamic, Dynamic> xreal
        = Matrix<double, Dynamic, Dynamic>::Random(3, 1);
    double betareal = Matrix<double, Dynamic, Dynamic>::Random(1, 1)(0, 0);
    Matrix<double, 1, 1> alphareal = Matrix<double, 1, 1>::Random(1, 1);
    var beta = betareal;
    Matrix<var, Dynamic, 1> theta(3, 1);
    Matrix<var, Dynamic, Dynamic> x = xreal;
    var alpha = alphareal[0];
    Matrix<var, Dynamic, 1> alphavec = Matrix<double, 3, 1>::Ones() * alpha;
    theta = (x * beta) + alphavec;
    var lp = stan::math::poisson_log_lpmf(y, theta);
    lp.grad();

    double lp_val = lp.val();
    double alpha_adj = alpha.adj();
    Matrix<double, Dynamic, Dynamic> x_adj(3, 1);
    double beta_adj = beta.adj();
    for (size_t j = 0; j < 3; j++) {
      x_adj(j, 0) = x(j, 0).adj();
    }

    stan::math::recover_memory();

    var beta2 = betareal;
    Matrix<var, Dynamic, Dynamic> x2 = xreal;
    var alpha2 = alphareal[0];
    var lp2 = stan::math::poisson_log_glm_lpmf(y, x2, alpha2, beta2);
    lp2.grad();
    EXPECT_FLOAT_EQ(lp_val, lp2.val());
    EXPECT_FLOAT_EQ(beta_adj, beta2.adj());
    EXPECT_FLOAT_EQ(alpha_adj, alpha2.adj());
    for (size_t j = 0; j < 3; j++) {
      EXPECT_FLOAT_EQ(x_adj(j, 0), x2(j, 0).adj());
    }
  }
}

//  We check that the gradients of the new regression match those of one built
//  from existing primitives, for the GLM with varying intercept.
TEST(ProbDistributionsPoissonLogGLM, glm_matches_poisson_varying_intercept) {
  for (size_t ii = 0; ii < 42; ii++) {
    vector<int> y(3);
    for (size_t i = 0; i < 3; i++) {
      y[i] = Matrix<unsigned int, 1, 1>::Random(1, 1)[0] % 200;
    }
    Matrix<double, Dynamic, Dynamic> xreal
        = Matrix<double, Dynamic, Dynamic>::Random(3, 2);
    Matrix<double, Dynamic, 1> betareal
        = Matrix<double, Dynamic, Dynamic>::Random(2, 1);
    Matrix<double, Dynamic, 1> alphareal
        = Matrix<double, Dynamic, Dynamic>::Random(3, 1);

    Matrix<var, Dynamic, 1> beta = betareal;
    Matrix<var, Dynamic, 1> theta(3, 1);
    Matrix<var, Dynamic, Dynamic> x = xreal;
    Matrix<var, Dynamic, 1> alpha = alphareal;
    theta = (x * beta) + alpha;
    var lp = stan::math::poisson_log_lpmf(y, theta);

    lp.grad();

    double lp_val = lp.val();
    Matrix<double, Dynamic, 1> alpha_adj(3, 1);
    Matrix<double, Dynamic, Dynamic> x_adj(3, 2);
    Matrix<double, Dynamic, 1> beta_adj(2, 1);
    for (size_t i = 0; i < 2; i++) {
      beta_adj[i] = beta[i].adj();
      for (size_t j = 0; j < 3; j++) {
        x_adj(j, i) = x(j, i).adj();
      }
    }
    for (size_t j = 0; j < 3; j++) {
      alpha_adj[j] = alpha[j].adj();
    }

    stan::math::recover_memory();

    Matrix<var, Dynamic, 1> beta2 = betareal;
    Matrix<var, Dynamic, Dynamic> x2 = xreal;
    Matrix<var, Dynamic, 1> alpha2 = alphareal;

    var lp2 = stan::math::poisson_log_glm_lpmf(y, x2, alpha2, beta2);
    lp2.grad();

    EXPECT_FLOAT_EQ(lp_val, lp2.val());
    for (size_t i = 0; i < 2; i++) {
      EXPECT_FLOAT_EQ(beta_adj[i], beta2[i].adj());
      for (size_t j = 0; j < 3; j++) {
        EXPECT_FLOAT_EQ(x_adj(j, i), x2(j, i).adj());
      }
    }
    for (size_t j = 0; j < 3; j++) {
      EXPECT_FLOAT_EQ(alpha_adj[j], alpha2[j].adj());
    }
  }
}

//  We check that we can instantiate all different interface types.
TEST(ProbDistributionsPoissonLogGLM, glm_matches_poisson_log_interface_types) {
  double value = 0;
  double value2 = 0;

  int i = 1;
  std::vector<int> vi = {{1, 0}};
  double d = 1.0;
  std::vector<double> vd = {{1.0, 2.0}};
  Eigen::VectorXd ev(2);
  Eigen::RowVectorXd rv(2);
  Eigen::MatrixXd m1(1, 1);
  m1 << 1.0;
  Eigen::MatrixXd m(2, 2);
  ev << 1.0, 2.0;
  rv << 1.0, 2.0;
  m << 1.0, 2.0, 3.0, 4.0;

  value += stan::math::poisson_log_glm_lpmf(i, m1, d, d);
  value += stan::math::poisson_log_glm_lpmf(vi, m, vd, vd);
  value += stan::math::poisson_log_glm_lpmf(vi, m, ev, ev);
  value += stan::math::poisson_log_glm_lpmf(vi, m, rv, rv);

  var v = 1.0;
  std::vector<var> vv = {{1.0, 2.0}};
  Eigen::Matrix<var, -1, 1> evv(2);
  Eigen::Matrix<var, 1, -1> rvv(2);
  Eigen::Matrix<var, -1, -1> m1v(1, 1);
  m1v << 1.0;
  Eigen::Matrix<var, -1, -1> mv(2, 2);
  evv << 1.0, 2.0;
  rvv << 1.0, 2.0;
  mv << 1.0, 2.0, 3.0, 4.0;

  value2 += stan::math::poisson_log_glm_lpmf(i, m1v, v, v).val();
  value2 += stan::math::poisson_log_glm_lpmf(vi, mv, vv, vv).val();
  value2 += stan::math::poisson_log_glm_lpmf(vi, mv, evv, evv).val();
  value2 += stan::math::poisson_log_glm_lpmf(vi, mv, rvv, rvv).val();

  EXPECT_FLOAT_EQ(value, value2);
}

//  We check that the right errors are thrown.
TEST(ProbDistributionsPoissonLogGLM, glm_matches_poisson_log_error_checking) {
  int N = 3;
  int M = 2;
  int W = 4;

  Eigen::Matrix<int, -1, 1> y(N, 1);
  for (int n = 0; n < N; n++) {
    y[n] = Eigen::Matrix<unsigned int, -1, 1>::Random(1, 1)[0] % 200;
  }
  Eigen::Matrix<int, -1, 1> yw1(W, 1);
  for (int n = 0; n < W; n++) {
    yw1[n] = Eigen::Matrix<unsigned int, -1, 1>::Random(1, 1)[0] % 200;
  }
  Eigen::Matrix<int, -1, 1> yw2(N, 1);
  for (int n = 0; n < N; n++) {
    yw2[n] = -(Eigen::Matrix<unsigned int, -1, 1>::Random(1, 1)[0] % 200);
  }
  Eigen::Matrix<double, -1, -1> x = Eigen::Matrix<double, -1, -1>::Random(N, M);
  Eigen::Matrix<double, -1, -1> xw1
      = Eigen::Matrix<double, -1, -1>::Random(W, M);
  Eigen::Matrix<double, -1, -1> xw2
      = Eigen::Matrix<double, -1, -1>::Random(N, W);
  Eigen::Matrix<double, -1, -1> xw3
      = Eigen::Matrix<double, -1, -1>::Random(N, M) * NAN;
  Eigen::Matrix<double, -1, 1> alpha
      = Eigen::Matrix<double, -1, 1>::Random(N, 1);
  Eigen::Matrix<double, -1, 1> alphaw1
      = Eigen::Matrix<double, -1, 1>::Random(W, 1);
  Eigen::Matrix<double, -1, 1> alphaw2
      = Eigen::Matrix<double, -1, 1>::Random(N, 1) * NAN;
  Eigen::Matrix<double, -1, 1> beta
      = Eigen::Matrix<double, -1, 1>::Random(M, 1);
  Eigen::Matrix<double, -1, 1> betaw1
      = Eigen::Matrix<double, -1, 1>::Random(W, 1);
  Eigen::Matrix<double, -1, 1> betaw2
      = Eigen::Matrix<double, -1, 1>::Random(M, 1) * NAN;

  EXPECT_THROW(stan::math::poisson_log_glm_lpmf(yw1, x, alpha, beta),
               std::invalid_argument);
  EXPECT_THROW(stan::math::poisson_log_glm_lpmf(yw2, x, alpha, beta),
               std::domain_error);
  EXPECT_THROW(stan::math::poisson_log_glm_lpmf(y, xw1, alpha, beta),
               std::invalid_argument);
  EXPECT_THROW(stan::math::poisson_log_glm_lpmf(y, xw2, alpha, beta),
               std::invalid_argument);
  EXPECT_THROW(stan::math::poisson_log_glm_lpmf(y, xw3, alpha, beta),
               std::domain_error);
  EXPECT_THROW(stan::math::poisson_log_glm_lpmf(y, x, alphaw1, beta),
               std::invalid_argument);
  EXPECT_THROW(stan::math::poisson_log_glm_lpmf(y, x, alphaw2, beta),
               std::domain_error);
  EXPECT_THROW(stan::math::poisson_log_glm_lpmf(y, x, alpha, betaw1),
               std::invalid_argument);
  EXPECT_THROW(stan::math::poisson_log_glm_lpmf(y, x, alpha, betaw2),
               std::domain_error);
}<|MERGE_RESOLUTION|>--- conflicted
+++ resolved
@@ -96,7 +96,6 @@
   }
 }
 
-<<<<<<< HEAD
 TEST(ProbDistributionsPoissonLogGLM, broadcast_x) {
   vector<int> y{1, 0, 5};
   Matrix<double, 1, Dynamic> x(1, 2);
@@ -152,7 +151,9 @@
     EXPECT_DOUBLE_EQ(beta1[i].adj(), beta2[i].adj());
   }
   EXPECT_DOUBLE_EQ(alpha1.adj(), alpha2.adj());
-=======
+}
+
+
 TEST(ProbDistributionsPoissonLogGLM,
      glm_matches_poisson_log_vars_zero_instances) {
   vector<int> y{};
@@ -212,7 +213,6 @@
   lp2.grad();
   EXPECT_FLOAT_EQ(lp_val, lp2.val());
   EXPECT_FLOAT_EQ(alpha_adj, alpha2.adj());
->>>>>>> 5312600d
 }
 
 //  We check that the gradients of the new regression match those of one built
