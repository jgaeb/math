#include <stan/math/rev/mat.hpp>
#include <gtest/gtest.h>
#include <stan/math/prim/scal/fun/value_of.hpp>
#include <vector>
<<<<<<< HEAD
=======
#include <cmath>
>>>>>>> 6258515e

using Eigen::Dynamic;
using Eigen::Matrix;
using stan::math::var;

//  We check that the values of the new regression match those of one built
//  from existing primitives.
TEST(ProbDistributionsNormalIdGLM, glm_matches_normal_id_doubles) {
  Matrix<int, Dynamic, 1> y(3, 1);
  y << 51, 32, 12;
  Matrix<double, Dynamic, Dynamic> x(3, 2);
  x << -12, 46, -42, 24, 25, 27;
  Matrix<double, Dynamic, 1> beta(2, 1);
  beta << 0.3, 2;
  double alpha = 0.3;
  Matrix<double, Dynamic, 1> alphavec = alpha * Matrix<double, 3, 1>::Ones();
  Matrix<double, Dynamic, 1> theta(3, 1);
  theta = x * beta + alphavec;
  double sigma = 10;
  EXPECT_FLOAT_EQ((stan::math::normal_lpdf(y, theta, sigma)),
                  (stan::math::normal_id_glm_lpdf(y, x, alpha, beta, sigma)));
  EXPECT_FLOAT_EQ(
      (stan::math::normal_lpdf<true>(y, theta, sigma)),
      (stan::math::normal_id_glm_lpdf<true>(y, x, alpha, beta, sigma)));
}
//  We check that the values of the new regression match those of one built
//  from existing primitives.
TEST(ProbDistributionsNormalIdGLM, glm_matches_normal_id_doubles_rand) {
  for (size_t ii = 0; ii < 200; ii++) {
    Matrix<int, Dynamic, 1> y(3, 1);
    for (size_t i = 0; i < 3; i++) {
<<<<<<< HEAD
      y[i] = Matrix<uint, 1, 1>::Random(1, 1)[0] % 200;
=======
      y[i] = Matrix<unsigned int, 1, 1>::Random(1, 1)[0] % 200;
>>>>>>> 6258515e
    }
    Matrix<double, Dynamic, Dynamic> x
        = Matrix<double, Dynamic, Dynamic>::Random(3, 2);
    Matrix<double, Dynamic, 1> beta
        = Matrix<double, Dynamic, Dynamic>::Random(2, 1);
    Matrix<double, 1, 1> alphamat = Matrix<double, 1, 1>::Random(1, 1);
    double alpha = alphamat[0];
    Matrix<double, Dynamic, 1> alphavec = alpha * Matrix<double, 3, 1>::Ones();
    Matrix<double, Dynamic, 1> theta(3, 1);
    theta = x * beta + alphavec;
    Matrix<double, Dynamic, 1> phi
        = Matrix<double, Dynamic, Dynamic>::Random(1, 1)
          + Matrix<double, 1, 1>::Ones();
    EXPECT_FLOAT_EQ(
        (stan::math::normal_lpdf(y, theta, phi[0])),
        (stan::math::normal_id_glm_lpdf(y, x, alpha, beta, phi[0])));
    EXPECT_FLOAT_EQ(
        (stan::math::normal_lpdf<true>(y, theta, phi[0])),
        (stan::math::normal_id_glm_lpdf<true>(y, x, alpha, beta, phi[0])));
  }
}
//  We check that the gradients of the new regression match those of one built
//  from existing primitives.
TEST(ProbDistributionsNormalIdGLM, glm_matches_normal_id_vars) {
  Matrix<var, Dynamic, 1> y(3, 1);
  y << 14, 32, 21;
  Matrix<var, Dynamic, Dynamic> x(3, 2);
  x << -12, 46, -42, 24, 25, 27;
  Matrix<var, Dynamic, 1> beta(2, 1);
  beta << 0.3, 2;
  var alpha = 0.3;
  var sigma = 10;
  Matrix<var, Dynamic, 1> alphavec = alpha * Matrix<double, 3, 1>::Ones();
  Matrix<var, Dynamic, 1> theta(3, 1);
  theta = x * beta + alphavec;
  var lp = stan::math::normal_lpdf(y, theta, sigma);
  lp.grad();

  double lp_val = lp.val();
  double alpha_adj = alpha.adj();
  Matrix<double, Dynamic, Dynamic> x_adj(3, 2);
  Matrix<double, Dynamic, 1> beta_adj(2, 1);
  Matrix<double, Dynamic, 1> y_adj(3, 1);
  for (size_t i = 0; i < 2; i++) {
    beta_adj[i] = beta[i].adj();
    for (size_t j = 0; j < 3; j++) {
      x_adj(j, i) = x(j, i).adj();
    }
  }
  double sigma_adj = sigma_adj = sigma.adj();
  for (size_t j = 0; j < 3; j++) {
    y_adj[j] = y[j].adj();
  }

  stan::math::recover_memory();

  Matrix<var, Dynamic, 1> y2(3, 1);
  y2 << 14, 32, 21;
  Matrix<var, Dynamic, Dynamic> x2(3, 2);
  x2 << -12, 46, -42, 24, 25, 27;
  Matrix<var, Dynamic, 1> beta2(2, 1);
  beta2 << 0.3, 2;
  var alpha2 = 0.3;
  var sigma2 = 10;
  var lp2 = stan::math::normal_id_glm_lpdf(y2, x2, alpha2, beta2, sigma2);
  lp2.grad();
  EXPECT_FLOAT_EQ(lp_val, lp2.val());
  for (size_t i = 0; i < 2; i++) {
    EXPECT_FLOAT_EQ(beta_adj[i], beta2[i].adj());
  }
  EXPECT_FLOAT_EQ(alpha_adj, alpha2.adj());
  EXPECT_FLOAT_EQ(sigma_adj, sigma2.adj());
  for (size_t j = 0; j < 3; j++) {
    EXPECT_FLOAT_EQ(y_adj[j], y2[j].adj());
    for (size_t i = 0; i < 2; i++) {
      EXPECT_FLOAT_EQ(x_adj(j, i), x2(j, i).adj());
    }
  }
}

//  We check that the gradients of the new regression match those of one built
//  from existing primitives.
TEST(ProbDistributionsNormalIdGLM, glm_matches_normal_id_vars_rand) {
  for (size_t ii = 0; ii < 42; ii++) {
    Matrix<double, Dynamic, 1> yreal = Matrix<double, Dynamic, 1>::Random(3, 1);
    Matrix<double, Dynamic, Dynamic> xreal
        = Matrix<double, Dynamic, Dynamic>::Random(3, 2);
    Matrix<double, Dynamic, 1> betareal
        = Matrix<double, Dynamic, Dynamic>::Random(2, 1);
    Matrix<double, 1, 1> alphareal = Matrix<double, 1, 1>::Random(1, 1);
    double phireal = Matrix<double, Dynamic, 1>::Random(1, 1)[0] + 1;
    Matrix<var, Dynamic, 1> y = yreal;
    Matrix<var, Dynamic, 1> beta = betareal;
    Matrix<var, Dynamic, 1> theta(3, 1);
    Matrix<var, Dynamic, Dynamic> x = xreal;
    var alpha = alphareal[0];
    Matrix<var, Dynamic, 1> alphavec = Matrix<double, 3, 1>::Ones() * alpha;
    var phi = phireal;
    theta = (x * beta) + alphavec;
    var lp = stan::math::normal_lpdf(y, theta, phi);
    lp.grad();

    double lp_val = lp.val();
    double alpha_adj = alpha.adj();
    Matrix<double, Dynamic, Dynamic> x_adj(3, 2);
    Matrix<double, Dynamic, 1> beta_adj(2, 1);
    Matrix<double, Dynamic, 1> y_adj(3, 1);
    for (size_t i = 0; i < 2; i++) {
      beta_adj[i] = beta[i].adj();
      for (size_t j = 0; j < 3; j++) {
        x_adj(j, i) = x(j, i).adj();
      }
    }
    double phi_adj = phi.adj();
    for (size_t j = 0; j < 3; j++) {
      y_adj[j] = y[j].adj();
    }

    stan::math::recover_memory();

    Matrix<var, Dynamic, 1> y2 = yreal;
    Matrix<var, Dynamic, 1> beta2 = betareal;
    Matrix<var, Dynamic, Dynamic> x2 = xreal;
    var alpha2 = alphareal[0];
    var phi2 = phireal;
    var lp2 = stan::math::normal_id_glm_lpdf(y2, x2, alpha2, beta2, phi2);
    lp2.grad();
    EXPECT_FLOAT_EQ(lp_val, lp2.val());
    for (size_t i = 0; i < 2; i++) {
      EXPECT_FLOAT_EQ(beta_adj[i], beta2[i].adj());
    }
    EXPECT_FLOAT_EQ(alpha_adj, alpha2.adj());
    EXPECT_FLOAT_EQ(phi_adj, phi2.adj());
    for (size_t j = 0; j < 3; j++) {
      EXPECT_FLOAT_EQ(y_adj[j], y2[j].adj());
      for (size_t i = 0; i < 2; i++) {
        EXPECT_FLOAT_EQ(x_adj(j, i), x2(j, i).adj());
      }
    }
  }
}

//  We check that the gradients of the new regression match those of one built
//  from existing primitives, in case beta is a scalar.
TEST(ProbDistributionsNormalIdGLM, glm_matches_normal_id_vars_rand_scal_beta) {
  for (size_t ii = 0; ii < 42; ii++) {
    Matrix<double, Dynamic, 1> yreal = Matrix<double, Dynamic, 1>::Random(3, 1);
    Matrix<double, Dynamic, Dynamic> xreal
        = Matrix<double, Dynamic, Dynamic>::Random(3, 1);
    double betareal = Matrix<double, Dynamic, Dynamic>::Random(1, 1)(0, 0);
    Matrix<double, 1, 1> alphareal = Matrix<double, 1, 1>::Random(1, 1);
    double phireal = Matrix<double, Dynamic, 1>::Random(1, 1)[0] + 1;
    Matrix<var, Dynamic, 1> y = yreal;
    var beta = betareal;
    Matrix<var, Dynamic, 1> theta(3, 1);
    Matrix<var, Dynamic, Dynamic> x = xreal;
    var alpha = alphareal[0];
    Matrix<var, Dynamic, 1> alphavec = Matrix<double, 3, 1>::Ones() * alpha;
    var phi = phireal;
    theta = (x * beta) + alphavec;
    var lp = stan::math::normal_lpdf(y, theta, phi);
    lp.grad();

    double lp_val = lp.val();
    double alpha_adj = alpha.adj();
    Matrix<double, Dynamic, Dynamic> x_adj(3, 1);
    Matrix<double, Dynamic, 1> y_adj(3, 1);
    double beta_adj = beta.adj();
    for (size_t j = 0; j < 3; j++) {
      x_adj(j, 0) = x(j, 0).adj();
    }
    double phi_adj = phi.adj();
    for (size_t j = 0; j < 3; j++) {
      y_adj[j] = y[j].adj();
    }

    stan::math::recover_memory();

    Matrix<var, Dynamic, 1> y2 = yreal;
    var beta2 = betareal;
    Matrix<var, Dynamic, Dynamic> x2 = xreal;
    var alpha2 = alphareal[0];
    var phi2 = phireal;
    var lp2 = stan::math::normal_id_glm_lpdf(y2, x2, alpha2, beta2, phi2);
    lp2.grad();
    EXPECT_FLOAT_EQ(lp_val, lp2.val());
    EXPECT_FLOAT_EQ(beta_adj, beta2.adj());
    EXPECT_FLOAT_EQ(alpha_adj, alpha2.adj());
    EXPECT_FLOAT_EQ(phi_adj, phi2.adj());
    for (size_t j = 0; j < 3; j++) {
      EXPECT_FLOAT_EQ(y_adj[j], y2[j].adj());
      EXPECT_FLOAT_EQ(x_adj(j, 0), x2(j, 0).adj());
    }
  }
}

//  We check that the gradients of the new regression match those of one built
//  from existing primitives.
TEST(ProbDistributionsNormalIdGLM,
     glm_matches_normal_id_varying_intercept_and_scale) {
  for (size_t ii = 0; ii < 42; ii++) {
    Matrix<double, Dynamic, 1> yreal = Matrix<double, Dynamic, 1>::Random(3, 1);
    Matrix<double, Dynamic, Dynamic> xreal
        = Matrix<double, Dynamic, Dynamic>::Random(3, 2);
    Matrix<double, Dynamic, 1> betareal
        = Matrix<double, Dynamic, Dynamic>::Random(2, 1);
    Matrix<double, Dynamic, 1> alphareal
        = Matrix<double, Dynamic, 1>::Random(3, 1);
    Matrix<double, Dynamic, 1> phireal
        = Matrix<double, Dynamic, Dynamic>::Random(3, 1)
          + Matrix<double, Dynamic, 1>::Ones(3, 1);
    Matrix<var, Dynamic, 1> y = yreal;
    Matrix<var, Dynamic, 1> beta = betareal;
    Matrix<var, Dynamic, 1> theta(3, 1);
    Matrix<var, Dynamic, Dynamic> x = xreal;
    Matrix<var, Dynamic, 1> alpha = alphareal;
    Matrix<var, Dynamic, 1> phi = phireal;
    theta = (x * beta) + alpha;
    var lp = stan::math::normal_lpdf(y, theta, phi);
    lp.grad();

    double lp_val = lp.val();
    Matrix<double, Dynamic, 1> alpha_adj(3, 1);
    Matrix<double, Dynamic, Dynamic> x_adj(3, 2);
    Matrix<double, Dynamic, 1> beta_adj(2, 1);
    Matrix<double, Dynamic, 1> phi_adj(3, 1);
    Matrix<double, Dynamic, 1> y_adj(3, 1);
    for (size_t i = 0; i < 2; i++) {
      beta_adj[i] = beta[i].adj();
      for (size_t j = 0; j < 3; j++) {
        x_adj(j, i) = x(j, i).adj();
      }
    }
    for (size_t j = 0; j < 3; j++) {
      alpha_adj[j] = alpha[j].adj();
      phi_adj[j] = phi[j].adj();
      y_adj[j] = y[j].adj();
    }

    stan::math::recover_memory();

    Matrix<var, Dynamic, 1> y2 = yreal;
    Matrix<var, Dynamic, 1> beta2 = betareal;
    Matrix<var, Dynamic, Dynamic> x2 = xreal;
    Matrix<var, Dynamic, 1> alpha2 = alphareal;
    Matrix<var, Dynamic, 1> phi2 = phireal;
    var lp2 = stan::math::normal_id_glm_lpdf(y2, x2, alpha2, beta2, phi2);
    lp2.grad();
    EXPECT_FLOAT_EQ(lp_val, lp2.val());
    for (size_t i = 0; i < 2; i++) {
      EXPECT_FLOAT_EQ(beta_adj[i], beta2[i].adj());
    }
    for (size_t j = 0; j < 3; j++) {
      EXPECT_FLOAT_EQ(alpha_adj[j], alpha2[j].adj());
      EXPECT_FLOAT_EQ(y_adj[j], y2[j].adj());
      EXPECT_FLOAT_EQ(phi_adj[j], phi2[j].adj());
      for (size_t i = 0; i < 2; i++) {
        EXPECT_FLOAT_EQ(x_adj(j, i), x2(j, i).adj());
      }
    }
  }
}

//  We check that we can instantiate all different interface types.
TEST(ProbDistributionsNormalIdGLM, glm_matches_normal_id_interface_types) {
  double value = 0;
  double value2 = 0;

  double d = 1.0;
  std::vector<double> vd = {{1.0, 2.0}};
  Eigen::VectorXd ev(2);
  Eigen::RowVectorXd rv(2);
  Eigen::MatrixXd m1(1, 1);
  m1 << 1.0;
  Eigen::MatrixXd m(2, 2);
  ev << 1.0, 2.0;
  rv << 1.0, 2.0;
  m << 1.0, 2.0, 3.0, 4.0;

  value += stan::math::normal_id_glm_lpdf(d, m1, d, d, d);
  value += stan::math::normal_id_glm_lpdf(vd, m, vd, vd, vd);
  value += stan::math::normal_id_glm_lpdf(ev, m, ev, ev, ev);
  value += stan::math::normal_id_glm_lpdf(rv, m, rv, rv, rv);

  var v = 1.0;
  std::vector<var> vv = {{1.0, 2.0}};
  Eigen::Matrix<var, -1, 1> evv(2);
  Eigen::Matrix<var, 1, -1> rvv(2);
  Eigen::Matrix<var, -1, -1> m1v(1, 1);
  m1v << 1.0;
  Eigen::Matrix<var, -1, -1> mv(2, 2);
  evv << 1.0, 2.0;
  rvv << 1.0, 2.0;
  mv << 1.0, 2.0, 3.0, 4.0;

  value2 += stan::math::normal_id_glm_lpdf(v, m1v, v, v, v).val();
  value2 += stan::math::normal_id_glm_lpdf(vv, mv, vv, vv, vv).val();
  value2 += stan::math::normal_id_glm_lpdf(evv, mv, evv, evv, evv).val();
  value2 += stan::math::normal_id_glm_lpdf(rvv, mv, rvv, rvv, rvv).val();

  EXPECT_FLOAT_EQ(value, value2);
}

//  We check that the right errors are thrown.
TEST(ProbDistributionsNormalIdGLM, glm_matches_normal_id_error_checking) {
  int N = 3;
  int M = 2;
  int W = 4;

  Eigen::Matrix<double, -1, 1> y = Eigen::Matrix<double, -1, 1>::Random(N, 1);
  Eigen::Matrix<double, -1, 1> yw1 = Eigen::Matrix<double, -1, 1>::Random(W, 1);
  Eigen::Matrix<double, -1, 1> yw2
      = Eigen::Matrix<double, -1, 1>::Random(W, 1) * NAN;
  Eigen::Matrix<double, -1, -1> x = Eigen::Matrix<double, -1, -1>::Random(N, M);
  Eigen::Matrix<double, -1, -1> xw1
      = Eigen::Matrix<double, -1, -1>::Random(W, M);
  Eigen::Matrix<double, -1, -1> xw2
      = Eigen::Matrix<double, -1, -1>::Random(N, W);
  Eigen::Matrix<double, -1, -1> xw3
      = Eigen::Matrix<double, -1, -1>::Random(N, M) * NAN;
  Eigen::Matrix<double, -1, 1> alpha
      = Eigen::Matrix<double, -1, 1>::Random(N, 1);
  Eigen::Matrix<double, -1, 1> alphaw1
      = Eigen::Matrix<double, -1, 1>::Random(W, 1);
  Eigen::Matrix<double, -1, 1> alphaw2
      = Eigen::Matrix<double, -1, 1>::Random(N, 1) * NAN;
  Eigen::Matrix<double, -1, 1> beta
      = Eigen::Matrix<double, -1, 1>::Random(M, 1);
  Eigen::Matrix<double, -1, 1> betaw1
      = Eigen::Matrix<double, -1, 1>::Random(W, 1);
  Eigen::Matrix<double, -1, 1> betaw2
      = Eigen::Matrix<double, -1, 1>::Random(M, 1) * NAN;
  Eigen::Matrix<double, -1, 1> sigma
      = Eigen::Matrix<double, -1, 1>::Random(N, 1)
        + Eigen::Matrix<double, -1, 1>::Ones(N, 1);
  Eigen::Matrix<double, -1, 1> sigmaw1
      = Eigen::Matrix<double, -1, 1>::Random(W, 1)
        + Eigen::Matrix<double, -1, 1>::Ones(W, 1);
  Eigen::Matrix<double, -1, 1> sigmaw2
      = Eigen::Matrix<double, -1, 1>::Random(N, 1)
        - Eigen::Matrix<double, -1, 1>::Ones(N, 1);
  Eigen::Matrix<double, -1, 1> sigmaw3
      = (Eigen::Matrix<double, -1, 1>::Random(N, 1)
         + Eigen::Matrix<double, -1, 1>::Ones(N, 1))
        * NAN;

  EXPECT_THROW(stan::math::normal_id_glm_lpdf(yw1, x, alpha, beta, sigma),
               std::invalid_argument);
  EXPECT_THROW(stan::math::normal_id_glm_lpdf(yw2, x, alpha, beta, sigma),
               std::domain_error);
  EXPECT_THROW(stan::math::normal_id_glm_lpdf(y, xw1, alpha, beta, sigma),
               std::invalid_argument);
  EXPECT_THROW(stan::math::normal_id_glm_lpdf(y, xw2, alpha, beta, sigma),
               std::invalid_argument);
  EXPECT_THROW(stan::math::normal_id_glm_lpdf(y, xw3, alpha, beta, sigma),
               std::domain_error);
  EXPECT_THROW(stan::math::normal_id_glm_lpdf(y, x, alphaw1, beta, sigma),
               std::invalid_argument);
  EXPECT_THROW(stan::math::normal_id_glm_lpdf(y, x, alphaw2, beta, sigma),
               std::domain_error);
  EXPECT_THROW(stan::math::normal_id_glm_lpdf(y, x, alpha, betaw1, sigma),
               std::invalid_argument);
  EXPECT_THROW(stan::math::normal_id_glm_lpdf(y, x, alpha, betaw2, sigma),
               std::domain_error);
  EXPECT_THROW(stan::math::normal_id_glm_lpdf(y, x, alpha, beta, sigmaw1),
               std::invalid_argument);
  EXPECT_THROW(stan::math::normal_id_glm_lpdf(y, x, alpha, beta, sigmaw2),
               std::domain_error);
  EXPECT_THROW(stan::math::normal_id_glm_lpdf(y, x, alpha, beta, sigmaw3),
               std::domain_error);
}<|MERGE_RESOLUTION|>--- conflicted
+++ resolved
@@ -2,10 +2,7 @@
 #include <gtest/gtest.h>
 #include <stan/math/prim/scal/fun/value_of.hpp>
 #include <vector>
-<<<<<<< HEAD
-=======
 #include <cmath>
->>>>>>> 6258515e
 
 using Eigen::Dynamic;
 using Eigen::Matrix;
@@ -37,11 +34,7 @@
   for (size_t ii = 0; ii < 200; ii++) {
     Matrix<int, Dynamic, 1> y(3, 1);
     for (size_t i = 0; i < 3; i++) {
-<<<<<<< HEAD
-      y[i] = Matrix<uint, 1, 1>::Random(1, 1)[0] % 200;
-=======
       y[i] = Matrix<unsigned int, 1, 1>::Random(1, 1)[0] % 200;
->>>>>>> 6258515e
     }
     Matrix<double, Dynamic, Dynamic> x
         = Matrix<double, Dynamic, Dynamic>::Random(3, 2);
