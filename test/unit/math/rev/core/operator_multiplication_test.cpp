#include <stan/math/rev/core.hpp>
#include <test/unit/math/expect_near_rel.hpp>
#include <test/unit/math/rev/fun/util.hpp>
#include <gtest/gtest.h>
#include <vector>
#include <limits>

<<<<<<< HEAD
using var_matrix = stan::math::var_value<Eigen::MatrixXd>;
using var_vector = stan::math::var_value<Eigen::VectorXd>;
using var_row_vector  = stan::math::var_value<Eigen::RowVectorXd>;
using stan::math::var;
using stan::math::var_value;
using stan::math::sum;

auto make_var_vector(size_t N = 3) {
  Eigen::Matrix<var, Eigen::Dynamic, 1> out(N);
  for(size_t n = 0; n < N; ++n) {
    out(n) = n + 1;
  }
  return out;
}

auto make_var_row_vector(size_t N = 3) {
  Eigen::Matrix<var, 1, Eigen::Dynamic> out(N);
  for(size_t n = 0; n < N; ++n) {
    out(n) = n + 1;
  }
  return out;
}

auto make_var_matrix(size_t N = 3, size_t M = 3) {
  Eigen::Matrix<var, Eigen::Dynamic, Eigen::Dynamic> out(N, M);
  for(size_t n = 0; n < N * M; ++n) {
    out(n) = n + 1;
  }
  return out;
}

template <typename F, int R, int C>
void expect_ad2(const F& f, const Eigen::Matrix<double, R, C>& x) {
  Eigen::Matrix<var, R, C> xv = x;
  var_value<Eigen::Matrix<double, R, C>> vx = x;

  auto o = f(x).eval();
  auto ov = f(xv);
  auto vo = f(vx);

  stan::math::set_zero_all_adjoints();
  sum(ov).grad();
  auto xv_adj = xv.adj().eval();
  stan::math::set_zero_all_adjoints();
  sum(vo).grad();
  auto vx_adj = vx.adj().eval();

  auto g = [&](const Eigen::VectorXd& flat_x) {
    Eigen::Matrix<double, R, C> x_shaped_variable(x.rows(), x.cols());
    for(size_t i = 0; i < flat_x.size(); ++i)
      x_shaped_variable(i) = flat_x(i);

    auto o = f(x_shaped_variable);

    return sum(o);
  };

  double tmp;
  Eigen::VectorXd flat_x(x.size());
  Eigen::VectorXd grad_x;
  for(size_t i = 0; i < flat_x.size(); ++i)
    flat_x(i) = x(i);
  stan::math::finite_diff_gradient_auto(g, flat_x, tmp, grad_x);
  Eigen::Matrix<double, R, C> x_shaped_grad(x.rows(), x.cols());
  for(size_t i = 0; i < grad_x.size(); ++i)
    x_shaped_grad(i) = grad_x(i);

  stan::test::expect_near_rel("matrix of vars function output", o, value_of(ov));
  stan::test::expect_near_rel("var matrix function output", o, value_of(vo));
  stan::test::expect_near_rel("matrix of vars argument adjoints", x_shaped_grad, xv_adj);
  stan::test::expect_near_rel("var matrix argument adjoints", x_shaped_grad, vx_adj);
}

/*TEST(MathRev, cast_vector) {
  Eigen::VectorXd vec = Eigen::VectorXd::Random(3);

  auto f = [&](const auto& arg) {
    return arg;
  };

  expect_ad2(f, vec);
  //expect_ad2(f2, vec);
  }*/

TEST(MathRev, scalar_vector) {
  double s = 1.5;
  Eigen::VectorXd vec = Eigen::VectorXd::Random(3);

  auto f1 = [&](const auto& arg) {
    return s * arg;
  };

  auto f2 = [&](const auto& arg) {
    return arg * s;
  };

  expect_ad2(f1, vec);
  expect_ad2(f2, vec);
}

TEST(MathRev, scalar_row_vector) {
  double s = 1.5;
  Eigen::RowVectorXd rvec = Eigen::RowVectorXd::Random(3);

  auto f1 = [&](const auto& arg) {
    return s * arg;
  };

  auto f2 = [&](const auto& arg) {
    return arg * s;
  };

  expect_ad2(f1, rvec);
  expect_ad2(f2, rvec);
}

TEST(MathRev, scalar_matrix) {
  double s = 1.5;
  Eigen::MatrixXd mat = Eigen::MatrixXd::Random(3, 2);

  auto f1 = [&](const auto& arg) {
    return s * arg;
  };

  auto f2 = [&](const auto& arg) {
    return arg * s;
  };

  expect_ad2(f1, mat);
  expect_ad2(f2, mat);
}

TEST(MathRev, vector_row_vector) {
  Eigen::VectorXd vec = Eigen::VectorXd::Random(3);
  Eigen::RowVectorXd rvec = Eigen::RowVectorXd::Random(3);

  /*auto f1 = [&](const auto& arg) {
    return arg * vec;
    };*/

  auto f2 = [&](const auto& arg) {
    return arg * rvec;
  };

  //expect_ad2(f1, rvec);
  expect_ad2(f2, vec);
}

TEST(MathRev, vector_matrix) {
  Eigen::VectorXd vec = Eigen::VectorXd::Random(3);
  Eigen::MatrixXd mat = Eigen::MatrixXd::Random(3, 3);

  auto f1 = [&](const auto& arg) {
    return arg * vec;
  };

  auto f2 = [&](const auto& arg) {
    return mat * arg;
  };

  expect_ad2(f1, mat);
  //expect_ad2(f2, vec);
}

TEST(MathRev, row_vector_matrix) {
  Eigen::RowVectorXd rvec = Eigen::RowVectorXd::Random(3);
  Eigen::MatrixXd mat = Eigen::MatrixXd::Random(3, 3);

  auto f1 = [&](const auto& arg) {
    return arg * mat;
  };

  auto f2 = [&](const auto& arg) {
    return rvec * arg;
  };

  expect_ad2(f1, rvec);
  expect_ad2(f2, mat);
}

/*TEST(MathRev, matrix_matrix) {
  var_matrix mat1 = make_var_matrix(3);
  var_matrix mat2 = make_var_matrix(3);

  var_matrix tmp = mat1 * mat2;

  sum(tmp).grad();
  }*/

/*TEST(MathRev, TestVarEigen) {
=======
TEST(MathRev, multiplication_scalar_scalar) {
  using stan::math::var;
  var x = 2.0;
  var y = 3.5;
  var lp = x * y;
  lp.grad();

  EXPECT_FLOAT_EQ(lp.val(), 7.0);
  EXPECT_FLOAT_EQ(x.adj(), 3.5);
  EXPECT_FLOAT_EQ(y.adj(), 2.0);
  stan::math::recover_memory();
}

TEST(MathRev, multiplication_scalar_vector) {
  using stan::math::sum;
  using stan::math::var;
  using stan::math::var_value;
  int N = 3;
  var x = 2.0;
  Eigen::VectorXd y_val(N);
  for(size_t i = 0; i < y_val.size(); ++i)
    y_val(i) = i + 1;
  var_value<Eigen::VectorXd> y = y_val;
  var lp = sum(x * y);
  lp.grad();

  EXPECT_FLOAT_EQ(lp.val(), 12.0);
  EXPECT_FLOAT_EQ(x.adj(), 6.0);
  EXPECT_FLOAT_EQ(y.adj()(0), 2.0);
  EXPECT_FLOAT_EQ(y.adj()(1), 2.0);
  EXPECT_FLOAT_EQ(y.adj()(2), 2.0);
  stan::math::set_zero_all_adjoints();
  var lp2 = sum(y * x);
  lp2.grad();
  EXPECT_FLOAT_EQ(lp.val(), 12.0);
  EXPECT_FLOAT_EQ(x.adj(), 6.0);
  EXPECT_FLOAT_EQ(y.adj()(0), 2.0);
  EXPECT_FLOAT_EQ(y.adj()(1), 2.0);
  EXPECT_FLOAT_EQ(y.adj()(2), 2.0);
  stan::math::recover_memory();
}

/*TEST(MathRev, TestVarEigenVectors) {
  using stan::math::sum;
  using stan::math::var;
  using stan::math::var_value;
  Eigen::Matrix<double, -1, 1> x_vals(9);
  Eigen::Matrix<double, 1, -1> y_vals(9);
  x_vals << 1, 2, 3, 4, 5, 6, 7, 8, 9;
  y_vals << 1, 2, 3, 4, 5, 6, 7, 8, 9;
  var_value<Eigen::Matrix<double, -1, 1>> x = x_vals;
  var_value<Eigen::Matrix<double, 1, -1>> y = y_vals;
  var lp = sum(x * 5.0);
  lp += sum(y * lp);
  stan::math::recover_memory();
}

TEST(MathRev, TestVarEigen) {
>>>>>>> 04fa972c
  using stan::math::sum;
  using stan::math::var;
  using stan::math::var_value;
  Eigen::Matrix<double, -1, -1> x_vals(3, 3);
  Eigen::Matrix<double, -1, -1> y_vals(3, 3);
  x_vals << 1, 2, 3, 4, 5, 6, 7, 8, 9;
  y_vals << 1, 2, 3, 4, 5, 6, 7, 8, 9;
  var_value<Eigen::Matrix<double, -1, -1>> x = x_vals;
  var_value<Eigen::Matrix<double, -1, -1>> y = y_vals;
  var lp = 0;
  var_value<Eigen::Matrix<double, -1, -1>> mul_xy = x * y;
  var sum_mul_xy = sum(mul_xy);

  lp -= sum_mul_xy;
  lp.grad();
  puts("-------------");
  std::cout << "lp static val: \n" << lp.val() << "\n";
  std::cout << "lp static adj: \n" << lp.adj() << "\n";
  puts("---------");
  std::cout << "sum_mul_xy static val: \n" << sum_mul_xy.val() << "\n";
  std::cout << "sum_mul_xy static adj: \n" << sum_mul_xy.adj() << "\n";
  puts("---------");

  std::cout << "mul_xy stat val: \n" << mul_xy.val() << "\n";
  std::cout << "mul_xy stat adj: \n" << mul_xy.adj() << "\n";
  puts("---------");

  std::cout << "x stat val: \n" << x.val() << "\n";
  std::cout << "x stat adj: \n" << x.adj() << "\n";
  puts("---------");

  std::cout << "y stat val: \n" << y.val() << "\n";
  std::cout << "y stat adj: \n" << y.adj() << "\n";

  stan::math::set_zero_all_adjoints();
  puts("");
  puts("---------");
  puts("Dynamic Matrix");
  puts("---------");
  puts("");
  Eigen::Matrix<var, -1, -1> x_dyn = x_vals;
  Eigen::Matrix<var, -1, -1> y_dyn = y_vals;
  Eigen::Matrix<var, -1, -1> mul_xy_dyn = multiply(x_dyn, y_dyn);
  var lp_dyn = 0;
  var sum_mul_xy_dyn = sum(mul_xy_dyn);
  lp_dyn -= sum_mul_xy_dyn;
  lp_dyn.grad();
  std::cout << "lp dyn val: \n" << lp_dyn.val() << "\n";
  std::cout << "lp dyn adj: \n" << lp_dyn.adj() << "\n";
  puts("---------");
  std::cout << "sum_mul_xy dyn val: \n" << sum_mul_xy_dyn.val() << "\n";
  std::cout << "sum_mul_xy dyn adj: \n" << sum_mul_xy_dyn.adj() << "\n";
  puts("---------");

  std::cout << "mul_xy dyn val: \n" << mul_xy_dyn.val() << "\n";
  std::cout << "mul_xy dyn adj: \n" << mul_xy_dyn.adj() << "\n";
  puts("---------");

  std::cout << "x dyn val: \n" << x_dyn.val() << "\n";
  std::cout << "x dyn adj: \n" << x_dyn.adj() << "\n";
  puts("---------");

  std::cout << "y dyn val: \n" << y_dyn.val() << "\n";
  std::cout << "y dyn adj: \n" << y_dyn.adj() << "\n";
  stan::math::recover_memory();
}

TEST(MathRev, TestVarEigenMatColVec) {
  using stan::math::sum;
  using stan::math::var;
  using stan::math::var_value;
  Eigen::Matrix<double, -1, -1> x_vals(3, 3);
  Eigen::Matrix<double, -1, 1> y_vals(3);
  x_vals << 1, 2, 3, 4, 5, 6, 7, 8, 9;
  y_vals << 1, 2, 3;
  var_value<Eigen::Matrix<double, -1, -1>> x = x_vals;
  var_value<Eigen::Matrix<double, -1, 1>> y = y_vals;
  var lp = 0;
  auto mul_xy = x * y;
  auto sum_mul_xy = sum(mul_xy);
  lp -= sum_mul_xy;
  lp.grad();
  puts("-------------");
  std::cout << "lp static val: \n" << lp.val() << "\n";
  std::cout << "lp static adj: \n" << lp.adj() << "\n";
  puts("---------");
  std::cout << "sum_mul_xy static val: \n" << sum_mul_xy.val() << "\n";
  std::cout << "sum_mul_xy static adj: \n" << sum_mul_xy.adj() << "\n";
  puts("---------");

  std::cout << "mul_xy stat val: \n" << mul_xy.val() << "\n";
  std::cout << "mul_xy stat adj: \n" << mul_xy.adj() << "\n";
  puts("---------");

  std::cout << "x stat val: \n" << x.val() << "\n";
  std::cout << "x stat adj: \n" << x.adj() << "\n";
  puts("---------");

  std::cout << "y stat val: \n" << y.val() << "\n";
  std::cout << "y stat adj: \n" << y.adj() << "\n";

  stan::math::set_zero_all_adjoints();
  puts("");
  puts("---------");
  puts("Dynamic Matrix");
  puts("---------");
  puts("");
  Eigen::Matrix<var, -1, -1> x_dyn = x_vals;
  Eigen::Matrix<var, -1, 1> y_dyn = y_vals;
  Eigen::Matrix<var, -1, 1> mul_xy_dyn = multiply(x_dyn, y_dyn);
  var lp_dyn = 0;
  var sum_mul_xy_dyn = sum(mul_xy_dyn);
  lp_dyn -= sum_mul_xy_dyn;
  lp_dyn.grad();
  std::cout << "lp dyn val: \n" << lp_dyn.val() << "\n";
  std::cout << "lp dyn adj: \n" << lp_dyn.adj() << "\n";
  puts("---------");
  std::cout << "sum_mul_xy dyn val: \n" << sum_mul_xy_dyn.val() << "\n";
  std::cout << "sum_mul_xy dyn adj: \n" << sum_mul_xy_dyn.adj() << "\n";
  puts("---------");

  std::cout << "mul_xy dyn val: \n" << mul_xy_dyn.val() << "\n";
  std::cout << "mul_xy dyn adj: \n" << mul_xy_dyn.adj() << "\n";
  puts("---------");

  std::cout << "x dyn val: \n" << x_dyn.val() << "\n";
  std::cout << "x dyn adj: \n" << x_dyn.adj() << "\n";
  puts("---------");

  std::cout << "y dyn val: \n" << y_dyn.val() << "\n";
  std::cout << "y dyn adj: \n" << y_dyn.adj() << "\n";
  stan::math::recover_memory();
}

TEST(MathRev, TestVarEigenRowVecMat) {
  using stan::math::sum;
  using stan::math::var;
  using stan::math::var_value;
  Eigen::Matrix<double, 1, -1> x_vals(3);
  Eigen::Matrix<double, -1, -1> y_vals(3, 3);
  x_vals << 1, 2, 3;
  y_vals << 1, 2, 3, 4, 5, 6, 7, 8, 9;
  var_value<Eigen::Matrix<double, 1, -1>> x = x_vals;
  var_value<Eigen::Matrix<double, -1, -1>> y = y_vals;
  var lp = 0;
  auto mul_xy = x * y;
  auto sum_mul_xy = sum(mul_xy);
  lp -= sum_mul_xy;
  lp.grad();
  puts("-------------");
  std::cout << "lp static val: \n" << lp.val() << "\n";
  std::cout << "lp static adj: \n" << lp.adj() << "\n";
  puts("---------");
  std::cout << "sum_mul_xy static val: \n" << sum_mul_xy.val() << "\n";
  std::cout << "sum_mul_xy static adj: \n" << sum_mul_xy.adj() << "\n";
  puts("---------");

  std::cout << "mul_xy stat val: \n" << mul_xy.val() << "\n";
  std::cout << "mul_xy stat adj: \n" << mul_xy.adj() << "\n";
  puts("---------");

  std::cout << "x stat val: \n" << x.val() << "\n";
  std::cout << "x stat adj: \n" << x.adj() << "\n";
  puts("---------");

  std::cout << "y stat val: \n" << y.val() << "\n";
  std::cout << "y stat adj: \n" << y.adj() << "\n";

  stan::math::set_zero_all_adjoints();
  puts("");
  puts("---------");
  puts("Dynamic Matrix");
  puts("---------");
  puts("");
  Eigen::Matrix<var, 1, -1> x_dyn = x_vals;
  Eigen::Matrix<var, -1, -1> y_dyn = y_vals;
  Eigen::Matrix<var, 1, -1> mul_xy_dyn = multiply(x_dyn, y_dyn);
  var lp_dyn = 0;
  var sum_mul_xy_dyn = sum(mul_xy_dyn);
  lp_dyn -= sum_mul_xy_dyn;
  lp_dyn.grad();
  std::cout << "lp dyn val: \n" << lp_dyn.val() << "\n";
  std::cout << "lp dyn adj: \n" << lp_dyn.adj() << "\n";
  puts("---------");
  std::cout << "sum_mul_xy dyn val: \n" << sum_mul_xy_dyn.val() << "\n";
  std::cout << "sum_mul_xy dyn adj: \n" << sum_mul_xy_dyn.adj() << "\n";
  puts("---------");

  std::cout << "mul_xy dyn val: \n" << mul_xy_dyn.val() << "\n";
  std::cout << "mul_xy dyn adj: \n" << mul_xy_dyn.adj() << "\n";
  puts("---------");

  std::cout << "x dyn val: \n" << x_dyn.val() << "\n";
  std::cout << "x dyn adj: \n" << x_dyn.adj() << "\n";
  puts("---------");

  std::cout << "y dyn val: \n" << y_dyn.val() << "\n";
  std::cout << "y dyn adj: \n" << y_dyn.adj() << "\n";
  stan::math::recover_memory();
}

TEST(MathRev, TestVarEigenColVecRowVec) {
  using stan::math::sum;
  using stan::math::var;
  using stan::math::var_value;
  Eigen::Matrix<double, 1, -1> x_vals(3);
  Eigen::Matrix<double, -1, 1> y_vals(3);
  x_vals << 1, 2, 3;
  y_vals << 1, 2, 3;
  var_value<Eigen::Matrix<double, 1, -1>> x = x_vals;
  var_value<Eigen::Matrix<double, -1, 1>> y = y_vals;
  var lp = 0;
  auto mul_xy = x * y;
  auto sum_mul_xy = sum(mul_xy);
  lp -= sum_mul_xy;
  lp.grad();
  puts("-------------");
  std::cout << "lp static val: \n" << lp.val() << "\n";
  std::cout << "lp static adj: \n" << lp.adj() << "\n";
  puts("---------");
  std::cout << "sum_mul_xy static val: \n" << sum_mul_xy.val() << "\n";
  std::cout << "sum_mul_xy static adj: \n" << sum_mul_xy.adj() << "\n";
  puts("---------");

  std::cout << "mul_xy stat val: \n" << mul_xy.val() << "\n";
  std::cout << "mul_xy stat adj: \n" << mul_xy.adj() << "\n";
  puts("---------");

  std::cout << "x stat val: \n" << x.val() << "\n";
  std::cout << "x stat adj: \n" << x.adj() << "\n";
  puts("---------");

  std::cout << "y stat val: \n" << y.val() << "\n";
  std::cout << "y stat adj: \n" << y.adj() << "\n";

  stan::math::set_zero_all_adjoints();
  puts("");
  puts("---------");
  puts("Dynamic Matrix");
  puts("---------");
  puts("");
  Eigen::Matrix<var, 1, -1> x_dyn = x_vals;
  Eigen::Matrix<var, -1, 1> y_dyn = y_vals;
  auto mul_xy_dyn = multiply(x_dyn, y_dyn);
  var lp_dyn = 0;
  var sum_mul_xy_dyn = sum(mul_xy_dyn);
  lp_dyn -= sum_mul_xy_dyn;
  lp_dyn.grad();
  std::cout << "lp dyn val: \n" << lp_dyn.val() << "\n";
  std::cout << "lp dyn adj: \n" << lp_dyn.adj() << "\n";
  puts("---------");
  std::cout << "sum_mul_xy dyn val: \n" << sum_mul_xy_dyn.val() << "\n";
  std::cout << "sum_mul_xy dyn adj: \n" << sum_mul_xy_dyn.adj() << "\n";
  puts("---------");

  std::cout << "mul_xy dyn val: \n" << mul_xy_dyn.val() << "\n";
  std::cout << "mul_xy dyn adj: \n" << mul_xy_dyn.adj() << "\n";
  puts("---------");

  std::cout << "x dyn val: \n" << x_dyn.val() << "\n";
  std::cout << "x dyn adj: \n" << x_dyn.adj() << "\n";
  puts("---------");

  std::cout << "y dyn val: \n" << y_dyn.val() << "\n";
  std::cout << "y dyn adj: \n" << y_dyn.adj() << "\n";
  stan::math::recover_memory();
}

TEST(MathRev, TestVarEigenRowVecColVec) {
  using stan::math::sum;
  using stan::math::var;
  using stan::math::var_value;
  Eigen::Matrix<double, -1, 1> x_vals(3);
  Eigen::Matrix<double, 1, -1> y_vals(3);
  x_vals << 1, 2, 3;
  y_vals << 1, 2, 3;
  var_value<Eigen::Matrix<double, -1, 1>> x = x_vals;
  var_value<Eigen::Matrix<double, 1, -1>> y = y_vals;
  var lp = 0;
  auto mul_xy = x * y;
  auto sum_mul_xy = sum(mul_xy);
  lp -= sum_mul_xy;
  lp.grad();
  puts("-------------");
  std::cout << "lp static val: \n" << lp.val() << "\n";
  std::cout << "lp static adj: \n" << lp.adj() << "\n";
  puts("---------");
  std::cout << "sum_mul_xy static val: \n" << sum_mul_xy.val() << "\n";
  std::cout << "sum_mul_xy static adj: \n" << sum_mul_xy.adj() << "\n";
  puts("---------");

  std::cout << "mul_xy stat val: \n" << mul_xy.val() << "\n";
  std::cout << "mul_xy stat adj: \n" << mul_xy.adj() << "\n";
  puts("---------");

  std::cout << "x stat val: \n" << x.val() << "\n";
  std::cout << "x stat adj: \n" << x.adj() << "\n";
  puts("---------");

  std::cout << "y stat val: \n" << y.val() << "\n";
  std::cout << "y stat adj: \n" << y.adj() << "\n";

  stan::math::set_zero_all_adjoints();
  puts("");
  puts("---------");
  puts("Dynamic Matrix");
  puts("---------");
  puts("");
  Eigen::Matrix<var, -1, 1> x_dyn = x_vals;
  Eigen::Matrix<var, 1, -1> y_dyn = y_vals;
  auto mul_xy_dyn = multiply(x_dyn, y_dyn);
  var lp_dyn = 0;
  var sum_mul_xy_dyn = sum(mul_xy_dyn);
  lp_dyn -= sum_mul_xy_dyn;
  lp_dyn.grad();
  std::cout << "lp dyn val: \n" << lp_dyn.val() << "\n";
  std::cout << "lp dyn adj: \n" << lp_dyn.adj() << "\n";
  puts("---------");
  std::cout << "sum_mul_xy dyn val: \n" << sum_mul_xy_dyn.val() << "\n";
  std::cout << "sum_mul_xy dyn adj: \n" << sum_mul_xy_dyn.adj() << "\n";
  puts("---------");

  std::cout << "mul_xy dyn val: \n" << mul_xy_dyn.val() << "\n";
  std::cout << "mul_xy dyn adj: \n" << mul_xy_dyn.adj() << "\n";
  puts("---------");

  std::cout << "x dyn val: \n" << x_dyn.val() << "\n";
  std::cout << "x dyn adj: \n" << x_dyn.adj() << "\n";
  puts("---------");

  std::cout << "y dyn val: \n" << y_dyn.val() << "\n";
  std::cout << "y dyn adj: \n" << y_dyn.adj() << "\n";
  stan::math::recover_memory();
}

TEST(MathRev, TestVarEigenVarDbl) {
  using stan::math::sum;
  using stan::math::var;
  using stan::math::var_value;
  Eigen::Matrix<double, -1, -1> x_vals(3, 3);
  Eigen::Matrix<double, -1, -1> y_vals(3, 3);
  x_vals << 1, 2, 3, 4, 5, 6, 7, 8, 9;
  y_vals << 1, 2, 3, 4, 5, 6, 7, 8, 9;
  var_value<Eigen::Matrix<double, -1, -1>> x = x_vals;
  var lp = 0;
  auto mul_xy = x * y_vals;
  auto sum_mul_xy = sum(mul_xy);
  lp -= sum_mul_xy;
  lp.grad();
  puts("-------------");
  std::cout << "lp static val: \n" << lp.val() << "\n";
  std::cout << "lp static adj: \n" << lp.adj() << "\n";
  puts("---------");
  std::cout << "sum_mul_xy static val: \n" << sum_mul_xy.val() << "\n";
  std::cout << "sum_mul_xy static adj: \n" << sum_mul_xy.adj() << "\n";
  puts("---------");

  std::cout << "mul_xy stat val: \n" << mul_xy.val() << "\n";
  std::cout << "mul_xy stat adj: \n" << mul_xy.adj() << "\n";
  puts("---------");

  std::cout << "x stat val: \n" << x.val() << "\n";
  std::cout << "x stat adj: \n" << x.adj() << "\n";

  stan::math::set_zero_all_adjoints();
  puts("");
  puts("---------");
  puts("Dynamic Matrix");
  puts("---------");
  puts("");
  Eigen::Matrix<var, -1, -1> x_dyn = x_vals;
  Eigen::Matrix<var, -1, -1> mul_xy_dyn = multiply(x_dyn, y_vals);
  var lp_dyn = 0;
  var sum_mul_xy_dyn = sum(mul_xy_dyn);
  lp_dyn -= sum_mul_xy_dyn;
  lp_dyn.grad();
  std::cout << "lp dyn val: \n" << lp_dyn.val() << "\n";
  std::cout << "lp dyn adj: \n" << lp_dyn.adj() << "\n";
  puts("---------");
  std::cout << "sum_mul_xy dyn val: \n" << sum_mul_xy_dyn.val() << "\n";
  std::cout << "sum_mul_xy dyn adj: \n" << sum_mul_xy_dyn.adj() << "\n";
  puts("---------");

  std::cout << "mul_xy dyn val: \n" << mul_xy_dyn.val() << "\n";
  std::cout << "mul_xy dyn adj: \n" << mul_xy_dyn.adj() << "\n";
  puts("---------");

  std::cout << "x dyn val: \n" << x_dyn.val() << "\n";
  std::cout << "x dyn adj: \n" << x_dyn.adj() << "\n";
  puts("---------");
  stan::math::recover_memory();
}

TEST(MathRev, TestVarEigenDblVal) {
  using stan::math::sum;
  using stan::math::var;
  using stan::math::var_value;
  Eigen::Matrix<double, -1, -1> x_vals(3, 3);
  Eigen::Matrix<double, -1, -1> y_vals(3, 3);
  x_vals << 1, 2, 3, 4, 5, 6, 7, 8, 9;
  y_vals << 1, 2, 3, 4, 5, 6, 7, 8, 9;
  var_value<Eigen::Matrix<double, -1, -1>> y = y_vals;
  var lp = 0;
  auto mul_xy = x_vals * y;
  auto sum_mul_xy = sum(mul_xy);
  lp -= sum_mul_xy;
  lp.grad();
  puts("-------------");
  std::cout << "lp static val: \n" << lp.val() << "\n";
  std::cout << "lp static adj: \n" << lp.adj() << "\n";
  puts("---------");
  std::cout << "sum_mul_xy static val: \n" << sum_mul_xy.val() << "\n";
  std::cout << "sum_mul_xy static adj: \n" << sum_mul_xy.adj() << "\n";
  puts("---------");

  std::cout << "mul_xy stat val: \n" << mul_xy.val() << "\n";
  std::cout << "mul_xy stat adj: \n" << mul_xy.adj() << "\n";
  puts("---------");

  std::cout << "y stat val: \n" << y.val() << "\n";
  std::cout << "y stat adj: \n" << y.adj() << "\n";

  stan::math::set_zero_all_adjoints();
  puts("");
  puts("---------");
  puts("Dynamic Matrix");
  puts("---------");
  puts("");
  Eigen::Matrix<var, -1, -1> y_dyn = y_vals;
  Eigen::Matrix<var, -1, -1> mul_xy_dyn = multiply(x_vals, y_dyn);
  var lp_dyn = 0;
  var sum_mul_xy_dyn = sum(mul_xy_dyn);
  lp_dyn -= sum_mul_xy_dyn;
  lp_dyn.grad();
  std::cout << "lp dyn val: \n" << lp_dyn.val() << "\n";
  std::cout << "lp dyn adj: \n" << lp_dyn.adj() << "\n";
  puts("---------");
  std::cout << "sum_mul_xy dyn val: \n" << sum_mul_xy_dyn.val() << "\n";
  std::cout << "sum_mul_xy dyn adj: \n" << sum_mul_xy_dyn.adj() << "\n";
  puts("---------");

  std::cout << "mul_xy dyn val: \n" << mul_xy_dyn.val() << "\n";
  std::cout << "mul_xy dyn adj: \n" << mul_xy_dyn.adj() << "\n";
  puts("---------");

  std::cout << "y dyn val: \n" << y_dyn.val() << "\n";
  std::cout << "y dyn adj: \n" << y_dyn.adj() << "\n";
  stan::math::recover_memory();
}
*/<|MERGE_RESOLUTION|>--- conflicted
+++ resolved
@@ -1,11 +1,10 @@
 #include <stan/math/rev/core.hpp>
 #include <test/unit/math/expect_near_rel.hpp>
-#include <test/unit/math/rev/fun/util.hpp>
+#include <test/unit/math/rev/test_var_value_helper.hpp>
 #include <gtest/gtest.h>
 #include <vector>
 #include <limits>
 
-<<<<<<< HEAD
 using var_matrix = stan::math::var_value<Eigen::MatrixXd>;
 using var_vector = stan::math::var_value<Eigen::VectorXd>;
 using var_row_vector  = stan::math::var_value<Eigen::RowVectorXd>;
@@ -37,48 +36,6 @@
   return out;
 }
 
-template <typename F, int R, int C>
-void expect_ad2(const F& f, const Eigen::Matrix<double, R, C>& x) {
-  Eigen::Matrix<var, R, C> xv = x;
-  var_value<Eigen::Matrix<double, R, C>> vx = x;
-
-  auto o = f(x).eval();
-  auto ov = f(xv);
-  auto vo = f(vx);
-
-  stan::math::set_zero_all_adjoints();
-  sum(ov).grad();
-  auto xv_adj = xv.adj().eval();
-  stan::math::set_zero_all_adjoints();
-  sum(vo).grad();
-  auto vx_adj = vx.adj().eval();
-
-  auto g = [&](const Eigen::VectorXd& flat_x) {
-    Eigen::Matrix<double, R, C> x_shaped_variable(x.rows(), x.cols());
-    for(size_t i = 0; i < flat_x.size(); ++i)
-      x_shaped_variable(i) = flat_x(i);
-
-    auto o = f(x_shaped_variable);
-
-    return sum(o);
-  };
-
-  double tmp;
-  Eigen::VectorXd flat_x(x.size());
-  Eigen::VectorXd grad_x;
-  for(size_t i = 0; i < flat_x.size(); ++i)
-    flat_x(i) = x(i);
-  stan::math::finite_diff_gradient_auto(g, flat_x, tmp, grad_x);
-  Eigen::Matrix<double, R, C> x_shaped_grad(x.rows(), x.cols());
-  for(size_t i = 0; i < grad_x.size(); ++i)
-    x_shaped_grad(i) = grad_x(i);
-
-  stan::test::expect_near_rel("matrix of vars function output", o, value_of(ov));
-  stan::test::expect_near_rel("var matrix function output", o, value_of(vo));
-  stan::test::expect_near_rel("matrix of vars argument adjoints", x_shaped_grad, xv_adj);
-  stan::test::expect_near_rel("var matrix argument adjoints", x_shaped_grad, vx_adj);
-}
-
 /*TEST(MathRev, cast_vector) {
   Eigen::VectorXd vec = Eigen::VectorXd::Random(3);
 
@@ -196,66 +153,6 @@
   }*/
 
 /*TEST(MathRev, TestVarEigen) {
-=======
-TEST(MathRev, multiplication_scalar_scalar) {
-  using stan::math::var;
-  var x = 2.0;
-  var y = 3.5;
-  var lp = x * y;
-  lp.grad();
-
-  EXPECT_FLOAT_EQ(lp.val(), 7.0);
-  EXPECT_FLOAT_EQ(x.adj(), 3.5);
-  EXPECT_FLOAT_EQ(y.adj(), 2.0);
-  stan::math::recover_memory();
-}
-
-TEST(MathRev, multiplication_scalar_vector) {
-  using stan::math::sum;
-  using stan::math::var;
-  using stan::math::var_value;
-  int N = 3;
-  var x = 2.0;
-  Eigen::VectorXd y_val(N);
-  for(size_t i = 0; i < y_val.size(); ++i)
-    y_val(i) = i + 1;
-  var_value<Eigen::VectorXd> y = y_val;
-  var lp = sum(x * y);
-  lp.grad();
-
-  EXPECT_FLOAT_EQ(lp.val(), 12.0);
-  EXPECT_FLOAT_EQ(x.adj(), 6.0);
-  EXPECT_FLOAT_EQ(y.adj()(0), 2.0);
-  EXPECT_FLOAT_EQ(y.adj()(1), 2.0);
-  EXPECT_FLOAT_EQ(y.adj()(2), 2.0);
-  stan::math::set_zero_all_adjoints();
-  var lp2 = sum(y * x);
-  lp2.grad();
-  EXPECT_FLOAT_EQ(lp.val(), 12.0);
-  EXPECT_FLOAT_EQ(x.adj(), 6.0);
-  EXPECT_FLOAT_EQ(y.adj()(0), 2.0);
-  EXPECT_FLOAT_EQ(y.adj()(1), 2.0);
-  EXPECT_FLOAT_EQ(y.adj()(2), 2.0);
-  stan::math::recover_memory();
-}
-
-/*TEST(MathRev, TestVarEigenVectors) {
-  using stan::math::sum;
-  using stan::math::var;
-  using stan::math::var_value;
-  Eigen::Matrix<double, -1, 1> x_vals(9);
-  Eigen::Matrix<double, 1, -1> y_vals(9);
-  x_vals << 1, 2, 3, 4, 5, 6, 7, 8, 9;
-  y_vals << 1, 2, 3, 4, 5, 6, 7, 8, 9;
-  var_value<Eigen::Matrix<double, -1, 1>> x = x_vals;
-  var_value<Eigen::Matrix<double, 1, -1>> y = y_vals;
-  var lp = sum(x * 5.0);
-  lp += sum(y * lp);
-  stan::math::recover_memory();
-}
-
-TEST(MathRev, TestVarEigen) {
->>>>>>> 04fa972c
   using stan::math::sum;
   using stan::math::var;
   using stan::math::var_value;
