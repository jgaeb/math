--- conflicted
+++ resolved
@@ -93,10 +93,7 @@
   MatrixXd ninf_33 = M33;
   ninf_33(0, 0) = ninf;
   expect_ad(f2, ninf_33);
-<<<<<<< HEAD
   expect_ad_matvar(f2, ninf_33);
-=======
 
   stan::math::recover_memory();
->>>>>>> dec8ff7b
 }