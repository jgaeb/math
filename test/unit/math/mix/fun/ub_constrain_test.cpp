--- conflicted
+++ resolved
@@ -1,16 +1,5 @@
 #include <test/unit/math/test_ad.hpp>
 #include <limits>
-
-namespace ub_constrain_test {
-template <typename T, typename U>
-auto g1(const T& x, const U& ub) {
-}
-template <typename T, typename U>
-auto g2(const T& x, const U& ub) {
-}
-template <typename T, typename U>
-auto g3(const T& x, const U& ub) {
-}
 
 void expect_ub_constrain(double x, double ub) {
   auto f1 = [](const auto& x, const auto& ub) {
@@ -55,14 +44,11 @@
     stan::math::ub_constrain(x, ub, lp);
     return lp;
   };
-<<<<<<< HEAD
   
   Eigen::MatrixXd A(2, 2);
   A << -1.1, 0.0, 1.0, 2.0;
   Eigen::MatrixXd ubm(2, 2);
   ubm << 1.0, -2.0, 2.0, 0.7;
-=======
->>>>>>> cd90e7f7
 
   double ubd1 = -1.1;
 
