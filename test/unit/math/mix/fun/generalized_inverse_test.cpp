--- conflicted
+++ resolved
@@ -56,11 +56,6 @@
   // singular matrix, should use the
   // alias to input small amount of jitter on the diagonal
   Eigen::MatrixXd m(3, 2);
-<<<<<<< HEAD
   m <<  1, 2, 2, 4, 1, 2;
-=======
-  m << 1, 2, 2, 4, 1, 2;
-  ;
->>>>>>> 192f4e26
   EXPECT_THROW(stan::math::generalized_inverse(m), std::domain_error);
 }