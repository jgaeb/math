#include <test/unit/math/test_ad.hpp>
#include <limits>
#include <vector>

<<<<<<< HEAD
typedef std::vector<double> VEC;
using stan::math::fvar;
using stan::math::var;

void test_sort_asc2(std::vector<double> val) {
  using stan::math::sort_asc;

  std::vector<fvar<var> > x;
  for (size_t i = 0U; i < val.size(); i++)
    x.push_back(fvar<var>(val[i]));

  std::vector<double> val_sorted = sort_asc(val);
  std::vector<fvar<var> > x_sorted = sort_asc(x);

  for (size_t i = 0U; i < val.size(); i++)
    EXPECT_EQ(val_sorted[i], x_sorted[i].val().val());

  for (size_t i = 0U; i < val.size(); i++)
    for (size_t j = 0U; j < val.size(); j++)
      if (val_sorted[i] == val[j])
        EXPECT_EQ(x_sorted[i], x[j]);
      else
        EXPECT_FALSE(x_sorted[i] == x[j]);
}
void test_sort_asc4(std::vector<double> val) {
  using stan::math::sort_asc;

  std::vector<fvar<fvar<var> > > x;
  for (size_t i = 0U; i < val.size(); i++)
    x.push_back(fvar<fvar<var> >(val[i]));

  std::vector<double> val_sorted = sort_asc(val);
  std::vector<fvar<fvar<var> > > x_sorted = sort_asc(x);

  for (size_t i = 0U; i < val.size(); i++)
    EXPECT_EQ(val_sorted[i], x_sorted[i].val().val().val());

  for (size_t i = 0U; i < val.size(); i++)
    for (size_t j = 0U; j < val.size(); j++)
      if (val_sorted[i] == val[j])
        EXPECT_EQ(x_sorted[i], x[j]);
      else
        EXPECT_FALSE(x_sorted[i] == x[j]);
}
void test_sort_desc2(VEC val) {
  using stan::math::sort_desc;

  std::vector<fvar<var> > x;
  for (size_t i = 0U; i < val.size(); i++)
    x.push_back(fvar<var>(val[i]));

  VEC val_sorted = sort_desc(val);
  std::vector<fvar<var> > x_sorted = sort_desc(x);

  for (size_t i = 0U; i < val.size(); i++)
    EXPECT_EQ(val_sorted[i], x_sorted[i].val().val());

  for (size_t i = 0U; i < val.size(); i++)
    for (size_t j = 0U; j < val.size(); j++)
      if (val_sorted[i] == val[j])
        EXPECT_EQ(x_sorted[i], x[j]);
      else
        EXPECT_FALSE(x_sorted[i] == x[j]);
}
void test_sort_desc4(VEC val) {
  using stan::math::sort_desc;

  std::vector<fvar<fvar<var> > > x;
  for (size_t i = 0U; i < val.size(); i++)
    x.push_back(fvar<fvar<var> >(val[i]));

  VEC val_sorted = sort_desc(val);
  std::vector<fvar<fvar<var> > > x_sorted = sort_desc(x);

  for (size_t i = 0U; i < val.size(); i++)
    EXPECT_EQ(val_sorted[i], x_sorted[i].val().val().val());

  for (size_t i = 0U; i < val.size(); i++)
    for (size_t j = 0U; j < val.size(); j++)
      if (val_sorted[i] == val[j])
        EXPECT_EQ(x_sorted[i], x[j]);
      else
        EXPECT_FALSE(x_sorted[i] == x[j]);
}
template <typename T, int R, int C>
void test_sort_asc2(Eigen::Matrix<T, R, C> val) {
  using stan::math::sort_asc;

  typedef Eigen::Matrix<fvar<var>, R, C> AVEC;
  typedef Eigen::Matrix<double, R, C> VEC;

  const size_t size = val.size();

  AVEC x(size);
  for (size_t i = 0U; i < size; i++)
    x.data()[i] = fvar<var>(val[i]);

  VEC val_sorted = sort_asc(val);
  AVEC x_sorted = sort_asc(x);

  for (size_t i = 0U; i < size; i++)
    EXPECT_EQ(val_sorted.data()[i], x_sorted.data()[i].val().val());

  for (size_t i = 0U; i < size; i++)
    for (size_t j = 0U; j < size; j++)
      if (val_sorted.data()[i] == val.data()[j])
        EXPECT_EQ(x_sorted.data()[i], x.data()[j]);
      else
        EXPECT_FALSE(x_sorted.data()[i] == x.data()[j]);
}
template <typename T, int R, int C>
void test_sort_asc4(Eigen::Matrix<T, R, C> val) {
  using stan::math::sort_asc;

  typedef Eigen::Matrix<fvar<fvar<var> >, R, C> AVEC;
  typedef Eigen::Matrix<double, R, C> VEC;

  const size_t size = val.size();

  AVEC x(size);
  for (size_t i = 0U; i < size; i++)
    x.data()[i] = fvar<fvar<var> >(val[i]);

  VEC val_sorted = sort_asc(val);
  AVEC x_sorted = sort_asc(x);

  for (size_t i = 0U; i < size; i++)
    EXPECT_EQ(val_sorted.data()[i], x_sorted.data()[i].val().val().val());

  for (size_t i = 0U; i < size; i++)
    for (size_t j = 0U; j < size; j++)
      if (val_sorted.data()[i] == val.data()[j])
        EXPECT_EQ(x_sorted.data()[i], x.data()[j]);
      else
        EXPECT_FALSE(x_sorted.data()[i] == x.data()[j]);
}
template <typename T, int R, int C>
void test_sort_desc2(Eigen::Matrix<T, R, C> val) {
  using stan::math::sort_desc;

  typedef Eigen::Matrix<fvar<var>, R, C> AVEC;
  typedef Eigen::Matrix<double, R, C> VEC;

  const size_t size = val.size();

  AVEC x(size);
  for (size_t i = 0U; i < size; i++)
    x.data()[i] = fvar<var>(val[i]);

  VEC val_sorted = sort_desc(val);
  AVEC x_sorted = sort_desc(x);

  for (size_t i = 0U; i < size; i++)
    EXPECT_EQ(val_sorted.data()[i], x_sorted.data()[i].val().val());

  for (size_t i = 0U; i < size; i++)
    for (size_t j = 0U; j < size; j++)
      if (val_sorted.data()[i] == val.data()[j])
        EXPECT_EQ(x_sorted.data()[i], x.data()[j]);
      else
        EXPECT_FALSE(x_sorted.data()[i] == x.data()[j]);
}
template <typename T, int R, int C>
void test_sort_desc4(Eigen::Matrix<T, R, C> val) {
  using stan::math::sort_desc;

  typedef Eigen::Matrix<fvar<fvar<var> >, R, C> AVEC;
  typedef Eigen::Matrix<double, R, C> VEC;

  const size_t size = val.size();

  AVEC x(size);
  for (size_t i = 0U; i < size; i++)
    x.data()[i] = fvar<fvar<var> >(val[i]);

  VEC val_sorted = sort_desc(val);
  AVEC x_sorted = sort_desc(x);

  for (size_t i = 0U; i < size; i++)
    EXPECT_EQ(val_sorted.data()[i], x_sorted.data()[i].val().val().val());

  for (size_t i = 0U; i < size; i++)
    for (size_t j = 0U; j < size; j++)
      if (val_sorted.data()[i] == val.data()[j])
        EXPECT_EQ(x_sorted.data()[i], x.data()[j]);
      else
        EXPECT_FALSE(x_sorted.data()[i] == x.data()[j]);
}

TEST(AgradMixSort, var) {
  VEC a;
  a.push_back(1);
  a.push_back(2);
  a.push_back(2);
  a.push_back(3);
  test_sort_asc2(a);
  test_sort_desc2(a);

  VEC b;
  b.push_back(1.1);
  b.push_back(2.2);
  b.push_back(33.1);
  b.push_back(-12.1);
  b.push_back(33.1);
  test_sort_asc2(b);
  test_sort_desc2(b);

  VEC c;
  c.push_back(1.1);
  c.push_back(-2);
  c.push_back(2.1);
  c.push_back(3);
  c.push_back(2.1);
  test_sort_asc2(c);
  test_sort_desc2(c);

  Eigen::RowVectorXd vec1(4);
  vec1 << 1, -33.1, 2.1, -33.1;
  test_sort_asc2(vec1);
  test_sort_desc2(vec1);

  Eigen::RowVectorXd vec2(5);
  vec2 << 1.1e-6, -2.3, 31.1, 1, -10.1;
  test_sort_asc2(vec2);
  test_sort_desc2(vec2);

  Eigen::VectorXd vec3(4);
  vec3 << -11.1, 2.2, -3.6, 2.2;
  test_sort_asc2(vec3);
  test_sort_desc2(vec3);

  Eigen::VectorXd vec4(3);
  vec4 << -10.1, 2.12, 3.102;
  test_sort_asc2(vec4);
  test_sort_desc2(vec4);

  Eigen::RowVectorXd vec5 = Eigen::RowVectorXd::Random(1, 10);
  test_sort_asc2(vec5);
  test_sort_desc2(vec5);

  Eigen::VectorXd vec6 = Eigen::VectorXd::Random(20, 1);
  test_sort_asc2(vec6);
  test_sort_desc2(vec6);
}

TEST(AgradMixSort, fv_no_thrown) {
  Eigen::Matrix<fvar<var>, Eigen::Dynamic, 1> vec1;
  EXPECT_EQ(0, vec1.size());
  EXPECT_NO_THROW(sort_asc(vec1));
  EXPECT_NO_THROW(sort_desc(vec1));

  Eigen::Matrix<fvar<var>, 1, Eigen::Dynamic> vec2;
  EXPECT_EQ(0, vec2.size());
  EXPECT_NO_THROW(sort_asc(vec2));
  EXPECT_NO_THROW(sort_desc(vec2));
}
TEST(AgradMixSort, ffv_sort) {
  VEC a;
  a.push_back(1);
  a.push_back(2);
  a.push_back(2);
  a.push_back(3);
  test_sort_asc4(a);
  test_sort_desc4(a);

  VEC b;
  b.push_back(1.1);
  b.push_back(2.2);
  b.push_back(33.1);
  b.push_back(-12.1);
  b.push_back(33.1);
  test_sort_asc4(b);
  test_sort_desc4(b);

  VEC c;
  c.push_back(1.1);
  c.push_back(-2);
  c.push_back(2.1);
  c.push_back(3);
  c.push_back(2.1);
  test_sort_asc4(c);
  test_sort_desc4(c);

  Eigen::RowVectorXd vec1(4);
  vec1 << 1, -33.1, 2.1, -33.1;
  test_sort_asc4(vec1);
  test_sort_desc4(vec1);

  Eigen::RowVectorXd vec2(5);
  vec2 << 1.1e-6, -2.3, 31.1, 1, -10.1;
  test_sort_asc4(vec2);
  test_sort_desc4(vec2);

  Eigen::VectorXd vec3(4);
  vec3 << -11.1, 2.2, -3.6, 2.2;
  test_sort_asc4(vec3);
  test_sort_desc4(vec3);

  Eigen::VectorXd vec4(3);
  vec4 << -10.1, 2.12, 3.102;
  test_sort_asc4(vec4);
  test_sort_desc4(vec4);

  Eigen::RowVectorXd vec5 = Eigen::RowVectorXd::Random(1, 10);
  test_sort_asc4(vec5);
  test_sort_desc4(vec5);

  Eigen::VectorXd vec6 = Eigen::VectorXd::Random(20, 1);
  test_sort_asc4(vec6);
  test_sort_desc4(vec6);
}

TEST(AgradMixSort, ffv_no_thrown) {
  Eigen::Matrix<fvar<fvar<var> >, Eigen::Dynamic, 1> vec1;
  EXPECT_EQ(0, vec1.size());
  EXPECT_NO_THROW(sort_asc(vec1));
  EXPECT_NO_THROW(sort_desc(vec1));

  Eigen::Matrix<fvar<fvar<var> >, 1, Eigen::Dynamic> vec2;
  EXPECT_EQ(0, vec2.size());
  EXPECT_NO_THROW(sort_asc(vec2));
  EXPECT_NO_THROW(sort_desc(vec2));
}

TEST(MathMatrixMixMat, sortAscStdVecNan) {
  test_sort_asc_throws<std::vector<stan::math::fvar<stan::math::var> > >();
  test_sort_asc_throws<
      std::vector<stan::math::fvar<fvar<stan::math::var> > > >();
}

TEST(MathMatrixMixMat, sortDescStdVecNan) {
  test_sort_desc_throws<std::vector<stan::math::fvar<stan::math::var> > >();
  test_sort_desc_throws<
      std::vector<stan::math::fvar<fvar<stan::math::var> > > >();
}

TEST(MathMatrixMixMat, sortAscEigenVecNan) {
  test_sort_asc_throws<
      Eigen::Matrix<stan::math::fvar<stan::math::var>, -1, 1> >();
  test_sort_asc_throws<
      Eigen::Matrix<stan::math::fvar<fvar<stan::math::var> >, -1, 1> >();
}
TEST(MathMatrixMixMat, sortAscEigenRowVecNan) {
  test_sort_asc_throws<
      Eigen::Matrix<stan::math::fvar<stan::math::var>, 1, -1> >();
  test_sort_asc_throws<
      Eigen::Matrix<stan::math::fvar<fvar<stan::math::var> >, 1, -1> >();
}

TEST(MathMatrixMixMat, sortDescEigenVecNan) {
  test_sort_desc_throws<
      Eigen::Matrix<stan::math::fvar<stan::math::var>, -1, 1> >();
  test_sort_desc_throws<
      Eigen::Matrix<stan::math::fvar<fvar<stan::math::var> >, -1, 1> >();
}
TEST(MathMatrixMixMat, sortDescEigenRowVecNan) {
  test_sort_desc_throws<
      Eigen::Matrix<stan::math::fvar<stan::math::var>, 1, -1> >();
  test_sort_desc_throws<
      Eigen::Matrix<stan::math::fvar<fvar<stan::math::var> >, 1, -1> >();
=======
void expect_sort(const std::vector<double>& sv,
                 const stan::test::ad_tolerances& tols
                 = stan::test::ad_tolerances()) {
  auto f_asc = [](const auto& x) { return stan::math::sort_asc(x); };
  auto f_desc = [](const auto& x) { return stan::math::sort_desc(x); };

  Eigen::VectorXd v(sv.size());
  Eigen::RowVectorXd rv(sv.size());
  for (size_t i = 0; i < sv.size(); ++i) {
    v(i) = sv[i];
    rv(i) = sv[i];
  }
  stan::test::expect_ad(tols, f_asc, sv);
  stan::test::expect_ad(tols, f_asc, v);
  stan::test::expect_ad(tols, f_asc, rv);
  stan::test::expect_ad(tols, f_desc, sv);
  stan::test::expect_ad(tols, f_desc, v);
  stan::test::expect_ad(tols, f_desc, rv);
}

TEST(MathMixMatFun, sort_asc_and_sort_desc) {
  std::vector<double> a;
  expect_sort(a);

  std::vector<double> b{1};
  expect_sort(b);

  std::vector<double> c1{1, 2};
  std::vector<double> c2{2, 1};
  expect_sort(c1);
  expect_sort(c2);

  std::vector<double> d1{1, 2, 3};
  std::vector<double> d2{1, 3, 2};
  std::vector<double> d3{2, 1, 3};
  std::vector<double> d4{2, 3, 1};
  std::vector<double> d5{3, 1, 2};
  std::vector<double> d6{3, 2, 1};
  expect_sort(d1);
  expect_sort(d2);
  expect_sort(d3);
  expect_sort(d4);
  expect_sort(d5);
  expect_sort(d6);

  // extreme tols to autodiff bigger and smaller numbers
  stan::test::ad_tolerances tols;
  tols.gradient_grad_ = 1e0;
  tols.gradient_fvar_grad_ = 1e0;
  tols.hessian_grad_ = 1e0;
  tols.hessian_hessian_ = 1e5;
  tols.hessian_fvar_grad_ = 1e5;
  tols.hessian_fvar_hessian_ = 1e5;

  std::vector<double> w{-10.1, 2.12, 3.102};
  expect_sort(w, tols);

  std::vector<double> v{1.1e-6, -2.3, 31.1, 1, -10.1};
  expect_sort(v, tols);

  // lists with duplicates
  std::vector<double> e{1.1, 2.2, 33.1, -12.1, 33.1};
  expect_sort(e, tols);

  std::vector<double> u{1, -33.1, 2.1, -33.1};
  expect_sort(u, tols);

  // nan (exception)
  std::vector<double> h{1, std::numeric_limits<double>::quiet_NaN(), 3};
  expect_sort(h);

  // infinity
  std::vector<double> g{2, std::numeric_limits<double>::infinity(), 3, 4};
  expect_sort(g);
>>>>>>> e126bccd
}<|MERGE_RESOLUTION|>--- conflicted
+++ resolved
@@ -2,368 +2,6 @@
 #include <limits>
 #include <vector>
 
-<<<<<<< HEAD
-typedef std::vector<double> VEC;
-using stan::math::fvar;
-using stan::math::var;
-
-void test_sort_asc2(std::vector<double> val) {
-  using stan::math::sort_asc;
-
-  std::vector<fvar<var> > x;
-  for (size_t i = 0U; i < val.size(); i++)
-    x.push_back(fvar<var>(val[i]));
-
-  std::vector<double> val_sorted = sort_asc(val);
-  std::vector<fvar<var> > x_sorted = sort_asc(x);
-
-  for (size_t i = 0U; i < val.size(); i++)
-    EXPECT_EQ(val_sorted[i], x_sorted[i].val().val());
-
-  for (size_t i = 0U; i < val.size(); i++)
-    for (size_t j = 0U; j < val.size(); j++)
-      if (val_sorted[i] == val[j])
-        EXPECT_EQ(x_sorted[i], x[j]);
-      else
-        EXPECT_FALSE(x_sorted[i] == x[j]);
-}
-void test_sort_asc4(std::vector<double> val) {
-  using stan::math::sort_asc;
-
-  std::vector<fvar<fvar<var> > > x;
-  for (size_t i = 0U; i < val.size(); i++)
-    x.push_back(fvar<fvar<var> >(val[i]));
-
-  std::vector<double> val_sorted = sort_asc(val);
-  std::vector<fvar<fvar<var> > > x_sorted = sort_asc(x);
-
-  for (size_t i = 0U; i < val.size(); i++)
-    EXPECT_EQ(val_sorted[i], x_sorted[i].val().val().val());
-
-  for (size_t i = 0U; i < val.size(); i++)
-    for (size_t j = 0U; j < val.size(); j++)
-      if (val_sorted[i] == val[j])
-        EXPECT_EQ(x_sorted[i], x[j]);
-      else
-        EXPECT_FALSE(x_sorted[i] == x[j]);
-}
-void test_sort_desc2(VEC val) {
-  using stan::math::sort_desc;
-
-  std::vector<fvar<var> > x;
-  for (size_t i = 0U; i < val.size(); i++)
-    x.push_back(fvar<var>(val[i]));
-
-  VEC val_sorted = sort_desc(val);
-  std::vector<fvar<var> > x_sorted = sort_desc(x);
-
-  for (size_t i = 0U; i < val.size(); i++)
-    EXPECT_EQ(val_sorted[i], x_sorted[i].val().val());
-
-  for (size_t i = 0U; i < val.size(); i++)
-    for (size_t j = 0U; j < val.size(); j++)
-      if (val_sorted[i] == val[j])
-        EXPECT_EQ(x_sorted[i], x[j]);
-      else
-        EXPECT_FALSE(x_sorted[i] == x[j]);
-}
-void test_sort_desc4(VEC val) {
-  using stan::math::sort_desc;
-
-  std::vector<fvar<fvar<var> > > x;
-  for (size_t i = 0U; i < val.size(); i++)
-    x.push_back(fvar<fvar<var> >(val[i]));
-
-  VEC val_sorted = sort_desc(val);
-  std::vector<fvar<fvar<var> > > x_sorted = sort_desc(x);
-
-  for (size_t i = 0U; i < val.size(); i++)
-    EXPECT_EQ(val_sorted[i], x_sorted[i].val().val().val());
-
-  for (size_t i = 0U; i < val.size(); i++)
-    for (size_t j = 0U; j < val.size(); j++)
-      if (val_sorted[i] == val[j])
-        EXPECT_EQ(x_sorted[i], x[j]);
-      else
-        EXPECT_FALSE(x_sorted[i] == x[j]);
-}
-template <typename T, int R, int C>
-void test_sort_asc2(Eigen::Matrix<T, R, C> val) {
-  using stan::math::sort_asc;
-
-  typedef Eigen::Matrix<fvar<var>, R, C> AVEC;
-  typedef Eigen::Matrix<double, R, C> VEC;
-
-  const size_t size = val.size();
-
-  AVEC x(size);
-  for (size_t i = 0U; i < size; i++)
-    x.data()[i] = fvar<var>(val[i]);
-
-  VEC val_sorted = sort_asc(val);
-  AVEC x_sorted = sort_asc(x);
-
-  for (size_t i = 0U; i < size; i++)
-    EXPECT_EQ(val_sorted.data()[i], x_sorted.data()[i].val().val());
-
-  for (size_t i = 0U; i < size; i++)
-    for (size_t j = 0U; j < size; j++)
-      if (val_sorted.data()[i] == val.data()[j])
-        EXPECT_EQ(x_sorted.data()[i], x.data()[j]);
-      else
-        EXPECT_FALSE(x_sorted.data()[i] == x.data()[j]);
-}
-template <typename T, int R, int C>
-void test_sort_asc4(Eigen::Matrix<T, R, C> val) {
-  using stan::math::sort_asc;
-
-  typedef Eigen::Matrix<fvar<fvar<var> >, R, C> AVEC;
-  typedef Eigen::Matrix<double, R, C> VEC;
-
-  const size_t size = val.size();
-
-  AVEC x(size);
-  for (size_t i = 0U; i < size; i++)
-    x.data()[i] = fvar<fvar<var> >(val[i]);
-
-  VEC val_sorted = sort_asc(val);
-  AVEC x_sorted = sort_asc(x);
-
-  for (size_t i = 0U; i < size; i++)
-    EXPECT_EQ(val_sorted.data()[i], x_sorted.data()[i].val().val().val());
-
-  for (size_t i = 0U; i < size; i++)
-    for (size_t j = 0U; j < size; j++)
-      if (val_sorted.data()[i] == val.data()[j])
-        EXPECT_EQ(x_sorted.data()[i], x.data()[j]);
-      else
-        EXPECT_FALSE(x_sorted.data()[i] == x.data()[j]);
-}
-template <typename T, int R, int C>
-void test_sort_desc2(Eigen::Matrix<T, R, C> val) {
-  using stan::math::sort_desc;
-
-  typedef Eigen::Matrix<fvar<var>, R, C> AVEC;
-  typedef Eigen::Matrix<double, R, C> VEC;
-
-  const size_t size = val.size();
-
-  AVEC x(size);
-  for (size_t i = 0U; i < size; i++)
-    x.data()[i] = fvar<var>(val[i]);
-
-  VEC val_sorted = sort_desc(val);
-  AVEC x_sorted = sort_desc(x);
-
-  for (size_t i = 0U; i < size; i++)
-    EXPECT_EQ(val_sorted.data()[i], x_sorted.data()[i].val().val());
-
-  for (size_t i = 0U; i < size; i++)
-    for (size_t j = 0U; j < size; j++)
-      if (val_sorted.data()[i] == val.data()[j])
-        EXPECT_EQ(x_sorted.data()[i], x.data()[j]);
-      else
-        EXPECT_FALSE(x_sorted.data()[i] == x.data()[j]);
-}
-template <typename T, int R, int C>
-void test_sort_desc4(Eigen::Matrix<T, R, C> val) {
-  using stan::math::sort_desc;
-
-  typedef Eigen::Matrix<fvar<fvar<var> >, R, C> AVEC;
-  typedef Eigen::Matrix<double, R, C> VEC;
-
-  const size_t size = val.size();
-
-  AVEC x(size);
-  for (size_t i = 0U; i < size; i++)
-    x.data()[i] = fvar<fvar<var> >(val[i]);
-
-  VEC val_sorted = sort_desc(val);
-  AVEC x_sorted = sort_desc(x);
-
-  for (size_t i = 0U; i < size; i++)
-    EXPECT_EQ(val_sorted.data()[i], x_sorted.data()[i].val().val().val());
-
-  for (size_t i = 0U; i < size; i++)
-    for (size_t j = 0U; j < size; j++)
-      if (val_sorted.data()[i] == val.data()[j])
-        EXPECT_EQ(x_sorted.data()[i], x.data()[j]);
-      else
-        EXPECT_FALSE(x_sorted.data()[i] == x.data()[j]);
-}
-
-TEST(AgradMixSort, var) {
-  VEC a;
-  a.push_back(1);
-  a.push_back(2);
-  a.push_back(2);
-  a.push_back(3);
-  test_sort_asc2(a);
-  test_sort_desc2(a);
-
-  VEC b;
-  b.push_back(1.1);
-  b.push_back(2.2);
-  b.push_back(33.1);
-  b.push_back(-12.1);
-  b.push_back(33.1);
-  test_sort_asc2(b);
-  test_sort_desc2(b);
-
-  VEC c;
-  c.push_back(1.1);
-  c.push_back(-2);
-  c.push_back(2.1);
-  c.push_back(3);
-  c.push_back(2.1);
-  test_sort_asc2(c);
-  test_sort_desc2(c);
-
-  Eigen::RowVectorXd vec1(4);
-  vec1 << 1, -33.1, 2.1, -33.1;
-  test_sort_asc2(vec1);
-  test_sort_desc2(vec1);
-
-  Eigen::RowVectorXd vec2(5);
-  vec2 << 1.1e-6, -2.3, 31.1, 1, -10.1;
-  test_sort_asc2(vec2);
-  test_sort_desc2(vec2);
-
-  Eigen::VectorXd vec3(4);
-  vec3 << -11.1, 2.2, -3.6, 2.2;
-  test_sort_asc2(vec3);
-  test_sort_desc2(vec3);
-
-  Eigen::VectorXd vec4(3);
-  vec4 << -10.1, 2.12, 3.102;
-  test_sort_asc2(vec4);
-  test_sort_desc2(vec4);
-
-  Eigen::RowVectorXd vec5 = Eigen::RowVectorXd::Random(1, 10);
-  test_sort_asc2(vec5);
-  test_sort_desc2(vec5);
-
-  Eigen::VectorXd vec6 = Eigen::VectorXd::Random(20, 1);
-  test_sort_asc2(vec6);
-  test_sort_desc2(vec6);
-}
-
-TEST(AgradMixSort, fv_no_thrown) {
-  Eigen::Matrix<fvar<var>, Eigen::Dynamic, 1> vec1;
-  EXPECT_EQ(0, vec1.size());
-  EXPECT_NO_THROW(sort_asc(vec1));
-  EXPECT_NO_THROW(sort_desc(vec1));
-
-  Eigen::Matrix<fvar<var>, 1, Eigen::Dynamic> vec2;
-  EXPECT_EQ(0, vec2.size());
-  EXPECT_NO_THROW(sort_asc(vec2));
-  EXPECT_NO_THROW(sort_desc(vec2));
-}
-TEST(AgradMixSort, ffv_sort) {
-  VEC a;
-  a.push_back(1);
-  a.push_back(2);
-  a.push_back(2);
-  a.push_back(3);
-  test_sort_asc4(a);
-  test_sort_desc4(a);
-
-  VEC b;
-  b.push_back(1.1);
-  b.push_back(2.2);
-  b.push_back(33.1);
-  b.push_back(-12.1);
-  b.push_back(33.1);
-  test_sort_asc4(b);
-  test_sort_desc4(b);
-
-  VEC c;
-  c.push_back(1.1);
-  c.push_back(-2);
-  c.push_back(2.1);
-  c.push_back(3);
-  c.push_back(2.1);
-  test_sort_asc4(c);
-  test_sort_desc4(c);
-
-  Eigen::RowVectorXd vec1(4);
-  vec1 << 1, -33.1, 2.1, -33.1;
-  test_sort_asc4(vec1);
-  test_sort_desc4(vec1);
-
-  Eigen::RowVectorXd vec2(5);
-  vec2 << 1.1e-6, -2.3, 31.1, 1, -10.1;
-  test_sort_asc4(vec2);
-  test_sort_desc4(vec2);
-
-  Eigen::VectorXd vec3(4);
-  vec3 << -11.1, 2.2, -3.6, 2.2;
-  test_sort_asc4(vec3);
-  test_sort_desc4(vec3);
-
-  Eigen::VectorXd vec4(3);
-  vec4 << -10.1, 2.12, 3.102;
-  test_sort_asc4(vec4);
-  test_sort_desc4(vec4);
-
-  Eigen::RowVectorXd vec5 = Eigen::RowVectorXd::Random(1, 10);
-  test_sort_asc4(vec5);
-  test_sort_desc4(vec5);
-
-  Eigen::VectorXd vec6 = Eigen::VectorXd::Random(20, 1);
-  test_sort_asc4(vec6);
-  test_sort_desc4(vec6);
-}
-
-TEST(AgradMixSort, ffv_no_thrown) {
-  Eigen::Matrix<fvar<fvar<var> >, Eigen::Dynamic, 1> vec1;
-  EXPECT_EQ(0, vec1.size());
-  EXPECT_NO_THROW(sort_asc(vec1));
-  EXPECT_NO_THROW(sort_desc(vec1));
-
-  Eigen::Matrix<fvar<fvar<var> >, 1, Eigen::Dynamic> vec2;
-  EXPECT_EQ(0, vec2.size());
-  EXPECT_NO_THROW(sort_asc(vec2));
-  EXPECT_NO_THROW(sort_desc(vec2));
-}
-
-TEST(MathMatrixMixMat, sortAscStdVecNan) {
-  test_sort_asc_throws<std::vector<stan::math::fvar<stan::math::var> > >();
-  test_sort_asc_throws<
-      std::vector<stan::math::fvar<fvar<stan::math::var> > > >();
-}
-
-TEST(MathMatrixMixMat, sortDescStdVecNan) {
-  test_sort_desc_throws<std::vector<stan::math::fvar<stan::math::var> > >();
-  test_sort_desc_throws<
-      std::vector<stan::math::fvar<fvar<stan::math::var> > > >();
-}
-
-TEST(MathMatrixMixMat, sortAscEigenVecNan) {
-  test_sort_asc_throws<
-      Eigen::Matrix<stan::math::fvar<stan::math::var>, -1, 1> >();
-  test_sort_asc_throws<
-      Eigen::Matrix<stan::math::fvar<fvar<stan::math::var> >, -1, 1> >();
-}
-TEST(MathMatrixMixMat, sortAscEigenRowVecNan) {
-  test_sort_asc_throws<
-      Eigen::Matrix<stan::math::fvar<stan::math::var>, 1, -1> >();
-  test_sort_asc_throws<
-      Eigen::Matrix<stan::math::fvar<fvar<stan::math::var> >, 1, -1> >();
-}
-
-TEST(MathMatrixMixMat, sortDescEigenVecNan) {
-  test_sort_desc_throws<
-      Eigen::Matrix<stan::math::fvar<stan::math::var>, -1, 1> >();
-  test_sort_desc_throws<
-      Eigen::Matrix<stan::math::fvar<fvar<stan::math::var> >, -1, 1> >();
-}
-TEST(MathMatrixMixMat, sortDescEigenRowVecNan) {
-  test_sort_desc_throws<
-      Eigen::Matrix<stan::math::fvar<stan::math::var>, 1, -1> >();
-  test_sort_desc_throws<
-      Eigen::Matrix<stan::math::fvar<fvar<stan::math::var> >, 1, -1> >();
-=======
 void expect_sort(const std::vector<double>& sv,
                  const stan::test::ad_tolerances& tols
                  = stan::test::ad_tolerances()) {
@@ -438,5 +76,4 @@
   // infinity
   std::vector<double> g{2, std::numeric_limits<double>::infinity(), 3, 4};
   expect_sort(g);
->>>>>>> e126bccd
 }