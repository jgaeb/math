--- conflicted
+++ resolved
@@ -84,14 +84,9 @@
     Adds signatures not defined in the stan language that can still accept
      expression types.
     """
-<<<<<<< HEAD
-    res.extend(["vector unit_vector_constrain(vector)",
-=======
     res.extend([
         # internal math functions
         "vector unit_vector_constrain(vector)",
-        "vector unit_vector_constrain(row_vector)",
->>>>>>> dcc2bb11
         "vector unit_vector_constrain(vector, real)",
         "vector unit_vector_free(vector)",
         "vector positive_ordered_constrain(vector)",
@@ -128,7 +123,6 @@
         "int is_square(row_vector)",
         "int is_symmetric(matrix)",
         "int is_unit_vector(vector)",
-        "int is_unit_vector(row_matrix)",
         #variadic functions: these are tested with one vector for variadic args
         "real[,] ode_adams((real, vector, ostream_ptr, vector) => vector, vector, real, real[], ostream_ptr, vector)",
         "real[,] ode_adams_tol((real, vector, ostream_ptr, vector) => vector, vector, real, real[], real, real, real, ostream_ptr, vector)",
