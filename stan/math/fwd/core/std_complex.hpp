#ifndef STAN_MATH_FWD_CORE_STD_COMPLEX_HPP
#define STAN_MATH_FWD_CORE_STD_COMPLEX_HPP

#include <stan/math/prim/core/complex_base.hpp>
#include <stan/math/fwd/core/fvar.hpp>
#include <stan/math/prim/meta.hpp>
#include <complex>

namespace std {

/**
 * Specialization of the standard libary complex number type for
 * reverse-mode autodiff type `stan::math::fvar<T>`.
 */
template <typename T>
class complex<stan::math::fvar<T>>
    : public stan::math::complex_base<stan::math::fvar<T>> {
 public:
  using base_t = stan::math::complex_base<stan::math::fvar<T>>;
  using value_type = stan::math::fvar<T>;
  using complex_type = complex<value_type>;

<<<<<<< HEAD
   constexpr complex() = default;
   /**
    * Construct complex number from real and imaginary parts.
    *
    * @tparam U type of real part
    * @tparam V type of imaginary part
    * @param[in] re real part
    * @param[in] im imaginary part
    */
   template <typename U, typename V>
   constexpr complex(const U& re, const V& im) : base_t(re, im) {}

   /**
    * Construct a complex base with the specified real part and a zero
    * imaginary part.
    *
    * @tparam Scalar real type (must be assignable to `V`)
    * @param[in] re real part
    */
   template <typename Scalar, typename = stan::require_stan_scalar_t<T>>
   constexpr complex(Scalar&& re) : base_t(re) {} // NOLINT(runtime/explicit)

   template <typename Scalar, typename = stan::require_arithmetic_t<Scalar>>
   constexpr auto& operator=(const std::complex<Scalar>& x) {
     this->re_ = x.real();
     this->im_ = x.imag();
     return *this;
   }

=======
  constexpr complex() = default;
  /**
   * Construct complex number from real and imaginary parts.
   *
   * @tparam T type of real part
   * @tparam U type of imaginary part
   * @param[in] re real part
   * @param[in] im imaginary part
   */
  template <typename U, typename V>
  constexpr complex(const U& re, const V& im) : base_t(re, im) {}

  /**
   * Construct a complex base with the specified real part and a zero
   * imaginary part.
   *
   * @tparam T real type (must be assignable to `V`)
   * @param[in] re real part
   */
  template <typename Scalar, typename = stan::require_stan_scalar_t<T>>
  constexpr complex(Scalar&& re) : base_t(re) {}  // NOLINT(runtime/explicit)
>>>>>>> b3c1ef79
};

}  // namespace std

#endif<|MERGE_RESOLUTION|>--- conflicted
+++ resolved
@@ -20,7 +20,6 @@
   using value_type = stan::math::fvar<T>;
   using complex_type = complex<value_type>;
 
-<<<<<<< HEAD
    constexpr complex() = default;
    /**
     * Construct complex number from real and imaginary parts.
@@ -50,29 +49,6 @@
      return *this;
    }
 
-=======
-  constexpr complex() = default;
-  /**
-   * Construct complex number from real and imaginary parts.
-   *
-   * @tparam T type of real part
-   * @tparam U type of imaginary part
-   * @param[in] re real part
-   * @param[in] im imaginary part
-   */
-  template <typename U, typename V>
-  constexpr complex(const U& re, const V& im) : base_t(re, im) {}
-
-  /**
-   * Construct a complex base with the specified real part and a zero
-   * imaginary part.
-   *
-   * @tparam T real type (must be assignable to `V`)
-   * @param[in] re real part
-   */
-  template <typename Scalar, typename = stan::require_stan_scalar_t<T>>
-  constexpr complex(Scalar&& re) : base_t(re) {}  // NOLINT(runtime/explicit)
->>>>>>> b3c1ef79
 };
 
 }  // namespace std
