#ifndef STAN_MATH_FWD_FUN_MULTIPLY_HPP
#define STAN_MATH_FWD_FUN_MULTIPLY_HPP

#include <stan/math/prim/meta.hpp>
#include <stan/math/prim/err.hpp>
#include <stan/math/prim/fun/Eigen.hpp>
#include <stan/math/prim/fun/dot_product.hpp>
#include <stan/math/fwd/core.hpp>
#include <stan/math/fwd/fun/typedefs.hpp>

namespace stan {
namespace math {

<<<<<<< HEAD
template <typename Mat1, typename Mat2,
          typename = require_all_eigen_vt<is_fvar, Mat1, Mat2>,
          typename = require_same_vt<Mat1, Mat2>,
          typename = require_not_eigen_row_and_col_t<Mat1, Mat2>,
          unsigned int = 0>
inline auto multiply(const Mat1& m1, const Mat2& m2) {
  check_multiplicable("multiply", "m1", m1, "m2", m2);
  return m1 * m2;
}

template <typename Mat1, typename Mat2,
          typename = require_eigen_vt<is_fvar, Mat1>,
          typename = require_eigen_vt<std::is_floating_point, Mat2>,
          typename = require_not_eigen_row_and_col_t<Mat1, Mat2>, int = 0>
inline auto multiply(const Mat1& m1, const Mat2& m2) {
  check_multiplicable("multiply", "m1", m1, "m2", m2);
  Eigen::Matrix<value_type_t<Mat1>, Mat1::RowsAtCompileTime,
                Mat2::ColsAtCompileTime>
      result(m1.rows(), m2.cols());
=======
template <typename T, int R1, int C1>
inline Eigen::Matrix<fvar<T>, R1, C1> multiply(
    const Eigen::Matrix<fvar<T>, R1, C1>& m, const fvar<T>& c) {
  Eigen::Matrix<fvar<T>, R1, C1> res(m.rows(), m.cols());
  for (int i = 0; i < m.size(); i++)
    res(i) = c * m(i);
  return res;
}

template <typename T, int R2, int C2>
inline Eigen::Matrix<fvar<T>, R2, C2> multiply(
    const Eigen::Matrix<fvar<T>, R2, C2>& m, double c) {
  Eigen::Matrix<fvar<T>, R2, C2> res(m.rows(), m.cols());
  for (int i = 0; i < m.size(); i++)
    res(i) = c * m(i);
  return res;
}

template <typename T, int R1, int C1>
inline Eigen::Matrix<fvar<T>, R1, C1> multiply(
    const Eigen::Matrix<double, R1, C1>& m, const fvar<T>& c) {
  Eigen::Matrix<fvar<T>, R1, C1> res(m.rows(), m.cols());
  for (int i = 0; i < m.size(); i++)
    res(i) = c * m(i);
  return res;
}

template <typename T, int R1, int C1>
inline Eigen::Matrix<fvar<T>, R1, C1> multiply(
    const fvar<T>& c, const Eigen::Matrix<fvar<T>, R1, C1>& m) {
  return multiply(m, c);
}

template <typename T, int R1, int C1>
inline Eigen::Matrix<fvar<T>, R1, C1> multiply(
    double c, const Eigen::Matrix<fvar<T>, R1, C1>& m) {
  return multiply(m, c);
}

template <typename T, int R1, int C1>
inline Eigen::Matrix<fvar<T>, R1, C1> multiply(
    const fvar<T>& c, const Eigen::Matrix<double, R1, C1>& m) {
  return multiply(m, c);
}

template <typename T, int R1, int C1, int R2, int C2>
inline Eigen::Matrix<fvar<T>, R1, C2> multiply(
    const Eigen::Matrix<fvar<T>, R1, C1>& m1,
    const Eigen::Matrix<fvar<T>, R2, C2>& m2) {
  check_size_match("multiply", "Columns of m1", m1.cols(), "Rows of m2",
                   m2.rows());
  Eigen::Matrix<fvar<T>, R1, C2> result(m1.rows(), m2.cols());
  for (size_type i = 0; i < m1.rows(); i++) {
    Eigen::Matrix<fvar<T>, 1, C1> crow = m1.row(i);
    for (size_type j = 0; j < m2.cols(); j++) {
      Eigen::Matrix<fvar<T>, R2, 1> ccol = m2.col(j);
      result(i, j) = dot_product(crow, ccol);
    }
  }
  return result;
}

template <typename T, int R1, int C1, int R2, int C2>
inline Eigen::Matrix<fvar<T>, R1, C2> multiply(
    const Eigen::Matrix<fvar<T>, R1, C1>& m1,
    const Eigen::Matrix<double, R2, C2>& m2) {
  check_size_match("multiply", "Columns of m1", m1.cols(), "Rows of m2",
                   m2.rows());
  Eigen::Matrix<fvar<T>, R1, C2> result(m1.rows(), m2.cols());
>>>>>>> 42f7f43f
  for (size_type i = 0; i < m1.rows(); i++) {
    Eigen::Matrix<value_type_t<Mat1>, 1, Mat1::ColsAtCompileTime> crow
        = m1.row(i);
    for (size_type j = 0; j < m2.cols(); j++) {
      auto ccol = m2.col(j);
      result(i, j) = dot_product(crow, ccol);
    }
  }
  return result;
}

<<<<<<< HEAD
template <typename Mat1, typename Mat2,
          typename = require_eigen_vt<std::is_floating_point, Mat1>,
          typename = require_eigen_vt<is_fvar, Mat2>,
          typename = require_not_eigen_row_and_col_t<Mat1, Mat2>, char = 0>
inline auto multiply(const Mat1& m1, const Mat2& m2) {
  check_multiplicable("multiply", "m1", m1, "m2", m2);
  Eigen::Matrix<value_type_t<Mat2>, Mat1::RowsAtCompileTime,
                Mat2::ColsAtCompileTime>
      result(m1.rows(), m2.cols());
=======
template <typename T, int R1, int C1, int R2, int C2>
inline Eigen::Matrix<fvar<T>, R1, C2> multiply(
    const Eigen::Matrix<double, R1, C1>& m1,
    const Eigen::Matrix<fvar<T>, R2, C2>& m2) {
  check_size_match("multiply", "Columns of m1", m1.cols(), "Rows of m2",
                   m2.rows());
  Eigen::Matrix<fvar<T>, R1, C2> result(m1.rows(), m2.cols());
>>>>>>> 42f7f43f
  for (size_type i = 0; i < m1.rows(); i++) {
    Eigen::Matrix<double, 1, Mat1::ColsAtCompileTime> crow = m1.row(i);
    for (size_type j = 0; j < m2.cols(); j++) {
      auto ccol = m2.col(j);
      result(i, j) = dot_product(crow, ccol);
    }
  }
  return result;
}

<<<<<<< HEAD
=======
template <typename T, int C1, int R2>
inline fvar<T> multiply(const Eigen::Matrix<fvar<T>, 1, C1>& rv,
                        const Eigen::Matrix<fvar<T>, R2, 1>& v) {
  check_matching_sizes("multiply", "rv", rv, "v", v);
  return dot_product(rv, v);
}

template <typename T, int C1, int R2>
inline fvar<T> multiply(const Eigen::Matrix<fvar<T>, 1, C1>& rv,
                        const Eigen::Matrix<double, R2, 1>& v) {
  check_matching_sizes("multiply", "rv", rv, "v", v);
  return dot_product(rv, v);
}

template <typename T, int C1, int R2>
inline fvar<T> multiply(const Eigen::Matrix<double, 1, C1>& rv,
                        const Eigen::Matrix<fvar<T>, R2, 1>& v) {
  check_matching_sizes("multiply", "rv", rv, "v", v);

  return dot_product(rv, v);
}

>>>>>>> 42f7f43f
}  // namespace math
}  // namespace stan
#endif<|MERGE_RESOLUTION|>--- conflicted
+++ resolved
@@ -11,14 +11,14 @@
 namespace stan {
 namespace math {
 
-<<<<<<< HEAD
 template <typename Mat1, typename Mat2,
           typename = require_all_eigen_vt<is_fvar, Mat1, Mat2>,
           typename = require_same_vt<Mat1, Mat2>,
           typename = require_not_eigen_row_and_col_t<Mat1, Mat2>,
           unsigned int = 0>
 inline auto multiply(const Mat1& m1, const Mat2& m2) {
-  check_multiplicable("multiply", "m1", m1, "m2", m2);
+  check_size_match("multiply", "Columns of m1", m1.cols(), "Rows of m2",
+                   m2.rows());
   return m1 * m2;
 }
 
@@ -27,81 +27,11 @@
           typename = require_eigen_vt<std::is_floating_point, Mat2>,
           typename = require_not_eigen_row_and_col_t<Mat1, Mat2>, int = 0>
 inline auto multiply(const Mat1& m1, const Mat2& m2) {
-  check_multiplicable("multiply", "m1", m1, "m2", m2);
+  check_size_match("multiply", "Columns of m1", m1.cols(), "Rows of m2",
+                   m2.rows());
   Eigen::Matrix<value_type_t<Mat1>, Mat1::RowsAtCompileTime,
                 Mat2::ColsAtCompileTime>
       result(m1.rows(), m2.cols());
-=======
-template <typename T, int R1, int C1>
-inline Eigen::Matrix<fvar<T>, R1, C1> multiply(
-    const Eigen::Matrix<fvar<T>, R1, C1>& m, const fvar<T>& c) {
-  Eigen::Matrix<fvar<T>, R1, C1> res(m.rows(), m.cols());
-  for (int i = 0; i < m.size(); i++)
-    res(i) = c * m(i);
-  return res;
-}
-
-template <typename T, int R2, int C2>
-inline Eigen::Matrix<fvar<T>, R2, C2> multiply(
-    const Eigen::Matrix<fvar<T>, R2, C2>& m, double c) {
-  Eigen::Matrix<fvar<T>, R2, C2> res(m.rows(), m.cols());
-  for (int i = 0; i < m.size(); i++)
-    res(i) = c * m(i);
-  return res;
-}
-
-template <typename T, int R1, int C1>
-inline Eigen::Matrix<fvar<T>, R1, C1> multiply(
-    const Eigen::Matrix<double, R1, C1>& m, const fvar<T>& c) {
-  Eigen::Matrix<fvar<T>, R1, C1> res(m.rows(), m.cols());
-  for (int i = 0; i < m.size(); i++)
-    res(i) = c * m(i);
-  return res;
-}
-
-template <typename T, int R1, int C1>
-inline Eigen::Matrix<fvar<T>, R1, C1> multiply(
-    const fvar<T>& c, const Eigen::Matrix<fvar<T>, R1, C1>& m) {
-  return multiply(m, c);
-}
-
-template <typename T, int R1, int C1>
-inline Eigen::Matrix<fvar<T>, R1, C1> multiply(
-    double c, const Eigen::Matrix<fvar<T>, R1, C1>& m) {
-  return multiply(m, c);
-}
-
-template <typename T, int R1, int C1>
-inline Eigen::Matrix<fvar<T>, R1, C1> multiply(
-    const fvar<T>& c, const Eigen::Matrix<double, R1, C1>& m) {
-  return multiply(m, c);
-}
-
-template <typename T, int R1, int C1, int R2, int C2>
-inline Eigen::Matrix<fvar<T>, R1, C2> multiply(
-    const Eigen::Matrix<fvar<T>, R1, C1>& m1,
-    const Eigen::Matrix<fvar<T>, R2, C2>& m2) {
-  check_size_match("multiply", "Columns of m1", m1.cols(), "Rows of m2",
-                   m2.rows());
-  Eigen::Matrix<fvar<T>, R1, C2> result(m1.rows(), m2.cols());
-  for (size_type i = 0; i < m1.rows(); i++) {
-    Eigen::Matrix<fvar<T>, 1, C1> crow = m1.row(i);
-    for (size_type j = 0; j < m2.cols(); j++) {
-      Eigen::Matrix<fvar<T>, R2, 1> ccol = m2.col(j);
-      result(i, j) = dot_product(crow, ccol);
-    }
-  }
-  return result;
-}
-
-template <typename T, int R1, int C1, int R2, int C2>
-inline Eigen::Matrix<fvar<T>, R1, C2> multiply(
-    const Eigen::Matrix<fvar<T>, R1, C1>& m1,
-    const Eigen::Matrix<double, R2, C2>& m2) {
-  check_size_match("multiply", "Columns of m1", m1.cols(), "Rows of m2",
-                   m2.rows());
-  Eigen::Matrix<fvar<T>, R1, C2> result(m1.rows(), m2.cols());
->>>>>>> 42f7f43f
   for (size_type i = 0; i < m1.rows(); i++) {
     Eigen::Matrix<value_type_t<Mat1>, 1, Mat1::ColsAtCompileTime> crow
         = m1.row(i);
@@ -113,25 +43,16 @@
   return result;
 }
 
-<<<<<<< HEAD
 template <typename Mat1, typename Mat2,
           typename = require_eigen_vt<std::is_floating_point, Mat1>,
           typename = require_eigen_vt<is_fvar, Mat2>,
           typename = require_not_eigen_row_and_col_t<Mat1, Mat2>, char = 0>
 inline auto multiply(const Mat1& m1, const Mat2& m2) {
-  check_multiplicable("multiply", "m1", m1, "m2", m2);
+  check_size_match("multiply", "Columns of m1", m1.cols(), "Rows of m2",
+                   m2.rows());
   Eigen::Matrix<value_type_t<Mat2>, Mat1::RowsAtCompileTime,
                 Mat2::ColsAtCompileTime>
       result(m1.rows(), m2.cols());
-=======
-template <typename T, int R1, int C1, int R2, int C2>
-inline Eigen::Matrix<fvar<T>, R1, C2> multiply(
-    const Eigen::Matrix<double, R1, C1>& m1,
-    const Eigen::Matrix<fvar<T>, R2, C2>& m2) {
-  check_size_match("multiply", "Columns of m1", m1.cols(), "Rows of m2",
-                   m2.rows());
-  Eigen::Matrix<fvar<T>, R1, C2> result(m1.rows(), m2.cols());
->>>>>>> 42f7f43f
   for (size_type i = 0; i < m1.rows(); i++) {
     Eigen::Matrix<double, 1, Mat1::ColsAtCompileTime> crow = m1.row(i);
     for (size_type j = 0; j < m2.cols(); j++) {
@@ -142,31 +63,6 @@
   return result;
 }
 
-<<<<<<< HEAD
-=======
-template <typename T, int C1, int R2>
-inline fvar<T> multiply(const Eigen::Matrix<fvar<T>, 1, C1>& rv,
-                        const Eigen::Matrix<fvar<T>, R2, 1>& v) {
-  check_matching_sizes("multiply", "rv", rv, "v", v);
-  return dot_product(rv, v);
-}
-
-template <typename T, int C1, int R2>
-inline fvar<T> multiply(const Eigen::Matrix<fvar<T>, 1, C1>& rv,
-                        const Eigen::Matrix<double, R2, 1>& v) {
-  check_matching_sizes("multiply", "rv", rv, "v", v);
-  return dot_product(rv, v);
-}
-
-template <typename T, int C1, int R2>
-inline fvar<T> multiply(const Eigen::Matrix<double, 1, C1>& rv,
-                        const Eigen::Matrix<fvar<T>, R2, 1>& v) {
-  check_matching_sizes("multiply", "rv", rv, "v", v);
-
-  return dot_product(rv, v);
-}
-
->>>>>>> 42f7f43f
 }  // namespace math
 }  // namespace stan
 #endif