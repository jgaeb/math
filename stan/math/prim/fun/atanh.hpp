#ifndef STAN_MATH_PRIM_FUN_ATANH_HPP
#define STAN_MATH_PRIM_FUN_ATANH_HPP

#include <stan/math/prim/core.hpp>
#include <stan/math/prim/err.hpp>
#include <stan/math/prim/meta.hpp>
#include <stan/math/prim/fun/copysign.hpp>
#include <stan/math/prim/fun/is_nan.hpp>
#include <stan/math/prim/fun/log.hpp>
#include <stan/math/prim/functor/apply_scalar_unary.hpp>
#include <cmath>
#include <complex>

namespace stan {
namespace math {

/**
 * Return the inverse hyperbolic tangent of the specified value.
 * An argument of -1 returns negative infinity and an argument of 1
 * returns infinity.
 * Returns nan for nan argument.
 *
 * @param[in] x Argument.
 * @return Inverse hyperbolic tangent of the argument.
 * @throw std::domain_error If argument is not in [-1, 1].
 */
inline double atanh(double x) {
  if (is_nan(x)) {
    return x;
  } else {
    check_bounded("atanh", "x", x, -1.0, 1.0);
    return std::atanh(x);
  }
}

/**
 * Integer version of atanh.
 *
 * @param[in] x Argument.
 * @return Inverse hyperbolic tangent of the argument.
 * @throw std::domain_error If argument is less than 1.
 */
inline double atanh(int x) {
  check_bounded("atanh", "x", x, -1, 1);
  return std::atanh(x);
}

/**
 * Structure to wrap atanh() so it can be vectorized.
 */
struct atanh_fun {
  /**
   * Return the inverse hyperbolic tangent of the specified argument.
   *
   * @tparam T type of argument
   * @param x argument
   * @return Inverse hyperbolic tangent of the argument.
   */
  template <typename T>
  static inline T fun(const T& x) {
    return atanh(x);
  }
};

/**
 * Return the elementwise application of <code>atanh()</code> to
 * specified argument container.  The return type promotes the
 * underlying scalar argument type to double if it is an integer,
 * and otherwise is the argument type.
 *
 * @tparam T type of container
 * @param x container
 * @return Elementwise atanh of members of container.
 */
<<<<<<< HEAD
template <typename T, require_not_var_matrix_t<T>* = nullptr>
=======
template <typename T, require_all_not_nonscalar_prim_or_rev_kernel_expression_t<
                          T>* = nullptr>
>>>>>>> 3616f719
inline auto atanh(const T& x) {
  return apply_scalar_unary<atanh_fun, T>::apply(x);
}

namespace internal {
/**
 * Return the hyperbolic arc tangent of the complex argument.
 *
 * @tparam V value type of argument
 * @param[in] z argument
 * @return hyperbolic arc tangent of the argument
 */
template <typename V>
inline std::complex<V> complex_atanh(const std::complex<V>& z) {
  std::complex<double> y_d = atanh(value_of_rec(z));
  V one(1);
  auto y = 0.5 * (log(one + z) - log(one - z));
  return copysign(y, y_d);
}
}  // namespace internal

}  // namespace math
}  // namespace stan

#endif<|MERGE_RESOLUTION|>--- conflicted
+++ resolved
@@ -72,12 +72,8 @@
  * @param x container
  * @return Elementwise atanh of members of container.
  */
-<<<<<<< HEAD
-template <typename T, require_not_var_matrix_t<T>* = nullptr>
-=======
-template <typename T, require_all_not_nonscalar_prim_or_rev_kernel_expression_t<
-                          T>* = nullptr>
->>>>>>> 3616f719
+template <typename T, require_not_var_matrix_t<T>* = nullptr,
+  require_all_not_nonscalar_prim_or_rev_kernel_expression_t<T>* = nullptr>
 inline auto atanh(const T& x) {
   return apply_scalar_unary<atanh_fun, T>::apply(x);
 }
