#ifndef STAN_MATH_PRIM_FUN_MODIFIED_BESSEL_FIRST_KIND_HPP
#define STAN_MATH_PRIM_FUN_MODIFIED_BESSEL_FIRST_KIND_HPP

#include <stan/math/prim/meta.hpp>
#include <stan/math/prim/err.hpp>
#include <stan/math/prim/functor/apply_scalar_binary.hpp>
#include <boost/math/special_functions/bessel.hpp>

namespace stan {
namespace math {

/**
 *
   \f[
   \mbox{modified\_bessel\_first\_kind}(v, z) =
   \begin{cases}
     I_v(z) & \mbox{if } -\infty\leq z \leq \infty \\[6pt]
     \textrm{error} & \mbox{if } z = \textrm{NaN}
   \end{cases}
   \f]

   \f[
   \frac{\partial\, \mbox{modified\_bessel\_first\_kind}(v, z)}{\partial z} =
   \begin{cases}
     \frac{\partial\, I_v(z)}{\partial z} & \mbox{if } -\infty\leq z\leq \infty
 \\[6pt] \textrm{error} & \mbox{if } z = \textrm{NaN} \end{cases} \f]

   \f[
     {I_v}(z) = \left(\frac{1}{2}z\right)^v\sum_{k=0}^\infty
 \frac{\left(\frac{1}{4}z^2\right)^k}{k!\Gamma(v+k+1)} \f]

   \f[
   \frac{\partial \, I_v(z)}{\partial z} = I_{v-1}(z)-\frac{v}{z}I_v(z)
   \f]
 *
 */
template <typename T2, require_arithmetic_t<T2>* = nullptr>
inline T2 modified_bessel_first_kind(int v, const T2 z) {
  check_not_nan("modified_bessel_first_kind", "z", z);

  return boost::math::cyl_bessel_i(v, z);
}

/**
<<<<<<< HEAD
 * This function exists because when z is of type integer,
 * cyl_bessel_i(v, z) returns an integer. This
 * results in overflow when the function value is large.
 */
inline double modified_bessel_first_kind(int v, int z) {
  check_not_nan("modified_bessel_first_kind", "z", z);

  return boost::math::cyl_bessel_i(v, static_cast<double>(z));
=======
 * Enables the vectorised application of the modified_bessel_first_kind
 * function, when the first and/or second arguments are containers.
 *
 * @tparam T1 type of first input
 * @tparam T2 type of second input
 * @param a First input
 * @param b Second input
 * @return modified_bessel_first_kind function applied to the two inputs.
 */
template <typename T1, typename T2, require_any_container_t<T1, T2>* = nullptr>
inline auto modified_bessel_first_kind(const T1& a, const T2& b) {
  return apply_scalar_binary(a, b, [&](const auto& c, const auto& d) {
    return modified_bessel_first_kind(c, d);
  });
>>>>>>> 5291fc8c
}

}  // namespace math
}  // namespace stan

#endif<|MERGE_RESOLUTION|>--- conflicted
+++ resolved
@@ -42,7 +42,6 @@
 }
 
 /**
-<<<<<<< HEAD
  * This function exists because when z is of type integer,
  * cyl_bessel_i(v, z) returns an integer. This
  * results in overflow when the function value is large.
@@ -51,7 +50,9 @@
   check_not_nan("modified_bessel_first_kind", "z", z);
 
   return boost::math::cyl_bessel_i(v, static_cast<double>(z));
-=======
+}
+
+/**
  * Enables the vectorised application of the modified_bessel_first_kind
  * function, when the first and/or second arguments are containers.
  *
@@ -66,7 +67,6 @@
   return apply_scalar_binary(a, b, [&](const auto& c, const auto& d) {
     return modified_bessel_first_kind(c, d);
   });
->>>>>>> 5291fc8c
 }
 
 }  // namespace math
