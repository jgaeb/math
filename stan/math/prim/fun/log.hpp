#ifndef STAN_MATH_PRIM_FUN_LOG_HPP
#define STAN_MATH_PRIM_FUN_LOG_HPP

#include <stan/math/prim/meta.hpp>
#include <stan/math/prim/fun/Eigen.hpp>
#include <cmath>

namespace stan {
namespace math {

/**
 * Structure to wrap `log()` so that it can be vectorized.
 */
struct log_fun {
  /**
   * Return natural log of specified argument.
   *
   * @tparam T type of argument
   * @param[in] x argument
   * @return Natural log of x.
   */
  template <typename T>
  static inline T fun(const T& x) {
    using std::log;
    return log(x);
  }
};

/**
 * Return the elementwise natural log of the specified argument,
 * which may be a scalar or any Stan container of numeric scalars.
 * The return type is the same as the argument type.
 *
 * @tparam Container type of container
 * @param[in] x container
 * @return Elementwise application of natural log to the argument.
 */
template <
    typename Container,
    require_not_container_st<is_container, std::is_arithmetic, Container>...>
inline auto log(const Container& x) {
  return apply_scalar_unary<log_fun, Container>::apply(x);
}

/**
<<<<<<< HEAD
 * Version of log() that accepts std::vectors, Eigen Matrix/Array objects
 *  or expressions, and containers of these.
=======
 * Version of `log()` that accepts Eigen Matrix or matrix expressions.
>>>>>>> 29639235
 *
 * @tparam Container Type of x
 * @param x Container
 * @return Natural log of each variable in the container.
 */
template <typename Container,
          require_container_st<is_container, std::is_arithmetic, Container>...>
inline auto log(const Container& x) {
  return apply_vector_unary<Container>::apply(
      x, [](auto&& v) { return v.array().log(); });
}

}  // namespace math
}  // namespace stan
#endif<|MERGE_RESOLUTION|>--- conflicted
+++ resolved
@@ -43,12 +43,8 @@
 }
 
 /**
-<<<<<<< HEAD
- * Version of log() that accepts std::vectors, Eigen Matrix/Array objects
+ * Version of `log()` that accepts std::vectors, Eigen Matrix/Array objects
  *  or expressions, and containers of these.
-=======
- * Version of `log()` that accepts Eigen Matrix or matrix expressions.
->>>>>>> 29639235
  *
  * @tparam Container Type of x
  * @param x Container
