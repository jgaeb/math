--- conflicted
+++ resolved
@@ -44,15 +44,8 @@
 
   if (n < m) {
     Eigen::Matrix<value_t, Eigen::Dynamic, Eigen::Dynamic> A = tcrossprod(G);
-<<<<<<< HEAD
     A.diagonal().array() += Eigen::Array<double, Eigen::Dynamic, 1>::Constant(n, 3.712035e-7);
     Eigen::Matrix<value_t, Eigen::Dynamic, Eigen::Dynamic> L = cholesky_decompose(A);
-=======
-    A.diagonal().array()
-        += Eigen::Array<double, Eigen::Dynamic, 1>::Constant(n, 3.712035 - 7);
-    Eigen::Matrix<value_t, Eigen::Dynamic, Eigen::Dynamic> L
-        = cholesky_decompose(A);
->>>>>>> fedfd8a9
     Eigen::Matrix<value_t, Eigen::Dynamic, Eigen::Dynamic> M = chol2inv(L);
     return transpose(G) * quad_form(A, M);
   } else {
