#ifndef STAN_MATH_PRIM_FUN_COSH_HPP
#define STAN_MATH_PRIM_FUN_COSH_HPP

#include <stan/math/prim/core.hpp>
#include <stan/math/prim/meta.hpp>
#include <stan/math/prim/fun/Eigen.hpp>
#include <stan/math/prim/fun/exp.hpp>
#include <cmath>

namespace stan {
namespace math {

/**
 * Structure to wrap `cosh()` so it can be vectorized.
 *
 * @tparam T type of argument
 * @param x angle in radians
 * @return Hyperbolic cosine of x.
 */
struct cosh_fun {
  template <typename T>
  static inline T fun(const T& x) {
    using std::cosh;
    return cosh(x);
  }
};

/**
 * Returns the elementwise `cosh()` of the input,
 * which may be a scalar or any Stan container of numeric scalars.
 *
 * @tparam Container type of container
 * @param x angles in radians
 * @return Hyberbolic cosine of x.
 */
template <
    typename Container,
    require_not_container_st<is_container, std::is_arithmetic, Container>...>
inline auto cosh(const Container& x) {
  return apply_scalar_unary<cosh_fun, Container>::apply(x);
}

/**
 * Version of `cosh()` that accepts std::vectors, Eigen Matrix/Array objects
 *  or expressions, and containers of these.
 *
 * @tparam Container Type of x
 * @param x Container
 * @return Hyberbolic cosine of x.
 */
template <typename Container,
          require_container_st<is_container, std::is_arithmetic, Container>...>
inline auto cosh(const Container& x) {
  return apply_vector_unary<Container>::apply(
      x, [](const auto& v) { return v.array().cosh(); });
}
<<<<<<< HEAD

namespace internal {
/**
 * Return the hyperbolic cosine of the complex argument.
 *
 * @tparam V value type of argument
 * @param[in] z argument
 * @return hyperbolic cosine of the argument
 */
template <typename V>
inline std::complex<V> complex_cosh(const std::complex<V>& z) {
  return 0.5 * (exp(z) + exp(-z));
}
}  // namespace internal

=======
>>>>>>> 7690b414
}  // namespace math
}  // namespace stan

#endif<|MERGE_RESOLUTION|>--- conflicted
+++ resolved
@@ -54,7 +54,6 @@
   return apply_vector_unary<Container>::apply(
       x, [](const auto& v) { return v.array().cosh(); });
 }
-<<<<<<< HEAD
 
 namespace internal {
 /**
@@ -70,8 +69,6 @@
 }
 }  // namespace internal
 
-=======
->>>>>>> 7690b414
 }  // namespace math
 }  // namespace stan
 
