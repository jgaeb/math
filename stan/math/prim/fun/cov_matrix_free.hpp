--- conflicted
+++ resolved
@@ -35,15 +35,6 @@
  * has zero dimensionality, or has a non-positive diagonal element.
  */
 template <typename T, require_eigen_t<T>* = nullptr>
-<<<<<<< HEAD
-auto cov_matrix_free(const T& y) {
-  check_square("cov_matrix_free", "y", y);
-  check_nonzero_size("cov_matrix_free", "y", y);
-
-  using std::log;
-  Eigen::Index K = y.rows();
-  const auto& y_ref = to_ref(y);
-=======
 Eigen::Matrix<value_type_t<T>, Eigen::Dynamic, 1> cov_matrix_free(const T& y) {
   const auto& y_ref = to_ref(y);
   check_square("cov_matrix_free", "y", y_ref);
@@ -51,7 +42,6 @@
 
   using std::log;
   int K = y_ref.rows();
->>>>>>> 2b983ceb
   check_positive("cov_matrix_free", "y", y_ref.diagonal());
   Eigen::Matrix<value_type_t<T>, Eigen::Dynamic, 1> x((K * (K + 1)) / 2);
   // FIXME: see Eigen LDLT for rank-revealing version -- use that
