--- conflicted
+++ resolved
@@ -11,11 +11,6 @@
 
 namespace stan {
 namespace math {
-<<<<<<< HEAD
-
-template <class RNG>
-inline double frechet_rng(double alpha, double sigma, RNG& rng) {
-=======
 /**
  * Return a pseudorandom Frechet variate for the given shape
  * and scale parameters using the specified random number generator.
@@ -37,7 +32,6 @@
 template <typename T_shape, typename T_scale, class RNG>
 inline typename VectorBuilder<true, double, T_shape, T_scale>::type frechet_rng(
     const T_shape& alpha, const T_scale& sigma, RNG& rng) {
->>>>>>> 5ea9efa6
   using boost::random::weibull_distribution;
   using boost::variate_generator;
 
