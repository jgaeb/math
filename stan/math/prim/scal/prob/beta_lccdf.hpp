#ifndef STAN_MATH_PRIM_SCAL_PROB_BETA_LCCDF_HPP
#define STAN_MATH_PRIM_SCAL_PROB_BETA_LCCDF_HPP

#include <stan/math/prim/scal/meta/is_constant_struct.hpp>
#include <stan/math/prim/scal/meta/partials_return_type.hpp>
#include <stan/math/prim/scal/meta/operands_and_partials.hpp>
#include <stan/math/prim/scal/err/check_consistent_sizes.hpp>
#include <stan/math/prim/scal/err/check_less_or_equal.hpp>
#include <stan/math/prim/scal/err/check_nonnegative.hpp>
#include <stan/math/prim/scal/err/check_not_nan.hpp>
#include <stan/math/prim/scal/err/check_positive_finite.hpp>
#include <stan/math/prim/scal/fun/size_zero.hpp>
#include <stan/math/prim/scal/fun/log1m.hpp>
#include <stan/math/prim/scal/fun/multiply_log.hpp>
#include <stan/math/prim/scal/fun/value_of.hpp>
#include <stan/math/prim/scal/fun/digamma.hpp>
#include <stan/math/prim/scal/fun/lgamma.hpp>
#include <stan/math/prim/scal/fun/lbeta.hpp>
#include <stan/math/prim/scal/meta/contains_nonconstant_struct.hpp>
#include <stan/math/prim/scal/meta/scalar_seq_view.hpp>
#include <stan/math/prim/scal/meta/VectorBuilder.hpp>
#include <stan/math/prim/scal/fun/constants.hpp>
#include <stan/math/prim/scal/meta/include_summand.hpp>
#include <stan/math/prim/scal/fun/grad_reg_inc_beta.hpp>
#include <stan/math/prim/scal/fun/inc_beta.hpp>
#include <boost/math/special_functions/gamma.hpp>
#include <boost/random/gamma_distribution.hpp>
#include <boost/random/variate_generator.hpp>
#include <cmath>
#ifdef _OPENMP
#include <omp.h>
#ifndef OMP_TRIGGER
#define OMP_TRIGGER 3
#endif
#endif

namespace stan {
namespace math {

/**
 * Returns the beta log complementary cumulative distribution function
 * for the given probability, success, and failure parameters.  Any
 * arguments other than scalars must be containers of the same size.
 * With non-scalar arguments, the return is the sum of the log ccdfs
 * with scalars broadcast as necessary.
 *
 * @tparam T_y type of y
 * @tparam T_scale_succ type of success parameter
 * @tparam T_scale_fail type of failure parameter
 * @param y (Sequence of) scalar(s) between zero and one
 * @param alpha (Sequence of) success parameter(s)
 * @param beta (Sequence of) failure parameter(s)
 * @return log probability or sum of log of proabilities
 * @throw std::domain_error if alpha or beta is negative
 * @throw std::domain_error if y is not a valid probability
 * @throw std::invalid_argument if container sizes mismatch
 */
template <typename T_y, typename T_scale_succ, typename T_scale_fail>
typename return_type<T_y, T_scale_succ, T_scale_fail>::type beta_lccdf(
    const T_y& y, const T_scale_succ& alpha, const T_scale_fail& beta) {
  typedef
      typename stan::partials_return_type<T_y, T_scale_succ, T_scale_fail>::type
          T_partials_return;

  if (size_zero(y, alpha, beta))
    return 0.0;

  static const char* function = "beta_lccdf";

  using boost::math::tools::promote_args;

  T_partials_return ccdf_log(0.0);

  check_positive_finite(function, "First shape parameter", alpha);
  check_positive_finite(function, "Second shape parameter", beta);
  check_not_nan(function, "Random variable", y);
  check_nonnegative(function, "Random variable", y);
  check_less_or_equal(function, "Random variable", y, 1);
  check_consistent_sizes(function, "Random variable", y,
                         "First shape parameter", alpha,
                         "Second shape parameter", beta);

  scalar_seq_view<T_y> y_vec(y);
  scalar_seq_view<T_scale_succ> alpha_vec(alpha);
  scalar_seq_view<T_scale_fail> beta_vec(beta);
  size_t N = max_size(y, alpha, beta);

  operands_and_partials<T_y, T_scale_succ, T_scale_fail> ops_partials(y, alpha,
                                                                      beta);

  using std::exp;
  using std::log;
  using std::pow;

  VectorBuilder<contains_nonconstant_struct<T_scale_succ, T_scale_fail>::value,
                T_partials_return, T_scale_succ, T_scale_fail>
      digamma_alpha_vec(max_size(alpha, beta));
  VectorBuilder<contains_nonconstant_struct<T_scale_succ, T_scale_fail>::value,
                T_partials_return, T_scale_succ, T_scale_fail>
      digamma_beta_vec(max_size(alpha, beta));
  VectorBuilder<contains_nonconstant_struct<T_scale_succ, T_scale_fail>::value,
                T_partials_return, T_scale_succ, T_scale_fail>
      digamma_sum_vec(max_size(alpha, beta));

  if (contains_nonconstant_struct<T_scale_succ, T_scale_fail>::value) {
<<<<<<< HEAD
#pragma omp parallel for if (N > OMP_TRIGGER * omp_get_max_threads()) default( \
    none) shared(alpha_vec, beta_vec, digamma_alpha_vec, digamma_beta_vec,     \
                 digamma_sum_vec, N)
    for (size_t i = 0; i < N; i++) {
=======
    for (size_t i = 0; i < max_size(alpha, beta); i++) {
>>>>>>> 159f3dfe
      const T_partials_return alpha_dbl = value_of(alpha_vec[i]);
      const T_partials_return beta_dbl = value_of(beta_vec[i]);

      digamma_alpha_vec[i] = digamma(alpha_dbl);
      digamma_beta_vec[i] = digamma(beta_dbl);
      digamma_sum_vec[i] = digamma(alpha_dbl + beta_dbl);
    }
  }

#ifndef STAN_MATH_FWD_CORE_HPP
#pragma omp parallel for if (N > OMP_TRIGGER * omp_get_max_threads()) \
    reduction(+ : ccdf_log) default(none) \
    shared(y_vec, alpha_vec, beta_vec, ops_partials, N, \
           digamma_alpha_vec, digamma_beta_vec, digamma_sum_vec)
#endif
  for (size_t n = 0; n < N; n++) {
    const T_partials_return y_dbl = value_of(y_vec[n]);
    const T_partials_return alpha_dbl = value_of(alpha_vec[n]);
    const T_partials_return beta_dbl = value_of(beta_vec[n]);
    const T_partials_return betafunc_dbl = exp(lbeta(alpha_dbl, beta_dbl));

    const T_partials_return Pn = 1.0 - inc_beta(alpha_dbl, beta_dbl, y_dbl);

    ccdf_log += log(Pn);

    if (!is_constant_struct<T_y>::value)
      ops_partials.edge1_.partials_[n] -= pow(1 - y_dbl, beta_dbl - 1)
                                          * pow(y_dbl, alpha_dbl - 1)
                                          / betafunc_dbl / Pn;

    T_partials_return g1 = 0;
    T_partials_return g2 = 0;

    if (contains_nonconstant_struct<T_scale_succ, T_scale_fail>::value) {
      grad_reg_inc_beta(g1, g2, alpha_dbl, beta_dbl, y_dbl,
                        digamma_alpha_vec[n], digamma_beta_vec[n],
                        digamma_sum_vec[n], betafunc_dbl);
    }
    if (!is_constant_struct<T_scale_succ>::value)
      ops_partials.edge2_.partials_[n] -= g1 / Pn;
    if (!is_constant_struct<T_scale_fail>::value)
      ops_partials.edge3_.partials_[n] -= g2 / Pn;
  }
  return ops_partials.build(ccdf_log);
}

}  // namespace math
}  // namespace stan
#endif<|MERGE_RESOLUTION|>--- conflicted
+++ resolved
@@ -103,14 +103,10 @@
       digamma_sum_vec(max_size(alpha, beta));
 
   if (contains_nonconstant_struct<T_scale_succ, T_scale_fail>::value) {
-<<<<<<< HEAD
 #pragma omp parallel for if (N > OMP_TRIGGER * omp_get_max_threads()) default( \
     none) shared(alpha_vec, beta_vec, digamma_alpha_vec, digamma_beta_vec,     \
-                 digamma_sum_vec, N)
-    for (size_t i = 0; i < N; i++) {
-=======
+                 digamma_sum_vec, alpha, beta)
     for (size_t i = 0; i < max_size(alpha, beta); i++) {
->>>>>>> 159f3dfe
       const T_partials_return alpha_dbl = value_of(alpha_vec[i]);
       const T_partials_return beta_dbl = value_of(beta_vec[i]);
 
