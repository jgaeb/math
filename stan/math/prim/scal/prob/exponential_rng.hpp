--- conflicted
+++ resolved
@@ -9,61 +9,44 @@
 #include <boost/random/variate_generator.hpp>
 
 namespace stan {
-<<<<<<< HEAD
-  namespace math {
-    /**
-     * Return a pseudorandom exponential variate with inverse scale beta
-     * using the specified random number generator.
-     *
-     * beta can be a scalar, a std::vector, an Eigen::Vector, or an
-     * Eigen::RowVector.
-     *
-     * @tparam T_inv Type of inverse scale parameter
-     * @tparam RNG class of random number generator
-     * @param beta (Sequence of) positive inverse scale parameter(s)
-     * @param rng random number generator
-     * @return exponential random variate
-     * @throw std::domain_error if beta is nonpositive
-     */
-    template <typename T_inv, class RNG>
-    inline  typename VectorBuilder<true, double, T_inv>::type
-    exponential_rng(const T_inv& beta, RNG& rng) {
-      using boost::variate_generator;
-      using boost::exponential_distribution;
-      static const char* function = "exponential_rng";
-=======
 namespace math {
-
-template <class RNG>
-inline double exponential_rng(double beta, RNG& rng) {
+/**
+ * Return a pseudorandom exponential variate with inverse scale beta
+ * using the specified random number generator.
+ *
+ * beta can be a scalar, a std::vector, an Eigen::Vector, or an
+ * Eigen::RowVector.
+ *
+ * @tparam T_inv Type of inverse scale parameter
+ * @tparam RNG class of random number generator
+ * @param beta (Sequence of) positive inverse scale parameter(s)
+ * @param rng random number generator
+ * @return exponential random variate
+ * @throw std::domain_error if beta is nonpositive
+ */
+template <typename T_inv, class RNG>
+inline typename VectorBuilder<true, double, T_inv>::type exponential_rng(
+    const T_inv& beta, RNG& rng) {
   using boost::variate_generator;
   using boost::exponential_distribution;
-
   static const char* function = "exponential_rng";
->>>>>>> 861fea1b
 
   check_positive_finite(function, "Inverse scale parameter", beta);
 
-<<<<<<< HEAD
-      scalar_seq_view<T_inv> beta_vec(beta);
-      size_t N = length(beta);
-      VectorBuilder<true, double, T_inv> output(N);
+  scalar_seq_view<T_inv> beta_vec(beta);
+  size_t N = length(beta);
+  VectorBuilder<true, double, T_inv> output(N);
 
-      for (size_t n = 0; n < N; ++n) {
-        variate_generator<RNG&, exponential_distribution<> >
-          exp_rng(rng, exponential_distribution<>(beta_vec[n]));
-        output[n] = exp_rng();
-      }
+  for (size_t n = 0; n < N; ++n) {
+    variate_generator<RNG&, exponential_distribution<> > exp_rng(
+        rng, exponential_distribution<>(beta_vec[n]));
+    output[n] = exp_rng();
+  }
 
-      return output.data();
-    }
-  }
-=======
-  variate_generator<RNG&, exponential_distribution<> > exp_rng(
-      rng, exponential_distribution<>(beta));
-  return exp_rng();
->>>>>>> 861fea1b
+  return output.data();
 }
+}  // namespace math
+}  // namespace stan
 
 }  // namespace math
 }  // namespace stan
