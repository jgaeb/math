#ifndef STAN_MATH_PRIM_SCAL_PROB_DOUBLE_EXPONENTIAL_RNG_HPP
#define STAN_MATH_PRIM_SCAL_PROB_DOUBLE_EXPONENTIAL_RNG_HPP

#include <stan/math/prim/scal/err/check_consistent_sizes.hpp>
#include <stan/math/prim/scal/err/check_finite.hpp>
#include <stan/math/prim/scal/err/check_positive_finite.hpp>
#include <stan/math/prim/scal/fun/log1m.hpp>
#include <stan/math/prim/scal/meta/max_size.hpp>
#include <stan/math/prim/scal/meta/scalar_seq_view.hpp>
#include <stan/math/prim/scal/meta/VectorBuilder.hpp>
#include <boost/random/uniform_real_distribution.hpp>
#include <boost/random/variate_generator.hpp>

namespace stan {
<<<<<<< HEAD
  namespace math {
    /**
     * Return a pseudorandom double exponential variate with the given location
     * and scale using the specified random number generator.
     *
     * mu and sigma can each be a scalar, a std::vector, an Eigen::Vector, or
     * an Eigen::RowVector. Any non-scalar inputs must be the same length.
     *
     * @tparam T_loc Type of location parameter
     * @tparam T_scale Type of scale parameter
     * @tparam RNG class of random number generator
     * @param mu (Sequence of) location parameter(s)
     * @param sigma (Sequence of) scale parameter(s)
     * @param rng random number generator
     * @return double exponential random variate
     * @throw std::domain_error if mu is infinite or sigma is nonpositive
     * @throw std::invalid_argument if non-scalar arguments are of different
     * lengths
     */
    template <typename T_loc, typename T_scale, class RNG>
    inline typename VectorBuilder<true, double, T_loc, T_scale>::type
    double_exponential_rng(const T_loc& mu, const T_scale& sigma, RNG& rng) {
      using boost::variate_generator;
      using boost::random::uniform_real_distribution;
      static const char* function = "double_exponential_rng";
=======
namespace math {
/**
 * Return a pseudorandom double exponential variate with the given location
 * and scale using the specified random number generator.
 *
 * mu and sigma can each be a scalar, a std::vector, an Eigen::Vector, or
 * an Eigen::RowVector. Any non-scalar inputs must be the same length.
 *
 * @tparam T_loc Type of location parameter
 * @tparam T_scale Type of scale parameter
 * @tparam RNG class of random number generator
 * @param mu (Sequence of) location parameter(s)
 * @param sigma (Sequence of) scale parameter(s)
 * @param rng random number generator
 * @return double exponential random variate
 * @throw std::domain_error if mu is infinite or sigma is nonpositive
 * @throw std::invalid_argument if non-scalars arguments are of different
 * lengths
 */
template <typename T_loc, typename T_scale, class RNG>
inline typename VectorBuilder<true, double, T_loc, T_scale>::type
double_exponential_rng(const T_loc& mu, const T_scale& sigma, RNG& rng) {
  using boost::variate_generator;
  using boost::random::uniform_real_distribution;
  static const char* function = "double_exponential_rng";
>>>>>>> 861fea1b

  check_finite(function, "Location parameter", mu);
  check_positive_finite(function, "Scale parameter", sigma);
  check_consistent_sizes(function, "Location parameter", mu, "Scale Parameter",
                         sigma);

  scalar_seq_view<T_loc> mu_vec(mu);
  scalar_seq_view<T_scale> sigma_vec(sigma);
  size_t N = max_size(mu, sigma);
  VectorBuilder<true, double, T_loc, T_scale> output(N);

  variate_generator<RNG&, uniform_real_distribution<> > z_rng(
      rng, uniform_real_distribution<>(-1.0, 1.0));
  for (size_t n = 0; n < N; ++n) {
    double z = z_rng();
    output[n] = mu_vec[n]
                - ((z > 0) ? 1.0 : -1.0) * sigma_vec[n] * std::log(std::abs(z));
  }

  return output.data();
}
}  // namespace math
}  // namespace stan
#endif<|MERGE_RESOLUTION|>--- conflicted
+++ resolved
@@ -12,33 +12,6 @@
 #include <boost/random/variate_generator.hpp>
 
 namespace stan {
-<<<<<<< HEAD
-  namespace math {
-    /**
-     * Return a pseudorandom double exponential variate with the given location
-     * and scale using the specified random number generator.
-     *
-     * mu and sigma can each be a scalar, a std::vector, an Eigen::Vector, or
-     * an Eigen::RowVector. Any non-scalar inputs must be the same length.
-     *
-     * @tparam T_loc Type of location parameter
-     * @tparam T_scale Type of scale parameter
-     * @tparam RNG class of random number generator
-     * @param mu (Sequence of) location parameter(s)
-     * @param sigma (Sequence of) scale parameter(s)
-     * @param rng random number generator
-     * @return double exponential random variate
-     * @throw std::domain_error if mu is infinite or sigma is nonpositive
-     * @throw std::invalid_argument if non-scalar arguments are of different
-     * lengths
-     */
-    template <typename T_loc, typename T_scale, class RNG>
-    inline typename VectorBuilder<true, double, T_loc, T_scale>::type
-    double_exponential_rng(const T_loc& mu, const T_scale& sigma, RNG& rng) {
-      using boost::variate_generator;
-      using boost::random::uniform_real_distribution;
-      static const char* function = "double_exponential_rng";
-=======
 namespace math {
 /**
  * Return a pseudorandom double exponential variate with the given location
@@ -55,7 +28,7 @@
  * @param rng random number generator
  * @return double exponential random variate
  * @throw std::domain_error if mu is infinite or sigma is nonpositive
- * @throw std::invalid_argument if non-scalars arguments are of different
+ * @throw std::invalid_argument if non-scalar arguments are of different
  * lengths
  */
 template <typename T_loc, typename T_scale, class RNG>
@@ -64,7 +37,6 @@
   using boost::variate_generator;
   using boost::random::uniform_real_distribution;
   static const char* function = "double_exponential_rng";
->>>>>>> 861fea1b
 
   check_finite(function, "Location parameter", mu);
   check_positive_finite(function, "Scale parameter", sigma);
