#ifndef STAN_MATH_PRIM_SCAL_PROB_STUDENT_T_LPDF_HPP
#define STAN_MATH_PRIM_SCAL_PROB_STUDENT_T_LPDF_HPP

#include <stan/math/prim/meta.hpp>
#include <stan/math/prim/scal/err/check_consistent_sizes.hpp>
#include <stan/math/prim/scal/err/check_finite.hpp>
#include <stan/math/prim/scal/err/check_not_nan.hpp>
#include <stan/math/prim/scal/err/check_positive_finite.hpp>
#include <stan/math/prim/scal/fun/size_zero.hpp>
#include <stan/math/prim/scal/fun/constants.hpp>
#include <stan/math/prim/scal/fun/square.hpp>
#include <stan/math/prim/scal/fun/value_of.hpp>
#include <stan/math/prim/scal/fun/lgamma.hpp>
#include <stan/math/prim/scal/fun/log1p.hpp>
#include <stan/math/prim/scal/fun/digamma.hpp>
#include <cmath>

namespace stan {
namespace math {

/** \ingroup prob_dists
 * The log of the Student-t density for the given y, nu, mean, and
 * scale parameter.  The scale parameter must be greater
 * than 0.
 *
 * \f{eqnarray*}{
 y &\sim& t_{\nu} (\mu, \sigma^2) \\
 \log (p (y \, |\, \nu, \mu, \sigma) ) &=& \log \left( \frac{\Gamma((\nu + 1)
 /2)}
 {\Gamma(\nu/2)\sqrt{\nu \pi} \sigma} \left( 1 + \frac{1}{\nu} (\frac{y -
 \mu}{\sigma})^2 \right)^{-(\nu + 1)/2} \right) \\
 &=& \log( \Gamma( (\nu+1)/2 )) - \log (\Gamma (\nu/2) - \frac{1}{2} \log(\nu
 \pi) - \log(\sigma)
 -\frac{\nu + 1}{2} \log (1 + \frac{1}{\nu} (\frac{y - \mu}{\sigma})^2)
 \f}
 *
 * @param y A scalar variable.
 * @param nu Degrees of freedom.
 * @param mu The mean of the Student-t distribution.
 * @param sigma The scale parameter of the Student-t distribution.
 * @return The log of the Student-t density at y.
 * @throw std::domain_error if sigma is not greater than 0.
 * @throw std::domain_error if nu is not greater than 0.
 * @tparam T_y Type of scalar.
 * @tparam T_dof Type of degrees of freedom.
 * @tparam T_loc Type of location.
 * @tparam T_scale Type of scale.
 */
template <bool propto, typename T_y, typename T_dof, typename T_loc,
          typename T_scale>
return_type_t<T_y, T_dof, T_loc, T_scale> student_t_lpdf(const T_y& y,
                                                         const T_dof& nu,
                                                         const T_loc& mu,
                                                         const T_scale& sigma) {
  static const char* function = "student_t_lpdf";
  using T_partials_return = partials_return_t<T_y, T_dof, T_loc, T_scale>;

  if (size_zero(y, nu, mu, sigma)) {
    return 0.0;
  }

  T_partials_return logp(0.0);

  check_not_nan(function, "Random variable", y);
  check_positive_finite(function, "Degrees of freedom parameter", nu);
  check_finite(function, "Location parameter", mu);
  check_positive_finite(function, "Scale parameter", sigma);
  check_consistent_sizes(function, "Random variable", y,
                         "Degrees of freedom parameter", nu,
                         "Location parameter", mu, "Scale parameter", sigma);

  if (!include_summand<propto, T_y, T_dof, T_loc, T_scale>::value) {
    return 0.0;
  }

  scalar_seq_view<T_y> y_vec(y);
  scalar_seq_view<T_dof> nu_vec(nu);
  scalar_seq_view<T_loc> mu_vec(mu);
  scalar_seq_view<T_scale> sigma_vec(sigma);
  size_t N = max_size(y, nu, mu, sigma);

  using std::log;

  VectorBuilder<include_summand<propto, T_y, T_dof, T_loc, T_scale>::value,
                T_partials_return, T_dof>
<<<<<<< HEAD
      half_nu(size(nu));
  for (size_t i = 0; i < size(nu); i++) {
    if (include_summand<propto, T_y, T_dof, T_loc, T_scale>::value) {
      half_nu[i] = 0.5 * value_of(nu_vec[i]);
    }
=======
      half_nu(length(nu));
  for (size_t i = 0; i < length(nu); i++) {
    half_nu[i] = 0.5 * value_of(nu_vec[i]);
>>>>>>> 272f4492
  }

  VectorBuilder<include_summand<propto, T_dof>::value, T_partials_return, T_dof>
      lgamma_half_nu(size(nu));
  VectorBuilder<include_summand<propto, T_dof>::value, T_partials_return, T_dof>
      lgamma_half_nu_plus_half(size(nu));
  if (include_summand<propto, T_dof>::value) {
    for (size_t i = 0; i < size(nu); i++) {
      lgamma_half_nu[i] = lgamma(half_nu[i]);
      lgamma_half_nu_plus_half[i] = lgamma(half_nu[i] + 0.5);
    }
  }

  VectorBuilder<!is_constant_all<T_dof>::value, T_partials_return, T_dof>
      digamma_half_nu(size(nu));
  VectorBuilder<!is_constant_all<T_dof>::value, T_partials_return, T_dof>
      digamma_half_nu_plus_half(size(nu));
  if (!is_constant_all<T_dof>::value) {
    for (size_t i = 0; i < size(nu); i++) {
      digamma_half_nu[i] = digamma(half_nu[i]);
      digamma_half_nu_plus_half[i] = digamma(half_nu[i] + 0.5);
    }
  }

  VectorBuilder<include_summand<propto, T_dof>::value, T_partials_return, T_dof>
      log_nu(size(nu));
  for (size_t i = 0; i < size(nu); i++) {
    if (include_summand<propto, T_dof>::value) {
      log_nu[i] = log(value_of(nu_vec[i]));
    }
  }

  VectorBuilder<include_summand<propto, T_scale>::value, T_partials_return,
                T_scale>
      log_sigma(size(sigma));
  for (size_t i = 0; i < size(sigma); i++) {
    if (include_summand<propto, T_scale>::value) {
      log_sigma[i] = log(value_of(sigma_vec[i]));
    }
  }

  VectorBuilder<include_summand<propto, T_y, T_dof, T_loc, T_scale>::value,
                T_partials_return, T_y, T_dof, T_loc, T_scale>
      square_y_minus_mu_over_sigma__over_nu(N);

  VectorBuilder<include_summand<propto, T_y, T_dof, T_loc, T_scale>::value,
                T_partials_return, T_y, T_dof, T_loc, T_scale>
      log1p_exp(N);

  for (size_t i = 0; i < N; i++) {
    const T_partials_return y_dbl = value_of(y_vec[i]);
    const T_partials_return mu_dbl = value_of(mu_vec[i]);
    const T_partials_return sigma_dbl = value_of(sigma_vec[i]);
    const T_partials_return nu_dbl = value_of(nu_vec[i]);
    square_y_minus_mu_over_sigma__over_nu[i]
        = square((y_dbl - mu_dbl) / sigma_dbl) / nu_dbl;
    log1p_exp[i] = log1p(square_y_minus_mu_over_sigma__over_nu[i]);
  }

  operands_and_partials<T_y, T_dof, T_loc, T_scale> ops_partials(y, nu, mu,
                                                                 sigma);
  for (size_t n = 0; n < N; n++) {
    const T_partials_return y_dbl = value_of(y_vec[n]);
    const T_partials_return mu_dbl = value_of(mu_vec[n]);
    const T_partials_return sigma_dbl = value_of(sigma_vec[n]);
    const T_partials_return nu_dbl = value_of(nu_vec[n]);
    if (include_summand<propto>::value) {
      logp += NEG_LOG_SQRT_PI;
    }
    if (include_summand<propto, T_dof>::value) {
      logp += lgamma_half_nu_plus_half[n] - lgamma_half_nu[n] - 0.5 * log_nu[n];
    }
    if (include_summand<propto, T_scale>::value) {
      logp -= log_sigma[n];
    }
    logp -= (half_nu[n] + 0.5) * log1p_exp[n];

    if (!is_constant_all<T_y>::value) {
      ops_partials.edge1_.partials_[n]
          += -(half_nu[n] + 0.5) * 1.0
             / (1.0 + square_y_minus_mu_over_sigma__over_nu[n])
             * (2.0 * (y_dbl - mu_dbl) / square(sigma_dbl) / nu_dbl);
    }
    if (!is_constant_all<T_dof>::value) {
      const T_partials_return inv_nu = 1.0 / nu_dbl;
      ops_partials.edge2_.partials_[n]
          += 0.5 * digamma_half_nu_plus_half[n] - 0.5 * digamma_half_nu[n]
             - 0.5 * inv_nu - 0.5 * log1p_exp[n]
             + (half_nu[n] + 0.5)
                   * (1.0 / (1.0 + square_y_minus_mu_over_sigma__over_nu[n])
                      * square_y_minus_mu_over_sigma__over_nu[n] * inv_nu);
    }
    if (!is_constant_all<T_loc>::value) {
      ops_partials.edge3_.partials_[n]
          -= (half_nu[n] + 0.5)
             / (1.0 + square_y_minus_mu_over_sigma__over_nu[n])
             * (2.0 * (mu_dbl - y_dbl) / (sigma_dbl * sigma_dbl * nu_dbl));
    }
    if (!is_constant_all<T_scale>::value) {
      const T_partials_return inv_sigma = 1.0 / sigma_dbl;
      ops_partials.edge4_.partials_[n]
          += -inv_sigma
             + (nu_dbl + 1.0) / (1.0 + square_y_minus_mu_over_sigma__over_nu[n])
                   * (square_y_minus_mu_over_sigma__over_nu[n] * inv_sigma);
    }
  }
  return ops_partials.build(logp);
}

template <typename T_y, typename T_dof, typename T_loc, typename T_scale>
inline return_type_t<T_y, T_dof, T_loc, T_scale> student_t_lpdf(
    const T_y& y, const T_dof& nu, const T_loc& mu, const T_scale& sigma) {
  return student_t_lpdf<false>(y, nu, mu, sigma);
}

}  // namespace math
}  // namespace stan
#endif<|MERGE_RESOLUTION|>--- conflicted
+++ resolved
@@ -83,17 +83,9 @@
 
   VectorBuilder<include_summand<propto, T_y, T_dof, T_loc, T_scale>::value,
                 T_partials_return, T_dof>
-<<<<<<< HEAD
       half_nu(size(nu));
   for (size_t i = 0; i < size(nu); i++) {
-    if (include_summand<propto, T_y, T_dof, T_loc, T_scale>::value) {
-      half_nu[i] = 0.5 * value_of(nu_vec[i]);
-    }
-=======
-      half_nu(length(nu));
-  for (size_t i = 0; i < length(nu); i++) {
     half_nu[i] = 0.5 * value_of(nu_vec[i]);
->>>>>>> 272f4492
   }
 
   VectorBuilder<include_summand<propto, T_dof>::value, T_partials_return, T_dof>
