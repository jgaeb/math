#ifndef STAN_MATH_PRIM_SCAL_PROB_SCALED_INV_CHI_SQUARE_RNG_HPP
#define STAN_MATH_PRIM_SCAL_PROB_SCALED_INV_CHI_SQUARE_RNG_HPP

#include <stan/math/prim/scal/err/check_consistent_sizes.hpp>
#include <stan/math/prim/scal/err/check_finite.hpp>
#include <stan/math/prim/scal/err/check_positive_finite.hpp>
#include <stan/math/prim/scal/meta/max_size.hpp>
#include <stan/math/prim/scal/meta/scalar_seq_view.hpp>
#include <stan/math/prim/scal/meta/VectorBuilder.hpp>
#include <boost/random/chi_squared_distribution.hpp>
#include <boost/random/variate_generator.hpp>

namespace stan {
<<<<<<< HEAD
  namespace math {
    /**
     * Return a pseudorandom scaled chi square variate for the given
     * number of degrees of freedom and scale using the specified random
     * number generator.
     *
     * nu and sigma can each be a scalar, a std::vector, an Eigen::Vector, or
     * an Eigen::RowVector. Any non-scalar inputs must be the same length.
     *
     * @tparam T_deg Type of degrees of freedom parameter
     * @tparam T_scale Type of scale parameter
     * @tparam RNG type of random number generator
     * @param nu (Sequence of) positive degrees of freedom parameter(s)
     * @param s (Sequence of) positive scale parameter(s)
     * @param rng random number generator
     * @return scaled chi square random variate
     * @throw std::domain_error if nu or sigma are nonpositive
     * @throw std::invalid_argument if non-scalar arguments are of different
     * lengths
     */
    template <typename T_deg, typename T_scale, class RNG>
    inline  typename VectorBuilder<true, double, T_deg, T_scale>::type
    scaled_inv_chi_square_rng(const T_deg& nu, const T_scale& s, RNG& rng) {
      using boost::variate_generator;
      using boost::random::chi_squared_distribution;
      static const char* function = "scaled_inv_chi_square_rng";

      check_positive_finite(function, "Degrees of freedom parameter", nu);
      check_positive_finite(function, "Scale parameter", s);
      check_consistent_sizes(function, "Location parameter", nu,
                             "Scale Parameter", s);

      scalar_seq_view<T_deg> nu_vec(nu);
      scalar_seq_view<T_scale> s_vec(s);
      size_t N = max_size(nu, s);
      VectorBuilder<true, double, T_deg, T_scale> output(N);

      for (size_t n = 0; n < N; ++n) {
        variate_generator<RNG&, chi_squared_distribution<> >
          chi_square_rng(rng, chi_squared_distribution<>(nu_vec[n]));
        output[n] = nu_vec[n] * s_vec[n] * s_vec[n] / chi_square_rng();
      }

      return output.data();
    }
  }
=======
namespace math {

template <class RNG>
inline double scaled_inv_chi_square_rng(double nu, double s, RNG& rng) {
  using boost::variate_generator;
  using boost::random::chi_squared_distribution;

  static const char* function = "scaled_inv_chi_square_rng";

  check_positive_finite(function, "Degrees of freedom parameter", nu);
  check_positive_finite(function, "Scale parameter", s);

  variate_generator<RNG&, chi_squared_distribution<> > chi_square_rng(
      rng, chi_squared_distribution<>(nu));
  return nu * s / chi_square_rng();
>>>>>>> 861fea1b
}

}  // namespace math
}  // namespace stan
#endif<|MERGE_RESOLUTION|>--- conflicted
+++ resolved
@@ -11,71 +11,53 @@
 #include <boost/random/variate_generator.hpp>
 
 namespace stan {
-<<<<<<< HEAD
-  namespace math {
-    /**
-     * Return a pseudorandom scaled chi square variate for the given
-     * number of degrees of freedom and scale using the specified random
-     * number generator.
-     *
-     * nu and sigma can each be a scalar, a std::vector, an Eigen::Vector, or
-     * an Eigen::RowVector. Any non-scalar inputs must be the same length.
-     *
-     * @tparam T_deg Type of degrees of freedom parameter
-     * @tparam T_scale Type of scale parameter
-     * @tparam RNG type of random number generator
-     * @param nu (Sequence of) positive degrees of freedom parameter(s)
-     * @param s (Sequence of) positive scale parameter(s)
-     * @param rng random number generator
-     * @return scaled chi square random variate
-     * @throw std::domain_error if nu or sigma are nonpositive
-     * @throw std::invalid_argument if non-scalar arguments are of different
-     * lengths
-     */
-    template <typename T_deg, typename T_scale, class RNG>
-    inline  typename VectorBuilder<true, double, T_deg, T_scale>::type
-    scaled_inv_chi_square_rng(const T_deg& nu, const T_scale& s, RNG& rng) {
-      using boost::variate_generator;
-      using boost::random::chi_squared_distribution;
-      static const char* function = "scaled_inv_chi_square_rng";
-
-      check_positive_finite(function, "Degrees of freedom parameter", nu);
-      check_positive_finite(function, "Scale parameter", s);
-      check_consistent_sizes(function, "Location parameter", nu,
-                             "Scale Parameter", s);
-
-      scalar_seq_view<T_deg> nu_vec(nu);
-      scalar_seq_view<T_scale> s_vec(s);
-      size_t N = max_size(nu, s);
-      VectorBuilder<true, double, T_deg, T_scale> output(N);
-
-      for (size_t n = 0; n < N; ++n) {
-        variate_generator<RNG&, chi_squared_distribution<> >
-          chi_square_rng(rng, chi_squared_distribution<>(nu_vec[n]));
-        output[n] = nu_vec[n] * s_vec[n] * s_vec[n] / chi_square_rng();
-      }
-
-      return output.data();
-    }
-  }
-=======
 namespace math {
-
-template <class RNG>
-inline double scaled_inv_chi_square_rng(double nu, double s, RNG& rng) {
+/**
+ * Return a pseudorandom scaled chi square variate for the given
+ * number of degrees of freedom and scale using the specified random
+ * number generator.
+ *
+ * nu and sigma can each be a scalar, a std::vector, an Eigen::Vector, or
+ * an Eigen::RowVector. Any non-scalar inputs must be the same length.
+ *
+ * @tparam T_deg Type of degrees of freedom parameter
+ * @tparam T_scale Type of scale parameter
+ * @tparam RNG type of random number generator
+ * @param nu (Sequence of) positive degrees of freedom parameter(s)
+ * @param s (Sequence of) positive scale parameter(s)
+ * @param rng random number generator
+ * @return scaled chi square random variate
+ * @throw std::domain_error if nu or sigma are nonpositive
+ * @throw std::invalid_argument if non-scalar arguments are of different
+ * lengths
+ */
+template <typename T_deg, typename T_scale, class RNG>
+inline typename VectorBuilder<true, double, T_deg, T_scale>::type
+scaled_inv_chi_square_rng(const T_deg& nu, const T_scale& s, RNG& rng) {
   using boost::variate_generator;
   using boost::random::chi_squared_distribution;
-
   static const char* function = "scaled_inv_chi_square_rng";
 
   check_positive_finite(function, "Degrees of freedom parameter", nu);
   check_positive_finite(function, "Scale parameter", s);
+  check_consistent_sizes(function, "Location parameter", nu, "Scale Parameter",
+                         s);
 
-  variate_generator<RNG&, chi_squared_distribution<> > chi_square_rng(
-      rng, chi_squared_distribution<>(nu));
-  return nu * s / chi_square_rng();
->>>>>>> 861fea1b
+  scalar_seq_view<T_deg> nu_vec(nu);
+  scalar_seq_view<T_scale> s_vec(s);
+  size_t N = max_size(nu, s);
+  VectorBuilder<true, double, T_deg, T_scale> output(N);
+
+  for (size_t n = 0; n < N; ++n) {
+    variate_generator<RNG&, chi_squared_distribution<> > chi_square_rng(
+        rng, chi_squared_distribution<>(nu_vec[n]));
+    output[n] = nu_vec[n] * s_vec[n] * s_vec[n] / chi_square_rng();
+  }
+
+  return output.data();
 }
+}  // namespace math
+}  // namespace stan
 
 }  // namespace math
 }  // namespace stan
