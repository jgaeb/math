--- conflicted
+++ resolved
@@ -44,9 +44,6 @@
 
 template <typename... Args>
 using return_type_t = typename stan::return_type<Args...>::type;
-<<<<<<< HEAD
-=======
 
->>>>>>> 6d5e51b8
 }  // namespace stan
 #endif