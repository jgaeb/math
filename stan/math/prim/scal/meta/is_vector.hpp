#ifndef STAN_MATH_PRIM_SCAL_META_IS_VECTOR_HPP
#define STAN_MATH_PRIM_SCAL_META_IS_VECTOR_HPP

#include <stan/math/prim/scal/meta/bool_constant.hpp>
#include <stan/math/prim/scal/meta/is_eigen.hpp>
#include <type_traits>

namespace stan {

/**
 * Base implimentation for checking if type is std vector
 */
template <typename T, typename = void>
struct is_std_vector : std::false_type {};

namespace internal {
/**
 * Underlying implimentation for detecting if an Eigen Matrix is a column
 * vector.
 */
template <typename T, bool = is_eigen<T>::value>
struct is_eigen_col_vector_impl
    : bool_constant<std::decay_t<T>::RowsAtCompileTime == 1> {};

/**
 * Specialization for when type is not an eigen vector.
 */
template <typename T>
struct is_eigen_col_vector_impl<T, false> : std::false_type {};

/**
 * Underlying implimentation for detecting if an Eigen Matrix is a row vector.
 */
template <typename T, bool = is_eigen<T>::value>
struct is_eigen_row_vector_impl
    : std::integral_constant<bool, std::decay_t<T>::ColsAtCompileTime == 1> {};

/**
 * Specialization for when type is not an eigen vector.
 */
template <typename T>
struct is_eigen_row_vector_impl<T, false> : std::false_type {};
}  // namespace internal

/**
 * If the input type T is an eigen matrix with 1 row at compile time this
 * has a static member with a value of true. Else this has a static
 * member with a value of false.
 */
template <typename T>
struct is_eigen_col_vector : internal::is_eigen_col_vector_impl<T> {};

/**
 * If the input type T is an eigen matrix with 1 column at compile time this
 * has a static member with a value of true. Else this has a static
 * member with a value of false.
 */
template <typename T>
struct is_eigen_row_vector : internal::is_eigen_row_vector_impl<T> {};

/**
 * If the input type T is an eigen matrix with 1 column or 1 row at compile time
 * this has a static member with a value of true. Else this has a static
 * member with a value of false.
 */
template <typename T>
<<<<<<< HEAD
struct is_vector {
  enum { value = 0 };
  using type = T;
};
=======
struct is_eigen_vector : bool_constant<is_eigen_col_vector<T>::value
                                       || is_eigen_row_vector<T>::value> {};

/**
 * If the input type T is either an eigen matrix with 1 column or 1 row at
 * compile time or a standard vector, this has a static member with a value
 * of true. Else this has a static member with a value of false.
 */
template <typename T>
struct is_vector
    : bool_constant<is_eigen_vector<T>::value || is_std_vector<T>::value> {};

>>>>>>> 54277ffc
}  // namespace stan
#endif<|MERGE_RESOLUTION|>--- conflicted
+++ resolved
@@ -64,12 +64,6 @@
  * member with a value of false.
  */
 template <typename T>
-<<<<<<< HEAD
-struct is_vector {
-  enum { value = 0 };
-  using type = T;
-};
-=======
 struct is_eigen_vector : bool_constant<is_eigen_col_vector<T>::value
                                        || is_eigen_row_vector<T>::value> {};
 
@@ -82,6 +76,5 @@
 struct is_vector
     : bool_constant<is_eigen_vector<T>::value || is_std_vector<T>::value> {};
 
->>>>>>> 54277ffc
 }  // namespace stan
 #endif