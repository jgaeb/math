#ifndef STAN_MATH_PRIM_SCAL_FUN_FDIM_HPP
#define STAN_MATH_PRIM_SCAL_FUN_FDIM_HPP

<<<<<<< HEAD
=======
#include <stan/math/prim/meta.hpp>
#include <stan/math/prim/scal/fun/is_nan.hpp>
#include <stan/math/prim/scal/fun/constants.hpp>
#include <stan/math/prim/scal/fun/is_any_nan.hpp>
>>>>>>> 2b87cca5
#include <boost/math/tools/promotion.hpp>

namespace stan {
namespace math {

/**
 * Return the positive difference of the specified values (C++11).
 *
 * The function is defined by
 *
 * <code>fdim(x, y) = (x > y) ? (x - y) : 0</code>.
 *
 * @param x First value.
 * @param y Second value.
 * @return max(x- y, 0)
 */
template <typename T1, typename T2>
<<<<<<< HEAD
inline typename boost::math::tools::promote_args<T1, T2>::type fdim(T1 x,
                                                                    T2 y) {
  typedef typename boost::math::tools::promote_args<T1, T2>::type return_t;
  using std::fdim;
  return fdim(x, y);
=======
inline return_type_t<T1, T2> fdim(T1 x, T2 y) {
  typedef return_type_t<T1, T2> return_t;
  using std::numeric_limits;
  if (is_any_nan(x, y))
    return NOT_A_NUMBER;
  return (x <= y) ? 0 : x - y;
>>>>>>> 2b87cca5
}

}  // namespace math
}  // namespace stan
#endif<|MERGE_RESOLUTION|>--- conflicted
+++ resolved
@@ -1,14 +1,8 @@
 #ifndef STAN_MATH_PRIM_SCAL_FUN_FDIM_HPP
 #define STAN_MATH_PRIM_SCAL_FUN_FDIM_HPP
 
-<<<<<<< HEAD
-=======
-#include <stan/math/prim/meta.hpp>
-#include <stan/math/prim/scal/fun/is_nan.hpp>
-#include <stan/math/prim/scal/fun/constants.hpp>
-#include <stan/math/prim/scal/fun/is_any_nan.hpp>
->>>>>>> 2b87cca5
-#include <boost/math/tools/promotion.hpp>
+#include <stan/math/prim/scal/meta/return_type.hpp>
+#include <limits>
 
 namespace stan {
 namespace math {
@@ -25,20 +19,9 @@
  * @return max(x- y, 0)
  */
 template <typename T1, typename T2>
-<<<<<<< HEAD
-inline typename boost::math::tools::promote_args<T1, T2>::type fdim(T1 x,
-                                                                    T2 y) {
-  typedef typename boost::math::tools::promote_args<T1, T2>::type return_t;
+inline return_type_t<T1, T2> fdim(T1 x, T2 y) {
   using std::fdim;
   return fdim(x, y);
-=======
-inline return_type_t<T1, T2> fdim(T1 x, T2 y) {
-  typedef return_type_t<T1, T2> return_t;
-  using std::numeric_limits;
-  if (is_any_nan(x, y))
-    return NOT_A_NUMBER;
-  return (x <= y) ? 0 : x - y;
->>>>>>> 2b87cca5
 }
 
 }  // namespace math
