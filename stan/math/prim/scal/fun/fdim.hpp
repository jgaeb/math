#ifndef STAN_MATH_PRIM_SCAL_FUN_FDIM_HPP
#define STAN_MATH_PRIM_SCAL_FUN_FDIM_HPP

#include <stan/math/prim/meta.hpp>
<<<<<<< HEAD
#include <stan/math/prim/scal/fun/is_any_nan.hpp>
=======
#include <stan/math/prim/scal/fun/is_nan.hpp>
#include <stan/math/prim/scal/fun/constants.hpp>
>>>>>>> 37ea6baa
#include <boost/math/tools/promotion.hpp>

namespace stan {
namespace math {

/**
 * Return the positive difference of the specified values (C++11).
 *
 * The function is defined by
 *
 * <code>fdim(x, y) = (x > y) ? (x - y) : 0</code>.
 *
 * @param x First value.
 * @param y Second value.
 * @return max(x- y, 0)
 */
template <typename T1, typename T2>
inline typename boost::math::tools::promote_args<T1, T2>::type fdim(T1 x,
                                                                    T2 y) {
<<<<<<< HEAD
  typedef typename boost::math::tools::promote_args<T1, T2>::type return_t;
  using std::numeric_limits;
  if (is_any_nan(x, y))
    return numeric_limits<return_t>::quiet_NaN();
=======
  if (is_nan(x) || is_nan(y))
    return NOT_A_NUMBER;
>>>>>>> 37ea6baa
  return (x <= y) ? 0 : x - y;
}

}  // namespace math
}  // namespace stan
#endif<|MERGE_RESOLUTION|>--- conflicted
+++ resolved
@@ -2,12 +2,9 @@
 #define STAN_MATH_PRIM_SCAL_FUN_FDIM_HPP
 
 #include <stan/math/prim/meta.hpp>
-<<<<<<< HEAD
-#include <stan/math/prim/scal/fun/is_any_nan.hpp>
-=======
 #include <stan/math/prim/scal/fun/is_nan.hpp>
 #include <stan/math/prim/scal/fun/constants.hpp>
->>>>>>> 37ea6baa
+#include <stan/math/prim/scal/fun/is_any_nan.hpp>
 #include <boost/math/tools/promotion.hpp>
 
 namespace stan {
@@ -27,15 +24,10 @@
 template <typename T1, typename T2>
 inline typename boost::math::tools::promote_args<T1, T2>::type fdim(T1 x,
                                                                     T2 y) {
-<<<<<<< HEAD
   typedef typename boost::math::tools::promote_args<T1, T2>::type return_t;
   using std::numeric_limits;
   if (is_any_nan(x, y))
     return numeric_limits<return_t>::quiet_NaN();
-=======
-  if (is_nan(x) || is_nan(y))
-    return NOT_A_NUMBER;
->>>>>>> 37ea6baa
   return (x <= y) ? 0 : x - y;
 }
 
