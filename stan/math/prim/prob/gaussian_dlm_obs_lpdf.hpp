--- conflicted
+++ resolved
@@ -136,11 +136,6 @@
       f = multiply(transpose(F_ref), a);
       // Q_t = F'_t R_t F_t + V_t
       Q = quad_form_sym(R, F_ref) + V_ref;
-<<<<<<< HEAD
-=======
-      if (i == 0)
-        check_pos_definite(function, "Q", Q);
->>>>>>> 59da2510
       Q_inv = inverse_spd(Q);
       // // filtered state
       // e_t = y_t - f_t
