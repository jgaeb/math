#ifndef STAN_MATH_PRIM_PROB_MULTI_NORMAL_CHOLESKY_LPDF_HPP
#define STAN_MATH_PRIM_PROB_MULTI_NORMAL_CHOLESKY_LPDF_HPP

#include <stan/math/prim/meta.hpp>
#include <stan/math/prim/err.hpp>
#include <stan/math/prim/fun/as_column_vector_or_scalar.hpp>
#include <stan/math/prim/fun/constants.hpp>
#include <stan/math/prim/fun/dot_self.hpp>
#include <stan/math/prim/fun/log.hpp>
#include <stan/math/prim/fun/max_size_mvt.hpp>
#include <stan/math/prim/fun/mdivide_left_tri.hpp>
#include <stan/math/prim/fun/size_mvt.hpp>
#include <stan/math/prim/fun/sum.hpp>
#include <stan/math/prim/fun/transpose.hpp>
#include <stan/math/prim/fun/vector_seq_view.hpp>
#include <stan/math/prim/functor/operands_and_partials.hpp>

namespace stan {
namespace math {

/** \ingroup multivar_dists
 * The log of the multivariate normal density for the given y, mu, and
 * a Cholesky factor L of the variance matrix.
 * Sigma = LL', a square, semi-positive definite matrix.
 *
 * Analytic expressions taken from
 * http://qwone.com/~jason/writing/multivariateNormal.pdf
 * written by Jason D. M. Rennie.
 *
 * @param y A scalar vector
 * @param mu The mean vector of the multivariate normal distribution.
 * @param L The Cholesky decomposition of a variance matrix
 * of the multivariate normal distribution
 * @return The log of the multivariate normal density.
 * @throw std::domain_error if LL' is not square, not symmetric,
 * or not semi-positive definite.
 * @tparam T_y Type of scalar.
 * @tparam T_loc Type of location.
 * @tparam T_covar Type of scale.
 */
template <bool propto, typename T_y, typename T_loc, typename T_covar,
          require_all_not_nonscalar_prim_or_rev_kernel_expression_t<
              T_y, T_loc, T_covar>* = nullptr>
return_type_t<T_y, T_loc, T_covar> multi_normal_cholesky_lpdf(
    const T_y& y, const T_loc& mu, const T_covar& L) {
  static const char* function = "multi_normal_cholesky_lpdf";
  using T_covar_elem = typename scalar_type<T_covar>::type;
  using T_return = return_type_t<T_y, T_loc, T_covar>;
  using T_partials_return = partials_return_t<T_y, T_loc, T_covar>;
  using matrix_partials_t
      = Eigen::Matrix<T_partials_return, Eigen::Dynamic, Eigen::Dynamic>;
  using vector_partials_t = Eigen::Matrix<T_partials_return, Eigen::Dynamic, 1>;
  using row_vector_partials_t
      = Eigen::Matrix<T_partials_return, 1, Eigen::Dynamic>;
  using T_y_ref = ref_type_t<T_y>;
  using T_mu_ref = ref_type_t<T_loc>;
  using T_L_ref = ref_type_t<T_covar>;

  check_consistent_sizes_mvt(function, "y", y, "mu", mu);
  size_t number_of_y = size_mvt(y);
  size_t number_of_mu = size_mvt(mu);
  if (number_of_y == 0 || number_of_mu == 0) {
    return 0;
  }

  T_y_ref y_ref = y;
  T_mu_ref mu_ref = mu;
  T_L_ref L_ref = L;
  vector_seq_view<T_y_ref> y_vec(y_ref);
  vector_seq_view<T_mu_ref> mu_vec(mu_ref);
  const size_t size_vec = max_size_mvt(y, mu);

  const int size_y = y_vec[0].size();
  const int size_mu = mu_vec[0].size();
  if (likely(size_vec > 1)) {
    // check size consistency of all random variables y
    for (size_t i = 1, size_mvt_y = size_mvt(y); i < size_mvt_y; i++) {
      check_size_match(function,
                       "Size of one of the vectors of "
                       "the random variable",
                       y_vec[i].size(),
                       "Size of the first vector of the "
                       "random variable",
                       size_y);
    }
    // check size consistency of all means mu
    for (size_t i = 1, size_mvt_mu = size_mvt(mu); i < size_mvt_mu; i++) {
      check_size_match(function,
                       "Size of one of the vectors of "
                       "the location variable",
                       mu_vec[i].size(),
                       "Size of the first vector of the "
                       "location variable",
                       size_mu);
    }
  }

  check_size_match(function, "Size of random variable", size_y,
                   "size of location parameter", size_mu);
  check_size_match(function, "Size of random variable", size_y,
                   "rows of covariance parameter", L.rows());
  check_size_match(function, "Size of random variable", size_y,
                   "columns of covariance parameter", L.cols());

  for (size_t i = 0; i < size_vec; i++) {
    check_finite(function, "Location parameter", mu_vec[i]);
    check_not_nan(function, "Random variable", y_vec[i]);
  }

  if (unlikely(size_y == 0)) {
    return T_return(0);
  }

  auto ops_partials = operands_and_partials(y_ref, mu_ref,
                                                                 L_ref);

  T_partials_return logp(0);
  if (include_summand<propto>::value) {
    logp += NEG_LOG_SQRT_TWO_PI * size_y * size_vec;
  }

  const matrix_partials_t inv_L_dbl
      = mdivide_left_tri<Eigen::Lower>(value_of(L_ref));

  if (include_summand<propto, T_y, T_loc, T_covar_elem>::value) {
    for (size_t i = 0; i < size_vec; i++) {
      const auto& y_col = as_column_vector_or_scalar(y_vec[i]);
      const auto& mu_col = as_column_vector_or_scalar(mu_vec[i]);

      const row_vector_partials_t half
          = (inv_L_dbl.template triangularView<Eigen::Lower>()
             * (value_of(y_col) - value_of(mu_col))
                   .template cast<T_partials_return>())
                .transpose();
      const vector_partials_t scaled_diff
          = (half * inv_L_dbl.template triangularView<Eigen::Lower>())
                .transpose();

      logp -= 0.5 * dot_self(half);

      if (!is_constant_all<T_y>::value) {
<<<<<<< HEAD
        edge<0>(ops_partials).partials_vec_[i] = -scaled_diff;
      }
      if (!is_constant_all<T_loc>::value) {
        edge<1>(ops_partials).partials_vec_[i] = scaled_diff;
=======
        ops_partials.edge1_.partials_vec_[i] -= scaled_diff;
      }
      if (!is_constant_all<T_loc>::value) {
        ops_partials.edge2_.partials_vec_[i] += scaled_diff;
>>>>>>> cf54b6cb
      }
      if (!is_constant_all<T_covar>::value) {
        edge<2>(ops_partials).partials_ += scaled_diff * half;
      }
    }
  }

  if (include_summand<propto, T_covar_elem>::value) {
    logp += sum(log(inv_L_dbl.diagonal())) * size_vec;
    if (!is_constant_all<T_covar>::value) {
      edge<2>(ops_partials).partials_ -= size_vec * inv_L_dbl.transpose();
    }
  }

  return ops_partials.build(logp);
}

template <typename T_y, typename T_loc, typename T_covar>
inline return_type_t<T_y, T_loc, T_covar> multi_normal_cholesky_lpdf(
    const T_y& y, const T_loc& mu, const T_covar& L) {
  return multi_normal_cholesky_lpdf<false>(y, mu, L);
}

}  // namespace math
}  // namespace stan
#endif<|MERGE_RESOLUTION|>--- conflicted
+++ resolved
@@ -139,17 +139,10 @@
       logp -= 0.5 * dot_self(half);
 
       if (!is_constant_all<T_y>::value) {
-<<<<<<< HEAD
-        edge<0>(ops_partials).partials_vec_[i] = -scaled_diff;
+        edge<0>(ops_partials).partials_vec_[i] -= scaled_diff;
       }
       if (!is_constant_all<T_loc>::value) {
-        edge<1>(ops_partials).partials_vec_[i] = scaled_diff;
-=======
-        ops_partials.edge1_.partials_vec_[i] -= scaled_diff;
-      }
-      if (!is_constant_all<T_loc>::value) {
-        ops_partials.edge2_.partials_vec_[i] += scaled_diff;
->>>>>>> cf54b6cb
+        edge<1>(ops_partials).partials_vec_[i] += scaled_diff;
       }
       if (!is_constant_all<T_covar>::value) {
         edge<2>(ops_partials).partials_ += scaled_diff * half;
