#ifndef STAN_MATH_PRIM_PROB_BERNOULLI_LOGIT_LPMF_HPP
#define STAN_MATH_PRIM_PROB_BERNOULLI_LOGIT_LPMF_HPP

#include <stan/math/prim/meta.hpp>
#include <stan/math/prim/err.hpp>
#include <stan/math/prim/fun/exp.hpp>
#include <stan/math/prim/fun/log1p.hpp>
#include <stan/math/prim/fun/max_size.hpp>
#include <stan/math/prim/fun/size_zero.hpp>
#include <stan/math/prim/fun/to_ref.hpp>
#include <stan/math/prim/fun/value_of.hpp>
#include <stan/math/prim/fun/value_of_rec.hpp>
#include <stan/math/prim/functor/operands_and_partials.hpp>
#include <cmath>

namespace stan {
namespace math {

/** \ingroup prob_dists
 * Returns the log PMF of the logit-parametrized Bernoulli distribution. If
 * containers are supplied, returns the log sum of the probabilities.
 *
 * @tparam T_n type of integer parameter
 * @tparam T_prob type of chance of success parameter
 * @param n integer parameter
 * @param theta logit-transformed chance of success parameter
 * @return log probability or log sum of probabilities
 * @throw std::domain_error if theta is infinite.
 * @throw std::invalid_argument if container sizes mismatch.
 */
template <bool propto, typename T_n, typename T_prob>
return_type_t<T_prob> bernoulli_logit_lpmf(const T_n& n, const T_prob& theta) {
  using T_partials_return = partials_return_t<T_n, T_prob>;
  using T_partials_array = Eigen::Array<T_partials_return, Eigen::Dynamic, 1>;
  using std::exp;
  using T_n_ref = ref_type_if_t<!is_constant<T_n>::value, T_n>;
  using T_theta_ref = ref_type_if_t<!is_constant<T_prob>::value, T_prob>;
  static const char* function = "bernoulli_logit_lpmf";
  check_consistent_sizes(function, "Random variable", n,
                         "Probability parameter", theta);
  if (size_zero(n, theta)) {
    return 0.0;
  }
  T_n_ref n_ref = n;
  T_theta_ref theta_ref = theta;
  check_bounded(function, "n", n_ref, 0, 1);

<<<<<<< HEAD
  if (size_zero(n, theta)) {
    return 0.0;
  }

  T_partials_return logp(0.0);
  operands_and_partials<T_theta_ref> ops_partials(theta_ref);

  const auto& theta_col = as_column_vector_or_scalar(theta_ref);
  const auto& theta_val = value_of(theta_col);
  const auto& theta_arr = to_ref(as_array_or_scalar(theta_val));

=======
  const auto& theta_col = as_column_vector_or_scalar(theta_ref);
  const auto& theta_val = value_of(theta_col);
  const auto& theta_arr = to_ref(as_array_or_scalar(theta_val));

  check_not_nan(function, "Logit transformed probability parameter", theta_arr);
  if (!include_summand<propto, T_prob>::value) {
    return 0.0;
  }

>>>>>>> 6d9e1a48
  const auto& n_col = as_column_vector_or_scalar(n_ref);
  const auto& n_double = value_of_rec(n_col);

  check_not_nan(function, "Logit transformed probability parameter", theta_arr);
  if (!include_summand<propto, T_prob>::value) {
    return 0.0;
  }

  auto signs = to_ref_if<!is_constant<T_prob>::value>(
      (2 * as_array_or_scalar(n_double) - 1));
  T_partials_array ntheta;
  if (is_vector<T_n>::value || is_vector<T_prob>::value) {
    ntheta = forward_as<T_partials_array>(signs * theta_arr);
  } else {
    T_partials_return ntheta_s
        = forward_as<T_partials_return>(signs * theta_arr);
    ntheta = T_partials_array::Constant(1, 1, ntheta_s);
  }
  T_partials_array exp_m_ntheta = exp(-ntheta);
  static const double cutoff = 20.0;
  T_partials_return logp = sum(
      (ntheta > cutoff)
          .select(-exp_m_ntheta,
                  (ntheta < -cutoff).select(ntheta, -log1p(exp_m_ntheta))));

  operands_and_partials<T_theta_ref> ops_partials(theta_ref);
  if (!is_constant_all<T_prob>::value) {
    ops_partials.edge1_.partials_
        = (ntheta > cutoff)
              .select(-exp_m_ntheta,
                      (ntheta >= -cutoff)
                          .select(signs * exp_m_ntheta / (exp_m_ntheta + 1),
                                  signs));
  }
  return ops_partials.build(logp);
}

template <typename T_n, typename T_prob>
inline return_type_t<T_prob> bernoulli_logit_lpmf(const T_n& n,
                                                  const T_prob& theta) {
  return bernoulli_logit_lpmf<false>(n, theta);
}

}  // namespace math
}  // namespace stan
#endif<|MERGE_RESOLUTION|>--- conflicted
+++ resolved
@@ -45,19 +45,6 @@
   T_theta_ref theta_ref = theta;
   check_bounded(function, "n", n_ref, 0, 1);
 
-<<<<<<< HEAD
-  if (size_zero(n, theta)) {
-    return 0.0;
-  }
-
-  T_partials_return logp(0.0);
-  operands_and_partials<T_theta_ref> ops_partials(theta_ref);
-
-  const auto& theta_col = as_column_vector_or_scalar(theta_ref);
-  const auto& theta_val = value_of(theta_col);
-  const auto& theta_arr = to_ref(as_array_or_scalar(theta_val));
-
-=======
   const auto& theta_col = as_column_vector_or_scalar(theta_ref);
   const auto& theta_val = value_of(theta_col);
   const auto& theta_arr = to_ref(as_array_or_scalar(theta_val));
@@ -67,14 +54,8 @@
     return 0.0;
   }
 
->>>>>>> 6d9e1a48
   const auto& n_col = as_column_vector_or_scalar(n_ref);
   const auto& n_double = value_of_rec(n_col);
-
-  check_not_nan(function, "Logit transformed probability parameter", theta_arr);
-  if (!include_summand<propto, T_prob>::value) {
-    return 0.0;
-  }
 
   auto signs = to_ref_if<!is_constant<T_prob>::value>(
       (2 * as_array_or_scalar(n_double) - 1));
