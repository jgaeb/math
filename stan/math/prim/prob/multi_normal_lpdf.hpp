--- conflicted
+++ resolved
@@ -74,11 +74,7 @@
   const auto& Sigma_ref = to_ref(Sigma);
   check_symmetric(function, "Covariance matrix", Sigma_ref);
 
-<<<<<<< HEAD
-  const auto& ldlt_Sigma = make_ldlt_factor(Sigma_ref);
-=======
   auto ldlt_Sigma = make_ldlt_factor(Sigma_ref);
->>>>>>> 76733bd9
   check_ldlt_factor(function, "LDLT_Factor of covariance parameter",
                     ldlt_Sigma);
 
