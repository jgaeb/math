#ifndef STAN_MATH_PRIM_PROB_MULTI_NORMAL_LPDF_HPP
#define STAN_MATH_PRIM_PROB_MULTI_NORMAL_LPDF_HPP

#include <stan/math/prim/meta.hpp>
#include <stan/math/prim/err.hpp>
#include <stan/math/prim/fun/constants.hpp>
#include <stan/math/prim/fun/log_determinant_ldlt.hpp>
#include <stan/math/prim/fun/max_size_mvt.hpp>
#include <stan/math/prim/fun/size_mvt.hpp>
#include <stan/math/prim/fun/to_ref.hpp>
#include <stan/math/prim/fun/trace_inv_quad_form_ldlt.hpp>

namespace stan {
namespace math {

template <bool propto, typename T_y, typename T_loc, typename T_covar>
return_type_t<T_y, T_loc, T_covar> multi_normal_lpdf(const T_y& y,
                                                     const T_loc& mu,
                                                     const T_covar& Sigma) {
  using T_covar_elem = typename scalar_type<T_covar>::type;
  using lp_type = return_type_t<T_y, T_loc, T_covar>;
  using Eigen::Dynamic;
  static const char* function = "multi_normal_lpdf";
<<<<<<< HEAD
  check_positive(function, "Covariance matrix rows", Sigma.rows());;
=======
  check_positive(function, "Covariance matrix rows", Sigma.rows());
>>>>>>> ed6ab4bd

  check_consistent_sizes_mvt(function, "y", y, "mu", mu);
  size_t number_of_y = size_mvt(y);
  size_t number_of_mu = size_mvt(mu);
  if (number_of_y == 0 || number_of_mu == 0) {
    return 0.0;
  }

  lp_type lp(0.0);
  vector_seq_view<T_y> y_vec(y);
  vector_seq_view<T_loc> mu_vec(mu);
  size_t size_vec = max_size_mvt(y, mu);

  int size_y = y_vec[0].size();
  int size_mu = mu_vec[0].size();
  if (size_vec > 1) {
    for (size_t i = 1, size_mvt_y = size_mvt(y); i < size_mvt_y; i++) {
      check_size_match(function,
                       "Size of one of the vectors of "
                       "the random variable",
                       y_vec[i].size(),
                       "Size of the first vector of the "
                       "random variable",
                       size_y);
    }
    for (size_t i = 1, size_mvt_mu = size_mvt(mu); i < size_mvt_mu; i++) {
      check_size_match(function,
                       "Size of one of the vectors of "
                       "the location variable",
                       mu_vec[i].size(),
                       "Size of the first vector of the "
                       "location variable",
                       size_mu);
    }
  }

  check_size_match(function, "Size of random variable", size_y,
                   "size of location parameter", size_mu);
  check_size_match(function, "Size of random variable", size_y,
                   "rows of covariance parameter", Sigma.rows());
  check_size_match(function, "Size of random variable", size_y,
                   "columns of covariance parameter", Sigma.cols());

  for (size_t i = 0; i < size_vec; i++) {
    check_finite(function, "Location parameter", mu_vec[i]);
    check_not_nan(function, "Random variable", y_vec[i]);
  }
  const auto& Sigma_ref = to_ref(Sigma);
  check_symmetric(function, "Covariance matrix", Sigma_ref);

  LDLT_factor<T_covar_elem, Dynamic, Dynamic> ldlt_Sigma(Sigma_ref);
  check_ldlt_factor(function, "LDLT_Factor of covariance parameter",
                    ldlt_Sigma);

  if (size_y == 0) {
    return lp;
  }

  if (include_summand<propto>::value) {
    lp += NEG_LOG_SQRT_TWO_PI * size_y * size_vec;
  }

  if (include_summand<propto, T_covar_elem>::value) {
    lp -= 0.5 * log_determinant_ldlt(ldlt_Sigma) * size_vec;
  }

  if (include_summand<propto, T_y, T_loc, T_covar_elem>::value) {
    lp_type sum_lp_vec(0.0);
    for (size_t i = 0; i < size_vec; i++) {
      const auto& y_col = as_column_vector_or_scalar(y_vec[i]);
      const auto& mu_col = as_column_vector_or_scalar(mu_vec[i]);
      sum_lp_vec += trace_inv_quad_form_ldlt(ldlt_Sigma, y_col - mu_col);
    }
    lp -= 0.5 * sum_lp_vec;
  }
  return lp;
}

template <typename T_y, typename T_loc, typename T_covar>
inline return_type_t<T_y, T_loc, T_covar> multi_normal_lpdf(
    const T_y& y, const T_loc& mu, const T_covar& Sigma) {
  return multi_normal_lpdf<false>(y, mu, Sigma);
}

}  // namespace math
}  // namespace stan
#endif<|MERGE_RESOLUTION|>--- conflicted
+++ resolved
@@ -21,11 +21,7 @@
   using lp_type = return_type_t<T_y, T_loc, T_covar>;
   using Eigen::Dynamic;
   static const char* function = "multi_normal_lpdf";
-<<<<<<< HEAD
-  check_positive(function, "Covariance matrix rows", Sigma.rows());;
-=======
   check_positive(function, "Covariance matrix rows", Sigma.rows());
->>>>>>> ed6ab4bd
 
   check_consistent_sizes_mvt(function, "y", y, "mu", mu);
   size_t number_of_y = size_mvt(y);
