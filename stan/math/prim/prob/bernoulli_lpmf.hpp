#ifndef STAN_MATH_PRIM_PROB_BERNOULLI_LPMF_HPP
#define STAN_MATH_PRIM_PROB_BERNOULLI_LPMF_HPP

#include <stan/math/prim/meta.hpp>
#include <stan/math/prim/err.hpp>
#include <stan/math/prim/fun/inv.hpp>
#include <stan/math/prim/fun/log.hpp>
#include <stan/math/prim/fun/log1m.hpp>
#include <stan/math/prim/fun/max_size.hpp>
#include <stan/math/prim/fun/scalar_seq_view.hpp>
#include <stan/math/prim/fun/size_zero.hpp>
#include <stan/math/prim/fun/value_of.hpp>
#include <stan/math/prim/functor/operands_and_partials.hpp>
#include <cmath>

namespace stan {
namespace math {

/** \ingroup prob_dists
 * Returns the log PMF of the Bernoulli distribution. If containers are
 * supplied, returns the log sum of the probabilities.
 *
 * @tparam T_n type of integer parameters
 * @tparam T_prob type of chance of success parameters
 * @param n integer parameter
 * @param theta chance of success parameter
 * @return log probability or log sum of probabilities
 * @throw std::domain_error if theta is not a valid probability
 * @throw std::invalid_argument if container sizes mismatch.
 */
template <bool propto, typename T_n, typename T_prob,
          require_all_not_nonscalar_prim_or_rev_kernel_expression_t<
              T_n, T_prob>* = nullptr>
return_type_t<T_prob> bernoulli_lpmf(const T_n& n, const T_prob& theta) {
  using T_partials_return = partials_return_t<T_n, T_prob>;
  using T_theta_ref = ref_type_t<T_prob>;
  using T_n_ref = ref_type_t<T_n>;
  using std::log;
  static const char* function = "bernoulli_lpmf";
  check_consistent_sizes(function, "Random variable", n,
                         "Probability parameter", theta);
  const T_n_ref n_ref = to_ref(n);
  const T_theta_ref theta_ref = to_ref(theta);
  check_bounded(function, "n", n_ref, 0, 1);
  check_bounded(function, "Probability parameter", value_of(theta_ref), 0.0,
                1.0);

  if (size_zero(n, theta)) {
    return 0.0;
  }
  if (!include_summand<propto, T_prob>::value) {
    return 0.0;
  }

  T_partials_return logp(0.0);
  auto ops_partials = operands_and_partials(theta_ref);

  scalar_seq_view<T_n_ref> n_vec(n_ref);
  scalar_seq_view<T_theta_ref> theta_vec(theta_ref);
  size_t N = max_size(n, theta);

  if (size(theta) == 1) {
    size_t sum = 0;
    for (size_t n = 0; n < N; n++) {
      sum += n_vec.val(n);
    }
    const T_partials_return theta_dbl = theta_vec.val(0);
    // avoid nans when sum == N or sum == 0
    if (sum == N) {
      logp += N * log(theta_dbl);
      if (!is_constant_all<T_prob>::value) {
        edge<0>(ops_partials).partials_[0] += N / theta_dbl;
      }
    } else if (sum == 0) {
      logp += N * log1m(theta_dbl);
      if (!is_constant_all<T_prob>::value) {
        edge<0>(ops_partials).partials_[0] += N / (theta_dbl - 1);
      }
    } else {
      const T_partials_return log_theta = log(theta_dbl);
      const T_partials_return log1m_theta = log1m(theta_dbl);

      logp += sum * log_theta;
      logp += (N - sum) * log1m_theta;

      if (!is_constant_all<T_prob>::value) {
<<<<<<< HEAD
        edge<0>(ops_partials).partials_[0] += sum / theta_dbl;
        edge<0>(ops_partials).partials_[0] += (N - sum) / (theta_dbl - 1);
=======
        ops_partials.edge1_.partials_[0] += sum * inv(theta_dbl);
        ops_partials.edge1_.partials_[0] += (N - sum) * inv(theta_dbl - 1);
>>>>>>> 24eeaada
      }
    }
  } else {
    for (size_t n = 0; n < N; n++) {
      const int n_int = n_vec.val(n);
      const T_partials_return theta_dbl = theta_vec.val(n);

      if (n_int == 1) {
        logp += log(theta_dbl);
      } else {
        logp += log1m(theta_dbl);
      }

      if (!is_constant_all<T_prob>::value) {
        if (n_int == 1) {
          edge<0>(ops_partials).partials_[n] += inv(theta_dbl);
        } else {
          edge<0>(ops_partials).partials_[n] += inv(theta_dbl - 1);
        }
      }
    }
  }
  return ops_partials.build(logp);
}

template <typename T_y, typename T_prob>
inline return_type_t<T_prob> bernoulli_lpmf(const T_y& n, const T_prob& theta) {
  return bernoulli_lpmf<false>(n, theta);
}

}  // namespace math
}  // namespace stan
#endif<|MERGE_RESOLUTION|>--- conflicted
+++ resolved
@@ -84,13 +84,8 @@
       logp += (N - sum) * log1m_theta;
 
       if (!is_constant_all<T_prob>::value) {
-<<<<<<< HEAD
-        edge<0>(ops_partials).partials_[0] += sum / theta_dbl;
-        edge<0>(ops_partials).partials_[0] += (N - sum) / (theta_dbl - 1);
-=======
-        ops_partials.edge1_.partials_[0] += sum * inv(theta_dbl);
-        ops_partials.edge1_.partials_[0] += (N - sum) * inv(theta_dbl - 1);
->>>>>>> 24eeaada
+        edge<0>(ops_partials).partials_[0] += sum * inv(theta_dbl);
+        edge<0>(ops_partials).partials_[0] += (N - sum) * inv(theta_dbl - 1);
       }
     }
   } else {
