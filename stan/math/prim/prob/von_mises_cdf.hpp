#ifndef STAN_MATH_PRIM_PROB_VON_MISES_CDF_HPP
#define STAN_MATH_PRIM_PROB_VON_MISES_CDF_HPP

#include <stan/math/prim/fun/constants.hpp>
#include <stan/math/prim/prob.hpp>
#include <stan/math/prim/fun/modified_bessel_first_kind.hpp>
#include <cmath>

namespace stan {
namespace math {

namespace internal {

/**
 * This implementation of the von Mises cdf
 * is a copy of scipy's. see:
 * https://github.com/scipy/scipy/blob/8dba340293fe20e62e173bdf2c10ae208286692f/scipy/stats/vonmises.py
 *
 * When k < 50, approximate the von Mises cdf
 * with the following expansion that comes from
 * scipy.
 */
template <typename T_x, typename T_k>
return_type_t<T_x, T_k> von_mises_cdf_series(const T_x& x, const T_k& k) {
  const double pi = stan::math::pi();
  int p = value_of_rec(28 + 0.5 * k - 100 / (k + 5) + 1);
  auto s = sin(x);
  auto c = cos(x);
  auto sn = sin(p * x);
  auto cn = cos(p * x);

  using return_t = return_type_t<T_x, T_k>;
  return_t R = 0.0;
  return_t V = 0.0;

  int n;
  for (n = 1; n < p; n++) {
    auto sn_tmp = sn * c - cn * s;
    cn = cn * c + sn * s;
    sn = sn_tmp;
    R = 1 / (2.0 * (p - n) / k + R);
    V = R * (sn / (p - n) + V);
  }
  return 0.5 + x / TWO_PI + V / pi;
}

/**
 * conv_mises_cdf_normapprox(x, k) is used to approximate the von
 * Mises cdf for k > 50. In this regime, the von Mises cdf
 * is well-approximated by a normal distribution.
 */
template <typename T_x, typename T_k>
return_type_t<T_x, T_k> von_mises_cdf_normalapprox(const T_x& x, const T_k& k) {
  using std::exp;
  using std::sqrt;

  const auto b = sqrt(2 / pi()) * exp(k) / modified_bessel_first_kind(0, k);
  const auto z = b * sin(x / 2);
  const double mu = 0;
  const double sigma = 1;

  return normal_cdf(z, mu, sigma);
}

/**
 * This function calculates the cdf of the von Mises distribution in
 * the case where the distribution has support on (-pi, pi) and
 * has mean 0. If k is sufficiently small, this function approximates
 * the cdf with a Gaussian. Otherwise, use the expansion from scipy.
 */
template <typename T_x, typename T_k>
return_type_t<T_x, T_k> von_mises_cdf_centered(const T_x& x, const T_k& k) {
  double ck = 50;
  using return_t = return_type_t<T_x, T_k>;
  return_t f;
  if (k < 49) {
    f = von_mises_cdf_series(x, k);
    if (f < 0) {
      f = 0.0;
      return f;
    }
    if (f > 1) {
      f = 1.0;
      return f;
    }
    return f;
  } else if (k < 50) {
    f = (50.0 - k) * von_mises_cdf_series(x, 49.0)
        + (k - 49.0) * von_mises_cdf_normalapprox(x, 50.0);
    return f;
  } else {
    f = von_mises_cdf_normalapprox(x, k);
    return f;
  }
}

}  // namespace internal

/** \ingroup prob_dists
 * Calculates the cumulative distribution function of the von Mises
 * distribution:
 *
 * \f$VonMisesCDF(x, mu, \kappa) = \frac{1}{2\pi I_0(\kappa)} \int_{-\mu-\pi}^x
 * e^{\kappa cos(t - \mu)} dt\f$
 *
 * where
 *
 * \f$\mu \in \mathbb{R}\f$, \f$x \in (\mu - \pi, \mu + \pi)\f$, and \f$\kappa
 * \in \mathbb{R}^+\f$.
 *
 * @param x A scalar variate
 * @param mu The mean of the distribution
 * @param k The inverse scale of the distriubtion
 * @return The von Mises cdf evaluated at the specified arguments
 * @tparam T_x Type of x
 * @tparam T_mu Type of mean parameter
 * @tparam T_k Type of inverse scale parameter
 */
template <typename T_x, typename T_mu, typename T_k>
inline return_type_t<T_x, T_mu, T_k> von_mises_cdf(const T_x& x, const T_mu& mu,
                                                   const T_k& k) {
  static char const* function = "von_mises_cdf";
  using return_t = return_type_t<T_x, T_mu, T_k>;
  using internal::von_mises_cdf_centered;
  const double pi = stan::math::pi();

  check_not_nan(function, "Random variable", x);
  check_not_nan(function, "Scale parameter", k);
  check_not_nan(function, "Location parameter", mu);
  check_positive(function, "Scale parameter", k);
  check_less_or_equal(function, "Random variable", x, pi);
  check_greater_or_equal(function, "Random variable", x, -pi);

  // shift x so that mean is 0
  return_t x2 = x - mu;

  // x is on an interval (2*n*pi, (2*n + 1)*pi), move it to (-pi, pi)
  x2 += pi;
  const auto x_floor = floor(x2 / TWO_PI);
  const auto x_moded = x2 - x_floor * TWO_PI;
  x2 = x_moded - pi;

<<<<<<< HEAD
  // mu is on an interval (2*n*pi, (2*n + 1)*pi), move it to (-pi, pi)
  T_mu mu2;
  mu2 = mu + pi;
  const auto mu_floor = floor(mu2 / TWO_PI);
  const auto mu_moded = mu2 - mu_floor * TWO_PI;
  mu2 = mu_moded - pi;

  // find cut
  return_t cut, bound_val;
  if (mu2 < 0) {
    cut = mu2 + pi;
    bound_val = -pi - mu2;
  }
  if (mu2 >= 0) {
    cut = mu2 - pi;
    bound_val = pi - mu2;
  }

  return_t f_bound_val = von_mises_cdf_centered(bound_val, k);
  if (x <= cut) {
    return von_mises_cdf_centered(x2, k) - f_bound_val;
=======
  // return
  if (mu - x > pi) {
    return von_mises_cdf_centered(x2, k) - von_mises_cdf_centered(pi - mu, k);
>>>>>>> f6683068
  } else {
    return von_mises_cdf_centered(x2, k) + 1 - f_bound_val;
  }
}

}  // namespace math
}  // namespace stan

#endif<|MERGE_RESOLUTION|>--- conflicted
+++ resolved
@@ -140,7 +140,6 @@
   const auto x_moded = x2 - x_floor * TWO_PI;
   x2 = x_moded - pi;
 
-<<<<<<< HEAD
   // mu is on an interval (2*n*pi, (2*n + 1)*pi), move it to (-pi, pi)
   T_mu mu2;
   mu2 = mu + pi;
@@ -162,11 +161,6 @@
   return_t f_bound_val = von_mises_cdf_centered(bound_val, k);
   if (x <= cut) {
     return von_mises_cdf_centered(x2, k) - f_bound_val;
-=======
-  // return
-  if (mu - x > pi) {
-    return von_mises_cdf_centered(x2, k) - von_mises_cdf_centered(pi - mu, k);
->>>>>>> f6683068
   } else {
     return von_mises_cdf_centered(x2, k) + 1 - f_bound_val;
   }
