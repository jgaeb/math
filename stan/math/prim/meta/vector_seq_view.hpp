--- conflicted
+++ resolved
@@ -49,23 +49,11 @@
   int size() const { return 1; }
   const ref_type_t<T>& operator[](int /* i */) const { return m_; }
 
-<<<<<<< HEAD
   template <typename C = T, require_st_arithmetic<C>* = nullptr>
   auto val(int /* i */) const { return m_; }
 
   template <typename C = T, require_st_autodiff<C>* = nullptr>
   auto val(int /* i */) const { return m_.val(); }
-=======
-  template <typename T = C, require_st_arithmetic<T>* = nullptr>
-  auto val(int i) const {
-    return m_;
-  }
-
-  template <typename T = C, require_st_autodiff<T>* = nullptr>
-  auto val(int i) const {
-    return m_.val();
-  }
->>>>>>> 3353cf0f
 
  private:
   const ref_type_t<T> m_;
