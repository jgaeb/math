--- conflicted
+++ resolved
@@ -15,17 +15,8 @@
  * @tparam T type of elements in standard vector.
  */
 template <typename T>
-<<<<<<< HEAD
-struct value_type<std::vector<T> > {
-  /**
-   * Type of value stored in a standard vector with type
-   * <code>T</code> entries.
-   */
-  using type = T;
-=======
 struct value_type<T, std::enable_if_t<is_std_vector<T>::value>> {
   using type = typename std::decay_t<T>::value_type;
->>>>>>> 54277ffc
 };
 
 }  // namespace math
