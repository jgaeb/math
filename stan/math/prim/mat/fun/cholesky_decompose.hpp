--- conflicted
+++ resolved
@@ -32,32 +32,13 @@
     const Eigen::Matrix<T, Eigen::Dynamic, Eigen::Dynamic>& m) {
   check_square("cholesky_decompose", "m", m);
   check_symmetric("cholesky_decompose", "m", m);
-
 #ifdef STAN_OPENCL
   if (m.rows() >= opencl_context.tuning_opts().cholesky_size_worth_transfer) {
-    std::cout  << "runs primitve cholesky without OpenCL" << std::endl;
-    Eigen::LLT<Eigen::Matrix<T, Eigen::Dynamic, Eigen::Dynamic> > llt(m.rows());
     matrix_gpu m_gpu(m);
-    llt.compute(m);
-    check_pos_definite("cholesky_decompose", "m", llt);
-    
-    
-    Eigen::Matrix<T, Eigen::Dynamic, Eigen::Dynamic> m_chol(m.rows(), m.cols());
-<<<<<<< HEAD
-    cholesky_decompose(m_gpu);
-    copy(m_chol, m_gpu);  // NOLINT    
-    for(int i=0;i<m.rows();i++){
-      for(int j=0;j<=i;j++){
-      std::cout << llt.matrixL()(i,j) << "\t" << m_chol(i,j) << std::endl;
-      } 
-    }
-=======
     m_gpu = cholesky_decompose(m_gpu);
     copy(m_chol, m_gpu);  // NOLINT
->>>>>>> 15fbbe1c
     return m_chol;
   } else {
-    std::cout  << "runs primitve cholesky without OpenCL" << std::endl;
     Eigen::LLT<Eigen::Matrix<T, Eigen::Dynamic, Eigen::Dynamic> > llt(m.rows());
     llt.compute(m);
     check_pos_definite("cholesky_decompose", "m", llt);
