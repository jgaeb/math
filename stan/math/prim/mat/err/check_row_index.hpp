#ifndef STAN_MATH_PRIM_MAT_ERR_CHECK_ROW_INDEX_HPP
#define STAN_MATH_PRIM_MAT_ERR_CHECK_ROW_INDEX_HPP

#include <stan/math/prim/meta.hpp>
#include <stan/math/prim/scal/err/out_of_range.hpp>
#include <stan/math/prim/scal/meta/error_index.hpp>
#include <stan/math/prim/mat/fun/Eigen.hpp>
#include <sstream>
#include <string>

namespace stan {
namespace math {

/**
 * Check if the specified index is a valid row of the matrix
 * This check is 1-indexed by default. This behavior can be changed
 * by setting <code>stan::error_index::value</code>.
 * @tparam T Scalar type
 * @tparam R Compile time rows
 * @tparam C Compile time columns
 * @param function Function name (for error messages)
 * @param name Variable name (for error messages)
 * @param y Matrix to test
 * @param i is index
 * @throw <code>std::out_of_range</code> if the index is out of range
 */
template <typename T_y, int R, int C>
inline void check_row_index(const char* function, const char* name,
                            const Eigen::Matrix<T_y, R, C>& y, size_t i) {
<<<<<<< HEAD
  if (i >= stan::error_index::value
      && i < static_cast<size_t>(y.rows()) + stan::error_index::value) {
=======
  if (i >= error_index::value
      && i < static_cast<size_t>(y.rows()) + error_index::value)
>>>>>>> 3275729e
    return;
  }

  std::stringstream msg;
  msg << " for rows of " << name;
  std::string msg_str(msg.str());
  out_of_range(function, y.rows(), i, msg_str.c_str());
}

}  // namespace math
}  // namespace stan
#endif<|MERGE_RESOLUTION|>--- conflicted
+++ resolved
@@ -27,13 +27,8 @@
 template <typename T_y, int R, int C>
 inline void check_row_index(const char* function, const char* name,
                             const Eigen::Matrix<T_y, R, C>& y, size_t i) {
-<<<<<<< HEAD
-  if (i >= stan::error_index::value
-      && i < static_cast<size_t>(y.rows()) + stan::error_index::value) {
-=======
   if (i >= error_index::value
       && i < static_cast<size_t>(y.rows()) + error_index::value)
->>>>>>> 3275729e
     return;
   }
 
