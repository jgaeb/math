#ifndef STAN_MATH_PRIM_MAT_PROB_ORDERED_LOGISTIC_LPMF_HPP
#define STAN_MATH_PRIM_MAT_PROB_ORDERED_LOGISTIC_LPMF_HPP

#include <stan/math/prim/meta.hpp>
#include <stan/math/prim/mat/fun/value_of.hpp>
#include <stan/math/prim/mat/fun/size.hpp>
#include <stan/math/prim/mat/err/check_ordered.hpp>
#include <stan/math/prim/scal/fun/inv_logit.hpp>
#include <stan/math/prim/scal/fun/log1p_exp.hpp>
#include <stan/math/prim/scal/fun/log_inv_logit_diff.hpp>
#include <stan/math/prim/scal/fun/is_integer.hpp>
#include <stan/math/prim/scal/err/domain_error_vec.hpp>
#include <stan/math/prim/scal/err/check_bounded.hpp>
#include <stan/math/prim/scal/err/check_size_match.hpp>
#include <stan/math/prim/scal/err/check_finite.hpp>
#include <stan/math/prim/scal/err/check_greater.hpp>
#include <stan/math/prim/scal/err/check_consistent_sizes.hpp>
#include <vector>

namespace stan {
namespace math {

/**
 * Returns the (natural) log probability of the specified array
 * of integers given the vector of continuous locations and
 * specified cutpoints in an ordered logistic model.
 *
 * <p>Typically the continous location
 * will be the dot product of a vector of regression coefficients
 * and a vector of predictors for the outcome
 *
  \f[
    \frac{\partial }{\partial \lambda} =
    \begin{cases}\\
    -\mathrm{logit}^{-1}(\lambda - c_1) & \mbox{if } k = 1,\\
    -(((1-e^{c_{k-1}-c_{k-2}})^{-1} - \mathrm{logit}^{-1}(c_{k-2}-\lambda)) +
    ((1-e^{c_{k-2}-c_{k-1}})^{-1} - \mathrm{logit}^{-1}(c_{k-1}-\lambda)))
    & \mathrm{if } 1 < k < K, \mathrm{and}\\
    \mathrm{logit}^{-1}(c_{K-2}-\lambda) & \mathrm{if } k = K.
    \end{cases}
  \f]

  \f[
    \frac{\partial }{\partial \lambda} =
    \begin{cases}
    -\mathrm{logit}^{-1}(\lambda - c_1) & \text{if } k = 1,\\
    -(((1-e^{c_{k-1}-c_{k-2}})^{-1} - \mathrm{logit}^{-1}(c_{k-2}-\lambda)) +
    ((1-e^{c_{k-2}-c_{k-1}})^{-1} - \mathrm{logit}^{-1}(c_{k-1}-\lambda)))
    & \text{if } 1 < k < K, \text{ and}\\
    \mathrm{logit}^{-1}(c_{K-2}-\lambda) & \text{if } k = K.
    \end{cases}
  \f]
 *
 * @tparam propto True if calculating up to a proportion.
 * @tparam T_y Y variable type (integer or array of integers).
 * @tparam T_loc Location type.
 * @tparam T_cut Cut-point type.
 * @param y Array of integers
 * @param lambda Vector of continuous location variables.
 * @param c Positive increasing vector of cutpoints.
 * @return Log probability of outcome given location and
 * cutpoints.
 * @throw std::domain_error If the outcome is not between 1 and
 * the number of cutpoints plus 2; if the cutpoint vector is
 * empty; if the cutpoint vector contains a non-positive,
 * non-finite value; or if the cutpoint vector is not sorted in
 * ascending order.
 * @throw std::invalid_argument If y and lambda are different
 * lengths.
 */
template <bool propto, typename T_y, typename T_loc, typename T_cut>
return_type_t<T_loc, T_cut> ordered_logistic_lpmf(const T_y& y,
                                                  const T_loc& lambda,
                                                  const T_cut& c) {
  static const char* function = "ordered_logistic";

  using T_partials_return = partials_return_t<T_loc, T_cut>;
  using T_partials_vec = typename Eigen::Matrix<T_partials_return, -1, 1>;

  scalar_seq_view<T_loc> lam_vec(lambda);
  scalar_seq_view<T_y> y_vec(y);
  vector_seq_view<T_cut> c_vec(c);

  int K = c_vec[0].size() + 1;
  int N = length(lambda);
  int C_l = length_mvt(c);

  check_consistent_sizes(function, "Integers", y, "Locations", lambda);
  if (C_l > 1) {
    check_size_match(function, "Length of location variables ", N,
                     "Number of cutpoint vectors ", C_l);
  }

  int size_c_old = c_vec[0].size();
  for (int i = 1; i < C_l; i++) {
    int size_c_new = c_vec[i].size();

    check_size_match(function, "Size of one of the vectors of cutpoints ",
                     size_c_new, "Size of another vector of the cutpoints ",
                     size_c_old);
  }

  for (int n = 0; n < N; n++) {
    check_bounded(function, "Random variable", y_vec[n], 1, K);
    check_finite(function, "Location parameter", lam_vec[n]);
  }

  for (int i = 0; i < C_l; i++) {
    check_ordered(function, "Cut-points", c_vec[i]);
    check_greater(function, "Size of cut points parameter", c_vec[i].size(), 0);
    check_finite(function, "Final cut-point", c_vec[i](c_vec[i].size() - 1));
    check_finite(function, "First cut-point", c_vec[i](0));
  }

  operands_and_partials<T_loc, T_cut> ops_partials(lambda, c);

  T_partials_return logp(0.0);
  T_partials_vec c_dbl = value_of(c_vec[0]).template cast<T_partials_return>();

  for (int n = 0; n < N; ++n) {
    if (C_l > 1) {
      c_dbl = value_of(c_vec[n]).template cast<T_partials_return>();
    }
    T_partials_return lam_dbl = value_of(lam_vec[n]);

    if (y_vec[n] == 1) {
      logp -= log1p_exp(lam_dbl - c_dbl[0]);
      T_partials_return d = inv_logit(lam_dbl - c_dbl[0]);

      if (!is_constant_all<T_loc>::value) {
        ops_partials.edge1_.partials_[n] -= d;
      }

<<<<<<< HEAD
      if (!is_constant_struct<T_cut>::value)
        ops_partials.edge2_.partials_vec_[n](0) += d;
=======
      if (!is_constant_all<T_cut>::value) {
        ops_partials.edge2_.partials_vec_[n](0) += d;
      }
>>>>>>> bd9b9e8f

    } else if (y_vec[n] == K) {
      logp -= log1p_exp(c_dbl[K - 2] - lam_dbl);
      T_partials_return d = inv_logit(c_dbl[K - 2] - lam_dbl);

      if (!is_constant_all<T_loc>::value) {
        ops_partials.edge1_.partials_[n] = d;
      }

      if (!is_constant_all<T_cut>::value) {
        ops_partials.edge2_.partials_vec_[n](K - 2) -= d;
      }

    } else {
      T_partials_return d1
          = inv(1 - exp(c_dbl[y_vec[n] - 1] - c_dbl[y_vec[n] - 2]))
            - inv_logit(c_dbl[y_vec[n] - 2] - lam_dbl);
      T_partials_return d2
          = inv(1 - exp(c_dbl[y_vec[n] - 2] - c_dbl[y_vec[n] - 1]))
            - inv_logit(c_dbl[y_vec[n] - 1] - lam_dbl);
      logp += log_inv_logit_diff(lam_dbl - c_dbl[y_vec[n] - 2],
                                 lam_dbl - c_dbl[y_vec[n] - 1]);

      if (!is_constant_all<T_loc>::value) {
        ops_partials.edge1_.partials_[n] -= d1 + d2;
      }

      if (!is_constant_all<T_cut>::value) {
        ops_partials.edge2_.partials_vec_[n](y_vec[n] - 2) += d1;
        ops_partials.edge2_.partials_vec_[n](y_vec[n] - 1) += d2;
      }
    }
  }
  return ops_partials.build(logp);
}

template <typename T_y, typename T_loc, typename T_cut>
return_type_t<T_loc, T_cut> ordered_logistic_lpmf(const T_y& y,
                                                  const T_loc& lambda,
                                                  const T_cut& c) {
  return ordered_logistic_lpmf<false>(y, lambda, c);
}

}  // namespace math
}  // namespace stan
#endif<|MERGE_RESOLUTION|>--- conflicted
+++ resolved
@@ -131,14 +131,9 @@
         ops_partials.edge1_.partials_[n] -= d;
       }
 
-<<<<<<< HEAD
-      if (!is_constant_struct<T_cut>::value)
-        ops_partials.edge2_.partials_vec_[n](0) += d;
-=======
       if (!is_constant_all<T_cut>::value) {
         ops_partials.edge2_.partials_vec_[n](0) += d;
       }
->>>>>>> bd9b9e8f
 
     } else if (y_vec[n] == K) {
       logp -= log1p_exp(c_dbl[K - 2] - lam_dbl);
