--- conflicted
+++ resolved
@@ -96,23 +96,17 @@
 
   T_y_val signs = 2 * as_array_or_scalar(y_val_vec) - 1;
 
-<<<<<<< HEAD
-  Eigen::Array<T_partials_return, Dynamic, 1> ytheta
-      = (x_val * beta_val_vec).array();
-  ytheta = as_array_or_scalar(signs)
-           * (ytheta + as_array_or_scalar(alpha_val_vec));
-=======
   Array<T_partials_return, Dynamic, 1> ytheta(N_instances);
   if (T_x_rows == 1) {
-    T_ytheta_tmp ytheta_tmp = x_val * beta_val_vec;
+    T_ytheta_tmp ytheta_tmp = (x_val * beta_val_vec).array();
     ytheta = as_array_or_scalar(signs)
              * (ytheta_tmp + as_array_or_scalar(alpha_val_vec));
   } else {
-    ytheta = x_val * beta_val_vec;
+    ytheta
+      = (x_val * beta_val_vec).array();
     ytheta = as_array_or_scalar(signs)
              * (ytheta + as_array_or_scalar(alpha_val_vec));
   }
->>>>>>> 00babbec
 
   // Compute the log-density and handle extreme values gracefully
   // using Taylor approximations.
