--- conflicted
+++ resolved
@@ -38,12 +38,8 @@
  * @return The write event stack.
  */
 template <>
-<<<<<<< HEAD
-inline const std::vector<cl::Event>& select_events<read_buffer>(const matrix_cl& m) {
-=======
-inline const std::vector<cl::Event> select_events<read_buffer>(
+inline const std::vector<cl::Event>& select_events<read_buffer>(
     const matrix_cl& m) {
->>>>>>> b01bb3d0
   return m.write_events();
 }
 
@@ -53,12 +49,8 @@
  * @return The read and write event stack.
  */
 template <>
-<<<<<<< HEAD
-inline const std::vector<cl::Event>& select_events<write_buffer>(const matrix_cl& m) {
-=======
-inline const std::vector<cl::Event> select_events<write_buffer>(
+inline const std::vector<cl::Event>& select_events<write_buffer>(
     const matrix_cl& m) {
->>>>>>> b01bb3d0
   return m.read_write_events();
 }
 
@@ -78,12 +70,8 @@
  * @return The write event stack.
  */
 template <>
-<<<<<<< HEAD
-inline const std::vector<cl::Event>& select_events<read_buffer>(matrix_cl* const& m) {
-=======
-inline const std::vector<cl::Event> select_events<read_buffer>(
+inline const std::vector<cl::Event>& select_events<read_buffer>(
     matrix_cl* const& m) {
->>>>>>> b01bb3d0
   return m->write_events();
 }
 
@@ -93,12 +81,8 @@
  * @return The read and write event stack.
  */
 template <>
-<<<<<<< HEAD
-inline const std::vector<cl::Event>& select_events<write_buffer>(matrix_cl* const& m) {
-=======
-inline const std::vector<cl::Event> select_events<write_buffer>(
+inline const std::vector<cl::Event>& select_events<write_buffer>(
     matrix_cl* const& m) {
->>>>>>> b01bb3d0
   return m->read_write_events();
 }
 
