--- conflicted
+++ resolved
@@ -260,7 +260,6 @@
 };
 
 /**
-<<<<<<< HEAD
  * Two dimensional product - reduction of a kernel generator expression. So as to
  * be efficient two dimensional reductions are only done partially. That means
  * instead of 1 element kernel output can have a few rows and a few columns
@@ -269,16 +268,6 @@
  * device). This can be done in a separate kernel or after copying to CPU. Also
  * two dimensional reductions can not be used as arguments to other operations -
  * they can only be evaluated.
-=======
- * two dimensional product - reduction of a kernel generator expression. So as
- * to be efficient two dimensional reductions are only done partially. That
- * means instead of 1 element kernel output can have a few rows and a few
- * columns that need to be reduced to obtain final result (actually it is 1
- * reslut per work group run - roughly 16 times the number of compute units on
- * the OpenCL device). This can be done in a separate kernel or after copying to
- * CPU. Also two dimensional reductions can not be used as arguments to other
- * operations - they can only be evaluated.
->>>>>>> 923adb1f
  * @tparam T type of input expression
  * @param an expression to reduce
  * @return prod
