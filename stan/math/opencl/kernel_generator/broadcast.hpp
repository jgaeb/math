#ifndef STAN_MATH_OPENCL_KERNEL_GENERATOR_BROADCAST_HPP
#define STAN_MATH_OPENCL_KERNEL_GENERATOR_BROADCAST_HPP
#ifdef STAN_OPENCL

#include <stan/math/opencl/matrix_cl_view.hpp>
#include <stan/math/prim/meta.hpp>
#include <stan/math/opencl/kernel_generator/type_str.hpp>
#include <stan/math/opencl/kernel_generator/name_generator.hpp>
#include <stan/math/opencl/kernel_generator/operation_cl.hpp>
#include <stan/math/opencl/kernel_generator/as_operation_cl.hpp>
#include <stan/math/opencl/kernel_generator/is_valid_expression.hpp>
#include <limits>
#include <string>
#include <type_traits>
#include <set>
#include <utility>

namespace stan {
namespace math {

/** \addtogroup opencl_kernel_generator
 *  @{
 */

/**
 * Represents a broadcasting operation in kernel generator expressions.
 * @tparam T type of arguments
 * @tparam Colwise whether to broadcast colwise
 * @tparam Rowwise whether to broadcast rowwise
 */
template <typename T, bool Colwise, bool Rowwise>
class broadcast_
    : public operation_cl<broadcast_<T, Colwise, Rowwise>,
                          typename std::remove_reference_t<T>::Scalar, T> {
 public:
  using Scalar = typename std::remove_reference_t<T>::Scalar;
  using base = operation_cl<broadcast_<T, Colwise, Rowwise>, Scalar, T>;
  using base::var_name;

  /**
   * Constructor
   * @param a expression
   */
  explicit broadcast_(T&& a) : base(std::forward<T>(a)) {
    const char* function = "broadcast";
    if (Colwise) {
      check_size_match(function, "Rows of ", "a", a.rows(), "", "", 1);
    }
    if (Rowwise) {
      check_size_match(function, "Columns of ", "a", a.cols(), "", "", 1);
    }
  }

  /**
   * Creates a deep copy of this expression.
   * @return copy of \c *this
   */
  inline auto deep_copy() const {
    auto&& arg_copy = this->template get_arg<0>().deep_copy();
    return broadcast_<std::remove_reference_t<decltype(arg_copy)>, Colwise,
                      Rowwise>{std::move(arg_copy)};
  }

  /**
   * Generates kernel code for this and nested expressions.
<<<<<<< HEAD
=======
   * @param var_name_arg name generator for this kernel
>>>>>>> 857a81ef
   * @param i row index variable name
   * @param j column index variable name
   * @param view_handled whether whether caller already handled matrix view
   * @return part of kernel with code for this and nested expressions
   */
  inline kernel_parts generate(const std::string& i, const std::string& j,
                               const bool view_handeled,
                               const std::string& var_name_arg) const {
    var_name = this->template get_arg<0>().var_name;
    return {};
  }

  /**
   * Sets index/indices along broadcasted dimmension(s) to 0.
   * @param[in, out] i row index
   * @param[in, out] j column index
   */
  inline void modify_argument_indices(std::string& i, std::string& j) const {
    if (Colwise) {
      i = "0";
    }
    if (Rowwise) {
      j = "0";
    }
  }

  /**
   * Number of rows of a matrix that would be the result of evaluating this
   * expression.
   * @return number of rows
   */
  inline int rows() const {
    return Colwise ? base::dynamic : this->template get_arg<0>().rows();
  }

  /**
   * Number of columns of a matrix that would be the result of evaluating this
   * expression.
   * @return number of columns
   */
  inline int cols() const {
    return Rowwise ? base::dynamic : this->template get_arg<0>().cols();
  }

  /**
   * Determine indices of extreme sub- and superdiagonals written.
   * @return pair of indices - bottom and top diagonal
   */
  inline std::pair<int, int> extreme_diagonals() const {
    int bottom, top;
    std::pair<int, int> arg_diags = this->template get_arg<0>().extreme_diagonals();
    return {Colwise ? std::numeric_limits<int>::min() : arg_diags.first,
            Rowwise ? std::numeric_limits<int>::max() : arg_diags.second};
  }
};

/**
 * Broadcast an expression in specified dimension(s). If broadcasting rowwise,
 * the argument must have a single column. If broadcasting colwise, the argument
 * must have a single row. Further expressions can use this expression as if it
 * had any size in broadcasted dimension, repeating the values.
 *
 * Broadcasting evaluates the argument expression multiple times. For
 * performance reasons don't broadcast slow operations. Instead evaluate them in
 * a separate kernel.
 * @tparam Colwise whether to broadcast Colwise
 * @tparam Rowwise whether to broadcast Rowwise
 * @tparam T type of input expression
 * @param a input expression
 * @return broadcast expression
 */
template <bool Colwise, bool Rowwise, typename T,
          typename = require_all_valid_expressions_and_none_scalar_t<T>>
inline broadcast_<as_operation_cl_t<T>, Colwise, Rowwise> broadcast(T&& a) {
  auto&& a_operation = as_operation_cl(std::forward<T>(a)).deep_copy();
  return broadcast_<as_operation_cl_t<T>, Colwise, Rowwise>(
      std::move(a_operation));
}

/**
 * Broadcast an expression in rowwise dimmension. The argument must have single
 * column. Further expressions can use this expression as if it had any number
 * of columns, repeating the values.
 *
 * Broadcasting evaluates argument expression multiple times. For performance
 * reasons don't broadcast slow operations. Instead evaluate them in a separate
 * kernel.
 * @tparam T type of input expression
 * @param a input expression
 * @return broadcast expression
 */
template <typename T,
          typename = require_all_valid_expressions_and_none_scalar_t<T>>
inline auto rowwise_broadcast(T&& a) {
  return broadcast<false, true>(std::forward<T>(a));
}

/**
 * Broadcast an expression in colwise dimmension. The argument must have single
 * row. Further expressions can use this expression as if it had any number of
 * rows, repeating the values.
 *
 * Broadcasting evaluates argument expression multiple times. For performance
 * reasons don't broadcast slow operations. Instead evaluate them in a separate
 * kernel.
 * @tparam T type of input expression
 * @param a input expression
 * @return broadcast expression
 */
template <typename T,
          typename = require_all_valid_expressions_and_none_scalar_t<T>>
inline auto colwise_broadcast(T&& a) {
  return broadcast<true, false>(std::forward<T>(a));
}
/** @}*/
}  // namespace math
}  // namespace stan
#endif
#endif<|MERGE_RESOLUTION|>--- conflicted
+++ resolved
@@ -63,10 +63,8 @@
 
   /**
    * Generates kernel code for this and nested expressions.
-<<<<<<< HEAD
-=======
-   * @param var_name_arg name generator for this kernel
->>>>>>> 857a81ef
+   * @param var_name_arg name of the variable in kernel that holds argument to
+   * this expression
    * @param i row index variable name
    * @param j column index variable name
    * @param view_handled whether whether caller already handled matrix view
