#ifndef STAN_MATH_OPENCL_PRIM_NEG_BINOMIAL_2_LOG_LPMF_HPP
#define STAN_MATH_OPENCL_PRIM_NEG_BINOMIAL_2_LOG_LPMF_HPP
#ifdef STAN_OPENCL

#include <stan/math/prim/meta.hpp>
#include <stan/math/prim/err.hpp>
#include <stan/math/prim/fun/constants.hpp>
#include <stan/math/prim/fun/elt_divide.hpp>
#include <stan/math/prim/fun/elt_multiply.hpp>
#include <stan/math/prim/fun/exp.hpp>
#include <stan/math/opencl/kernel_generator.hpp>
#include <stan/math/prim/functor/operands_and_partials.hpp>
#include <stan/math/prim/fun/log1p_exp.hpp>

namespace stan {
namespace math {

/** \ingroup opencl
 * The log of the log transformed negative binomial density for the specified
 * scalars given the specified mean(s) and deviation(s). n, eta, or phi can each
 * be either a scalar or a vector matrix_cl. Any vector inputs must be the same
 * length.
 *
 * <p>The result log probability is defined to be the sum of the
 * log probabilities for each observation/mean/deviation triple.
 *
 * @tparam T_n_cl type of scalar
 * @tparam T_log_location_cl type of location parameter
 * @tparam T_precision_cl type of precision parameter
 * @param n (Sequence of) scalar(s).
 * @param eta (Sequence of) location parameter(s)
 * @param phi (Sequence of) precision parameters
 * @return The log of the product of the densities.
 * @throw std::domain_error if the scale is not positive.
 */
template <bool propto, typename T_n_cl, typename T_log_location_cl,
          typename T_precision_cl,
          require_all_prim_or_rev_kernel_expression_t<
              T_n_cl, T_log_location_cl, T_precision_cl>* = nullptr,
          require_any_not_stan_scalar_t<T_n_cl, T_log_location_cl,
                                        T_precision_cl>* = nullptr>
inline return_type_t<T_n_cl, T_log_location_cl, T_precision_cl>
neg_binomial_2_log_lpmf(const T_n_cl& n, const T_log_location_cl& eta,
                        const T_precision_cl& phi) {
  static const char* function = "neg_binomial_2_log_lpmf(OpenCL)";
  using T_partials_return
      = partials_return_t<T_n_cl, T_log_location_cl, T_precision_cl>;
  using std::isfinite;
  using std::isnan;

  check_consistent_sizes(function, "Failures variable", n,
                         "Log location parameter", eta, "Precision parameter",
                         phi);
  const size_t N = max_size(n, eta, phi);
  if (N == 0) {
    return 0.0;
  }
  if (!include_summand<propto, T_n_cl, T_log_location_cl,
                       T_precision_cl>::value) {
    return 0.0;
  }

  const auto& eta_col = as_column_vector_or_scalar(eta);
  const auto& phi_col = as_column_vector_or_scalar(phi);

  const auto& eta_val = value_of(eta_col);
  const auto& phi_val = value_of(phi_col);

  auto check_n_nonnegative
      = check_cl(function, "Failures variable", n, "nonnegative");
  auto n_nonnegative = n >= 0;
  auto check_eta_finite
      = check_cl(function, "Log location parameter", eta_val, "finite");
  auto eta_finite = isfinite(eta_val);
  auto check_phi_positive_finite
      = check_cl(function, "Precision parameter", phi_val, "positive finite");
  auto phi_positive_finite = 0 < phi_val && isfinite(phi_val);

  auto log_phi = log(phi_val);
  auto exp_eta = exp(eta_val);
  auto exp_eta_over_exp_eta_phi
      = elt_divide(1.0, elt_divide(phi_val, exp_eta) + 1.0);
  auto log1p_exp_eta_m_logphi = log1p_exp(eta_val - log_phi);
  auto n_plus_phi = n + phi_val;

  auto logp1 = -elt_multiply(phi_val, log1p_exp_eta_m_logphi)
               - elt_multiply(n, log_phi + log1p_exp_eta_m_logphi);
  auto logp2 = static_select<include_summand<propto, T_precision_cl>::value>(
      logp1 + binomial_coefficient_log(n_plus_phi - 1, n), logp1);
  auto logp_expr = colwise_sum(
      static_select<include_summand<propto, T_log_location_cl>::value>(
          logp2 + elt_multiply(n, eta_val), logp2));

  auto eta_deriv = n - elt_multiply(n_plus_phi, exp_eta_over_exp_eta_phi);
  auto phi_deriv = exp_eta_over_exp_eta_phi - elt_divide(n, exp_eta + phi_val)
                   - log1p_exp_eta_m_logphi - digamma(phi_val)
                   + digamma(n_plus_phi);

  matrix_cl<double> logp_cl;
  matrix_cl<double> eta_deriv_cl;
  matrix_cl<double> phi_deriv_cl;

  results(check_n_nonnegative, check_eta_finite, check_phi_positive_finite,
          logp_cl, eta_deriv_cl, phi_deriv_cl)
      = expressions(n_nonnegative, eta_finite, phi_positive_finite, logp_expr,
                    calc_if<!is_constant<T_log_location_cl>::value>(eta_deriv),
                    calc_if<!is_constant<T_precision_cl>::value>(phi_deriv));

  T_partials_return logp = sum(from_matrix_cl(logp_cl));

<<<<<<< HEAD
  auto ops_partials = operands_and_partials(eta, phi);
=======
  operands_and_partials<decltype(eta_col), decltype(phi_col)> ops_partials(
      eta_col, phi_col);
>>>>>>> f3e25332

  if (!is_constant<T_log_location_cl>::value) {
    edge<0>(ops_partials).partials_ = eta_deriv_cl;
  }
  if (!is_constant<T_precision_cl>::value) {
    edge<1>(ops_partials).partials_ = phi_deriv_cl;
  }
  return ops_partials.build(logp);
}

}  // namespace math
}  // namespace stan
#endif
#endif<|MERGE_RESOLUTION|>--- conflicted
+++ resolved
@@ -108,12 +108,7 @@
 
   T_partials_return logp = sum(from_matrix_cl(logp_cl));
 
-<<<<<<< HEAD
-  auto ops_partials = operands_and_partials(eta, phi);
-=======
-  operands_and_partials<decltype(eta_col), decltype(phi_col)> ops_partials(
-      eta_col, phi_col);
->>>>>>> f3e25332
+  auto ops_partials = operands_and_partials(eta_col, phi_col);
 
   if (!is_constant<T_log_location_cl>::value) {
     edge<0>(ops_partials).partials_ = eta_deriv_cl;
