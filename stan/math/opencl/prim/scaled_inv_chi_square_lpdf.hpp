--- conflicted
+++ resolved
@@ -126,12 +126,7 @@
 
   T_partials_return logp = sum(from_matrix_cl(logp_cl));
 
-<<<<<<< HEAD
-  auto ops_partials = operands_and_partials(y, nu, s);
-=======
-  operands_and_partials<decltype(y_col), decltype(nu_col), decltype(s_col)>
-      ops_partials(y_col, nu_col, s_col);
->>>>>>> f3e25332
+  auto ops_partials = operands_and_partials(y_col, nu_col, s_col);
 
   if (!is_constant<T_y_cl>::value) {
     edge<0>(ops_partials).partials_ = y_deriv_cl;
