#ifndef STAN_MATH_OPENCL_PRIM_INV_CHI_SQUARE_LPDF_HPP
#define STAN_MATH_OPENCL_PRIM_INV_CHI_SQUARE_LPDF_HPP
#ifdef STAN_OPENCL

#include <stan/math/opencl/kernel_generator.hpp>
#include <stan/math/opencl/prim/size.hpp>
#include <stan/math/prim/meta.hpp>
#include <stan/math/prim/err.hpp>
#include <stan/math/prim/fun/constants.hpp>
#include <stan/math/prim/fun/digamma.hpp>
#include <stan/math/prim/fun/elt_divide.hpp>
#include <stan/math/prim/fun/elt_multiply.hpp>
#include <stan/math/prim/fun/lgamma.hpp>
#include <stan/math/prim/fun/max_size.hpp>
#include <stan/math/prim/functor/operands_and_partials.hpp>

namespace stan {
namespace math {

/** \ingroup opencl
 * The log of an inverse chi-squared density for y with the specified
 * degrees of freedom parameter.
 * The degrees of freedom parameter must be greater than 0.
 * y must be greater than 0.
 *
 \f{eqnarray*}{
 y &\sim& \mbox{\sf{Inv-}}\chi^2_\nu \\
 \log (p (y \, |\, \nu)) &=& \log \left( \frac{2^{-\nu / 2}}{\Gamma (\nu / 2)}
 y^{- (\nu / 2 + 1)} \exp^{-1 / (2y)} \right) \\
 &=& - \frac{\nu}{2} \log(2) - \log (\Gamma (\nu / 2)) - (\frac{\nu}{2} + 1)
 \log(y) - \frac{1}{2y} \\ & & \mathrm{ where } \; y > 0 \f}
 *
 * @tparam T_y type of scalar
 * @tparam T_dof_cl type of degrees of freedom
 * @param y A scalar variable.
 * @param nu Degrees of freedom.
 * @throw std::domain_error if nu is not greater than or equal to 0
 * @throw std::domain_error if y is not greater than or equal to 0.
 */
template <
    bool propto, typename T_y_cl, typename T_dof_cl,
    require_all_prim_or_rev_kernel_expression_t<T_y_cl, T_dof_cl>* = nullptr,
    require_any_not_stan_scalar_t<T_y_cl, T_dof_cl>* = nullptr>
return_type_t<T_y_cl, T_dof_cl> inv_chi_square_lpdf(const T_y_cl& y,
                                                    const T_dof_cl& nu) {
  using std::isfinite;
  using std::isnan;
  static const char* function = "inv_chi_square_lpdf(OpenCL)";
  using T_partials_return = partials_return_t<T_y_cl, T_dof_cl>;

  check_consistent_sizes(function, "Random variable", y,
                         "Degrees of freedom parameter", nu);
  const size_t N = max_size(y, nu);
  if (N == 0) {
    return 0.0;
  }
  if (!include_summand<propto, T_y_cl, T_dof_cl>::value) {
    return 0.0;
  }

  const auto& y_col = as_column_vector_or_scalar(y);
  const auto& nu_col = as_column_vector_or_scalar(nu);

<<<<<<< HEAD
  auto ops_partials = operands_and_partials(y, nu);
=======
  const auto& y_val = value_of(y_col);
  const auto& nu_val = value_of(nu_col);

  operands_and_partials<decltype(y_col), decltype(nu_col)> ops_partials(y_col,
                                                                        nu_col);
>>>>>>> f3e25332

  auto check_nu_pos_finite = check_cl(function, "Degrees of freedom parameter",
                                      nu_val, "positive finite");
  auto nu_pos_finite = nu_val > 0 && isfinite(nu_val);
  auto check_y_not_nan
      = check_cl(function, "Random variable", y_val, "not NaN");
  auto y_not_nan = !isnan(y_val);

  auto any_y_nonpositive = colwise_max(constant(0, N, 1) + (y_val <= 0));
  auto log_y = log(y_val);
  auto half_nu = nu_val * 0.5;
  auto two_over_y = elt_divide(0.5, y_val);

  auto logp1 = -elt_multiply(half_nu + 1.0, log_y);
  auto logp2 = static_select<include_summand<propto, T_dof_cl>::value>(
      logp1 - nu_val * HALF_LOG_TWO - lgamma(half_nu), logp1);
  auto logp_expr
      = colwise_sum(static_select<include_summand<propto, T_y_cl>::value>(
          logp2 - two_over_y, logp2));

  auto y_deriv = elt_divide(two_over_y - half_nu - 1.0, y_val);
  auto nu_deriv = -HALF_LOG_TWO - (digamma(half_nu) + log_y) * 0.5;

  matrix_cl<int> any_y_nonpositive_cl;
  matrix_cl<double> logp_cl;
  matrix_cl<double> y_deriv_cl;
  matrix_cl<double> nu_deriv_cl;

  results(check_nu_pos_finite, check_y_not_nan, any_y_nonpositive_cl, logp_cl,
          y_deriv_cl, nu_deriv_cl)
      = expressions(nu_pos_finite, y_not_nan, any_y_nonpositive, logp_expr,
                    calc_if<!is_constant<T_y_cl>::value>(y_deriv),
                    calc_if<!is_constant<T_dof_cl>::value>(nu_deriv));

  if (from_matrix_cl(any_y_nonpositive_cl).any()) {
    return LOG_ZERO;
  }

  T_partials_return logp = sum(from_matrix_cl(logp_cl));

  if (!is_constant<T_y_cl>::value) {
    edge<0>(ops_partials).partials_ = y_deriv_cl;
  }
  if (!is_constant<T_dof_cl>::value) {
    edge<1>(ops_partials).partials_ = nu_deriv_cl;
  }

  return ops_partials.build(logp);
}

}  // namespace math
}  // namespace stan
#endif
#endif<|MERGE_RESOLUTION|>--- conflicted
+++ resolved
@@ -61,15 +61,9 @@
   const auto& y_col = as_column_vector_or_scalar(y);
   const auto& nu_col = as_column_vector_or_scalar(nu);
 
-<<<<<<< HEAD
-  auto ops_partials = operands_and_partials(y, nu);
-=======
   const auto& y_val = value_of(y_col);
   const auto& nu_val = value_of(nu_col);
-
-  operands_and_partials<decltype(y_col), decltype(nu_col)> ops_partials(y_col,
-                                                                        nu_col);
->>>>>>> f3e25332
+  auto ops_partials = operands_and_partials(y_col, nu_col);
 
   auto check_nu_pos_finite = check_cl(function, "Degrees of freedom parameter",
                                       nu_val, "positive finite");
