#ifndef STAN_MATH_OPENCL_PRIM_NORMAL_ID_GLM_LPDF_HPP
#define STAN_MATH_OPENCL_PRIM_NORMAL_ID_GLM_LPDF_HPP
#ifdef STAN_OPENCL

#include <stan/math/opencl/rev/size.hpp>
#include <stan/math/opencl/rev/operands_and_partials.hpp>
#include <stan/math/opencl/copy.hpp>
#include <stan/math/opencl/matrix_cl.hpp>
#include <stan/math/opencl/multiply.hpp>
#include <stan/math/opencl/kernel_generator.hpp>
#include <stan/math/opencl/prim/size.hpp>
#include <stan/math/prim/meta.hpp>
#include <stan/math/prim/err.hpp>
#include <stan/math/prim/fun/constants.hpp>
#include <stan/math/prim/fun/elt_divide.hpp>
#include <stan/math/prim/fun/size.hpp>
#include <stan/math/prim/fun/size_zero.hpp>
#include <stan/math/prim/fun/sum.hpp>
#include <stan/math/prim/fun/to_ref.hpp>
#include <stan/math/prim/fun/value_of_rec.hpp>
#include <stan/math/prim/prob/normal_id_glm_lpdf.hpp>
#include <cmath>

namespace stan {
namespace math {

/** \ingroup opencl
 * Returns the log PDF of the Generalized Linear Model (GLM)
 * with Normal distribution and id link function.
 * If containers are supplied, returns the log sum of the probabilities.
 * This is an overload of the GLM in prim/prob/normal_id_glm_lpdf.hpp
 * that is implemented in OpenCL.
<<<<<<< HEAD
 * @tparam T_alpha type of the intercept(s);
 * this can be a (optionally `var_value` containing) `matrix_cl` column vector
 * (of the same length as y) of intercepts or a scalar (for models with
 * constant intercept)
 * @tparam T_beta type of the weight vector;
 * (optionally `var_value` containing) `matrix_cl` column vector
 * @tparam T_scale type of the (positive) scale(s);
=======
 * @tparam T_y_cl type of independent variable;
 * this can be a `matrix_cl` vector of intercepts or a single
 * value (wich will be broadcast - used for all instances);
 * @tparam T_x_cl type of the design matrix
 * @tparam T_alpha_cl type of the intercept(s);
 * this can be a (optionally `var_value` containing) `matrix_cl` column vector
 * (of the same length as y) of intercepts or a scalar (for models with
 * constant intercept)
 * @tparam T_beta_cl type of the weight vector;
 * (optionally `var_value` containing) `matrix_cl` column vector
 * @tparam T_sigma_cl type of the (positive) scale(s);
>>>>>>> 9c3dbb2b
 * (optionally `var_value` containing) `matrix_cl` column vector (of the same
 * length as y, for heteroskedasticity) or a scalar.
 * @param y scalar or vector parameter on OpenCL device. If it is a scalar it
 * will be broadcast - used for all instances.
 * @param x design matrix on OpenCL device. This overload does not support
 * broadcasting of a row vector x!
 * @param alpha intercept (in log odds)
 * @param beta weight vector
 * @param sigma (Sequence of) scale parameters for the normal
 * distribution.
 * @return log probability or log sum of probabilities
 * @throw std::domain_error if x, beta or alpha is infinite.
 * @throw std::domain_error if the scale is not positive.
 * @throw std::invalid_argument if container sizes mismatch.
 */
<<<<<<< HEAD
template <bool propto, typename T_x, typename T_y, typename T_alpha,
          typename T_beta, typename T_scale,
          require_all_prim_or_rev_kernel_expression_t<T_x, T_y, T_alpha, T_beta,
                                                      T_scale>* = nullptr>
return_type_t<T_alpha, T_beta, T_scale> normal_id_glm_lpdf(
    const T_y& y, const T_x& x, const T_alpha& alpha, const T_beta& beta,
    const T_scale& sigma) {
  using T_partials_return = partials_return_t<T_alpha, T_beta, T_scale>;
  constexpr bool is_y_vector = is_matrix_cl<decltype(value_of(y))>::value;
  constexpr bool is_sigma_vector
      = is_matrix_cl<decltype(value_of(sigma))>::value;
  constexpr bool is_alpha_vector
      = is_matrix_cl<decltype(value_of(alpha))>::value;
  using T_scale_val = typename std::conditional_t<
      is_sigma_vector, Eigen::Array<partials_return_t<T_scale>, -1, 1>,
      partials_return_t<T_scale>>;
  using Eigen::Array;
  using Eigen::Dynamic;
  using Eigen::Matrix;
  using Eigen::VectorXd;
=======
template <bool propto, typename T_y_cl, typename T_x_cl, typename T_alpha_cl,
          typename T_beta_cl, typename T_sigma_cl,
          require_all_prim_or_rev_kernel_expression_t<
              T_x_cl, T_y_cl, T_alpha_cl, T_beta_cl, T_sigma_cl>* = nullptr>
return_type_t<T_y_cl, T_x_cl, T_alpha_cl, T_beta_cl, T_sigma_cl>
normal_id_glm_lpdf(const T_y_cl& y, const T_x_cl& x, const T_alpha_cl& alpha,
                   const T_beta_cl& beta, const T_sigma_cl& sigma) {
  using T_partials_return
      = partials_return_t<T_y_cl, T_x_cl, T_alpha_cl, T_beta_cl, T_sigma_cl>;
  constexpr bool is_y_vector = !is_stan_scalar<T_y_cl>::value;
  constexpr bool is_sigma_vector = !is_stan_scalar<T_sigma_cl>::value;
  constexpr bool is_alpha_vector = !is_stan_scalar<T_alpha_cl>::value;
>>>>>>> 9c3dbb2b
  using std::isfinite;
  static const char* function = "normal_id_glm_lpdf(OpenCL)";

  const size_t N = x.rows();
  const size_t M = x.cols();

<<<<<<< HEAD
  if (size(y) != 1) {
    check_size_match(function, "Rows of ", "x_cl", N, "rows of ", "y_cl",
                     size(y));
=======
  if (is_y_vector) {
    check_size_match(function, "Rows of ", "x", N, "rows of ", "y", size(y));
>>>>>>> 9c3dbb2b
  }
  check_size_match(function, "Columns of ", "x_cl", M, "size of ", "beta",
                   size(beta));
  if (is_sigma_vector) {
<<<<<<< HEAD
    check_size_match(function, "Rows of ", "x_cl", N, "size of ", "sigma",
                     size(sigma));
  }
  if (is_alpha_vector) {
    check_size_match(function, "Rows of ", "x_cl", N, "size of ", "alpha",
                     size(alpha));
  }
  if (!include_summand<propto, T_alpha, T_beta, T_scale>::value) {
=======
    check_size_match(function, "Rows of ", "x", N, "size of ", "sigma",
                     size(sigma));
  }
  if (is_alpha_vector) {
    check_size_match(function, "Rows of ", "x", N, "size of ", "alpha",
                     size(alpha));
  }
  if (!include_summand<propto, T_alpha_cl, T_beta_cl, T_sigma_cl>::value) {
>>>>>>> 9c3dbb2b
    return 0;
  }
  if (N == 0) {
    return 0;
  }

  const auto& y_val = value_of(y);
  const auto& x_val = value_of(x);
  const auto& alpha_val = value_of(alpha);
  const auto& beta_val = value_of(beta);
  const auto& sigma_val = value_of(sigma);

  auto inv_sigma_expr = elt_divide(1., sigma_val);
  auto y_scaled_expr = elt_multiply(
      (y_val - matrix_vector_multiply(x_val, beta_val) - alpha_val),
      inv_sigma_expr);
  auto mu_derivative_expr = elt_multiply(y_scaled_expr, inv_sigma_expr);
  auto mu_derivative_sum_expr = colwise_sum(mu_derivative_expr);
  auto y_scaled_sq_expr = elt_multiply(y_scaled_expr, y_scaled_expr);
  auto y_scaled_sq_sum_expr = colwise_sum(y_scaled_sq_expr);
  auto sigma_derivative_expr
      = elt_multiply((y_scaled_sq_expr - 1), inv_sigma_expr);
  auto log_sigma_sum_expr = colwise_sum(log(sigma_val));

  const int wgs = y_scaled_sq_sum_expr.rows();

  constexpr bool need_mu_derivative
<<<<<<< HEAD
      = !is_constant<T_beta>::value
        || (!is_constant<T_alpha>::value && is_alpha_vector)
        || (!is_constant<T_y>::value && is_y_vector);
  matrix_cl<double> mu_derivative_cl(need_mu_derivative ? N : 0, 1);
  constexpr bool need_mu_derivative_sum
      = (!is_constant<T_alpha>::value && !is_alpha_vector)
        || (!is_constant<T_y>::value && !is_y_vector);
  matrix_cl<double> mu_derivative_sum_cl(need_mu_derivative_sum ? wgs : 0, 1);
  matrix_cl<double> y_scaled_sq_sum_cl(wgs, 1);
  constexpr bool need_sigma_derivative = !is_constant_all<T_scale>::value;
=======
      = !is_constant_all<T_x_cl, T_beta_cl>::value
        || (!is_constant<T_alpha_cl>::value && is_alpha_vector)
        || (!is_constant<T_y_cl>::value && is_y_vector);
  matrix_cl<double> mu_derivative_cl(need_mu_derivative ? N : 0, 1);
  constexpr bool need_mu_derivative_sum
      = (!is_constant<T_alpha_cl>::value && !is_alpha_vector)
        || (!is_constant<T_y_cl>::value && !is_y_vector);
  matrix_cl<double> mu_derivative_sum_cl(need_mu_derivative_sum ? wgs : 0, 1);
  matrix_cl<double> y_scaled_sq_sum_cl(wgs, 1);
  constexpr bool need_sigma_derivative = !is_constant_all<T_sigma_cl>::value;
>>>>>>> 9c3dbb2b
  matrix_cl<double> sigma_derivative_cl(need_sigma_derivative ? N : 0, 1);
  constexpr bool need_log_sigma_sum
      = include_summand<propto, T_sigma_cl>::value && is_sigma_vector;
  matrix_cl<double> log_sigma_sum_cl(need_log_sigma_sum ? wgs : 0, 1);

  results(mu_derivative_cl, mu_derivative_sum_cl, y_scaled_sq_sum_cl,
          sigma_derivative_cl, log_sigma_sum_cl)
      = expressions(calc_if<need_mu_derivative>(mu_derivative_expr),
                    calc_if<need_mu_derivative_sum>(mu_derivative_sum_expr),
                    y_scaled_sq_sum_expr,
                    calc_if<need_sigma_derivative>(sigma_derivative_expr),
                    calc_if<need_log_sigma_sum>(log_sigma_sum_expr));

  double y_scaled_sq_sum = sum(from_matrix_cl(y_scaled_sq_sum_cl));
<<<<<<< HEAD
  operands_and_partials<T_y, T_x, T_alpha, T_beta, T_scale> ops_partials(
      y, x, alpha, beta, sigma);
=======
  operands_and_partials<T_y_cl, T_x_cl, T_alpha_cl, T_beta_cl, T_sigma_cl>
      ops_partials(y, x, alpha, beta, sigma);
>>>>>>> 9c3dbb2b
  double mu_derivative_sum;
  if (need_mu_derivative_sum) {
    mu_derivative_sum = sum(from_matrix_cl(mu_derivative_sum_cl));
  }
<<<<<<< HEAD
  if (!is_constant<T_y>::value) {
=======
  if (!is_constant<T_y_cl>::value) {
>>>>>>> 9c3dbb2b
    if (is_y_vector) {
      ops_partials.edge1_.partials_ = -mu_derivative_cl;
    } else {
      forward_as<internal::broadcast_array<double>>(
          ops_partials.edge1_.partials_)[0]
          = -mu_derivative_sum;
    }
  }
<<<<<<< HEAD
  if (!is_constant<T_x>::value) {
    ops_partials.edge2_.partials_
        = transpose(beta_val * transpose(mu_derivative_cl));
  }
  if (!is_constant<T_alpha>::value) {
=======
  if (!is_constant<T_x_cl>::value) {
    ops_partials.edge2_.partials_
        = transpose(beta_val * transpose(mu_derivative_cl));
  }
  if (!is_constant<T_alpha_cl>::value) {
>>>>>>> 9c3dbb2b
    if (is_alpha_vector) {
      ops_partials.edge3_.partials_ = mu_derivative_cl;
    } else {
      forward_as<internal::broadcast_array<double>>(
          ops_partials.edge3_.partials_)[0]
          = mu_derivative_sum;
    }
  }
<<<<<<< HEAD
  if (!is_constant<T_beta>::value) {
=======
  if (!is_constant<T_beta_cl>::value) {
>>>>>>> 9c3dbb2b
    // transposition of a vector can be done without copying
    const matrix_cl<double> mu_derivative_transpose_cl(
        mu_derivative_cl.buffer(), 1, mu_derivative_cl.rows());
    matrix_cl<double>& edge4_partials
        = forward_as<matrix_cl<double>&>(ops_partials.edge4_.partials_);
    matrix_cl<double> edge4_partials_transpose_cl
        = mu_derivative_transpose_cl * x_val;
    edge4_partials = matrix_cl<double>(edge4_partials_transpose_cl.buffer(),
                                       edge4_partials_transpose_cl.cols(), 1);
    if (beta_val.rows() != 0) {
      edge4_partials.add_write_event(
          edge4_partials_transpose_cl.write_events().back());
    }
  }
<<<<<<< HEAD
  if (!is_constant<T_scale>::value) {
=======
  if (!is_constant<T_sigma_cl>::value) {
>>>>>>> 9c3dbb2b
    ops_partials.edge5_.partials_ = sigma_derivative_cl;
  }

  if (!std::isfinite(y_scaled_sq_sum)) {
    results(
        check_cl(function, "Vector of dependent variables", y_val, "finite"),
        check_cl(function, "Intercept", alpha_val, "finite"),
        check_cl(function, "Scale vector", sigma_val, "positive finite"))
        = expressions(isfinite(y_val), isfinite(alpha_val),
                      isfinite(sigma_val) && sigma_val > 0);
    check_cl(function, "Weight vector", x_val, "finite") = isfinite(x_val);
    check_cl(function, "Weight vector", beta_val, "finite")
        = isfinite(beta_val);
  }

  // Compute log probability.
  T_partials_return logp(0.0);
  if (include_summand<propto>::value) {
    logp += NEG_LOG_SQRT_TWO_PI * N;
  }
  if (include_summand<propto, T_sigma_cl>::value) {
    if (is_sigma_vector) {
      logp -= sum(from_matrix_cl(log_sigma_sum_cl));
    } else {
      logp -= N * log(forward_as<double>(sigma_val));
    }
  }
  logp -= 0.5 * y_scaled_sq_sum;

  return ops_partials.build(logp);
}

}  // namespace math
}  // namespace stan

#endif
#endif<|MERGE_RESOLUTION|>--- conflicted
+++ resolved
@@ -30,15 +30,6 @@
  * If containers are supplied, returns the log sum of the probabilities.
  * This is an overload of the GLM in prim/prob/normal_id_glm_lpdf.hpp
  * that is implemented in OpenCL.
-<<<<<<< HEAD
- * @tparam T_alpha type of the intercept(s);
- * this can be a (optionally `var_value` containing) `matrix_cl` column vector
- * (of the same length as y) of intercepts or a scalar (for models with
- * constant intercept)
- * @tparam T_beta type of the weight vector;
- * (optionally `var_value` containing) `matrix_cl` column vector
- * @tparam T_scale type of the (positive) scale(s);
-=======
  * @tparam T_y_cl type of independent variable;
  * this can be a `matrix_cl` vector of intercepts or a single
  * value (wich will be broadcast - used for all instances);
@@ -50,7 +41,6 @@
  * @tparam T_beta_cl type of the weight vector;
  * (optionally `var_value` containing) `matrix_cl` column vector
  * @tparam T_sigma_cl type of the (positive) scale(s);
->>>>>>> 9c3dbb2b
  * (optionally `var_value` containing) `matrix_cl` column vector (of the same
  * length as y, for heteroskedasticity) or a scalar.
  * @param y scalar or vector parameter on OpenCL device. If it is a scalar it
@@ -66,28 +56,6 @@
  * @throw std::domain_error if the scale is not positive.
  * @throw std::invalid_argument if container sizes mismatch.
  */
-<<<<<<< HEAD
-template <bool propto, typename T_x, typename T_y, typename T_alpha,
-          typename T_beta, typename T_scale,
-          require_all_prim_or_rev_kernel_expression_t<T_x, T_y, T_alpha, T_beta,
-                                                      T_scale>* = nullptr>
-return_type_t<T_alpha, T_beta, T_scale> normal_id_glm_lpdf(
-    const T_y& y, const T_x& x, const T_alpha& alpha, const T_beta& beta,
-    const T_scale& sigma) {
-  using T_partials_return = partials_return_t<T_alpha, T_beta, T_scale>;
-  constexpr bool is_y_vector = is_matrix_cl<decltype(value_of(y))>::value;
-  constexpr bool is_sigma_vector
-      = is_matrix_cl<decltype(value_of(sigma))>::value;
-  constexpr bool is_alpha_vector
-      = is_matrix_cl<decltype(value_of(alpha))>::value;
-  using T_scale_val = typename std::conditional_t<
-      is_sigma_vector, Eigen::Array<partials_return_t<T_scale>, -1, 1>,
-      partials_return_t<T_scale>>;
-  using Eigen::Array;
-  using Eigen::Dynamic;
-  using Eigen::Matrix;
-  using Eigen::VectorXd;
-=======
 template <bool propto, typename T_y_cl, typename T_x_cl, typename T_alpha_cl,
           typename T_beta_cl, typename T_sigma_cl,
           require_all_prim_or_rev_kernel_expression_t<
@@ -100,35 +68,18 @@
   constexpr bool is_y_vector = !is_stan_scalar<T_y_cl>::value;
   constexpr bool is_sigma_vector = !is_stan_scalar<T_sigma_cl>::value;
   constexpr bool is_alpha_vector = !is_stan_scalar<T_alpha_cl>::value;
->>>>>>> 9c3dbb2b
   using std::isfinite;
   static const char* function = "normal_id_glm_lpdf(OpenCL)";
 
   const size_t N = x.rows();
   const size_t M = x.cols();
 
-<<<<<<< HEAD
-  if (size(y) != 1) {
-    check_size_match(function, "Rows of ", "x_cl", N, "rows of ", "y_cl",
-                     size(y));
-=======
   if (is_y_vector) {
     check_size_match(function, "Rows of ", "x", N, "rows of ", "y", size(y));
->>>>>>> 9c3dbb2b
   }
   check_size_match(function, "Columns of ", "x_cl", M, "size of ", "beta",
                    size(beta));
   if (is_sigma_vector) {
-<<<<<<< HEAD
-    check_size_match(function, "Rows of ", "x_cl", N, "size of ", "sigma",
-                     size(sigma));
-  }
-  if (is_alpha_vector) {
-    check_size_match(function, "Rows of ", "x_cl", N, "size of ", "alpha",
-                     size(alpha));
-  }
-  if (!include_summand<propto, T_alpha, T_beta, T_scale>::value) {
-=======
     check_size_match(function, "Rows of ", "x", N, "size of ", "sigma",
                      size(sigma));
   }
@@ -137,7 +88,6 @@
                      size(alpha));
   }
   if (!include_summand<propto, T_alpha_cl, T_beta_cl, T_sigma_cl>::value) {
->>>>>>> 9c3dbb2b
     return 0;
   }
   if (N == 0) {
@@ -165,18 +115,6 @@
   const int wgs = y_scaled_sq_sum_expr.rows();
 
   constexpr bool need_mu_derivative
-<<<<<<< HEAD
-      = !is_constant<T_beta>::value
-        || (!is_constant<T_alpha>::value && is_alpha_vector)
-        || (!is_constant<T_y>::value && is_y_vector);
-  matrix_cl<double> mu_derivative_cl(need_mu_derivative ? N : 0, 1);
-  constexpr bool need_mu_derivative_sum
-      = (!is_constant<T_alpha>::value && !is_alpha_vector)
-        || (!is_constant<T_y>::value && !is_y_vector);
-  matrix_cl<double> mu_derivative_sum_cl(need_mu_derivative_sum ? wgs : 0, 1);
-  matrix_cl<double> y_scaled_sq_sum_cl(wgs, 1);
-  constexpr bool need_sigma_derivative = !is_constant_all<T_scale>::value;
-=======
       = !is_constant_all<T_x_cl, T_beta_cl>::value
         || (!is_constant<T_alpha_cl>::value && is_alpha_vector)
         || (!is_constant<T_y_cl>::value && is_y_vector);
@@ -187,7 +125,6 @@
   matrix_cl<double> mu_derivative_sum_cl(need_mu_derivative_sum ? wgs : 0, 1);
   matrix_cl<double> y_scaled_sq_sum_cl(wgs, 1);
   constexpr bool need_sigma_derivative = !is_constant_all<T_sigma_cl>::value;
->>>>>>> 9c3dbb2b
   matrix_cl<double> sigma_derivative_cl(need_sigma_derivative ? N : 0, 1);
   constexpr bool need_log_sigma_sum
       = include_summand<propto, T_sigma_cl>::value && is_sigma_vector;
@@ -202,22 +139,13 @@
                     calc_if<need_log_sigma_sum>(log_sigma_sum_expr));
 
   double y_scaled_sq_sum = sum(from_matrix_cl(y_scaled_sq_sum_cl));
-<<<<<<< HEAD
-  operands_and_partials<T_y, T_x, T_alpha, T_beta, T_scale> ops_partials(
-      y, x, alpha, beta, sigma);
-=======
   operands_and_partials<T_y_cl, T_x_cl, T_alpha_cl, T_beta_cl, T_sigma_cl>
       ops_partials(y, x, alpha, beta, sigma);
->>>>>>> 9c3dbb2b
   double mu_derivative_sum;
   if (need_mu_derivative_sum) {
     mu_derivative_sum = sum(from_matrix_cl(mu_derivative_sum_cl));
   }
-<<<<<<< HEAD
-  if (!is_constant<T_y>::value) {
-=======
   if (!is_constant<T_y_cl>::value) {
->>>>>>> 9c3dbb2b
     if (is_y_vector) {
       ops_partials.edge1_.partials_ = -mu_derivative_cl;
     } else {
@@ -226,19 +154,11 @@
           = -mu_derivative_sum;
     }
   }
-<<<<<<< HEAD
-  if (!is_constant<T_x>::value) {
-    ops_partials.edge2_.partials_
-        = transpose(beta_val * transpose(mu_derivative_cl));
-  }
-  if (!is_constant<T_alpha>::value) {
-=======
   if (!is_constant<T_x_cl>::value) {
     ops_partials.edge2_.partials_
         = transpose(beta_val * transpose(mu_derivative_cl));
   }
   if (!is_constant<T_alpha_cl>::value) {
->>>>>>> 9c3dbb2b
     if (is_alpha_vector) {
       ops_partials.edge3_.partials_ = mu_derivative_cl;
     } else {
@@ -247,11 +167,7 @@
           = mu_derivative_sum;
     }
   }
-<<<<<<< HEAD
-  if (!is_constant<T_beta>::value) {
-=======
   if (!is_constant<T_beta_cl>::value) {
->>>>>>> 9c3dbb2b
     // transposition of a vector can be done without copying
     const matrix_cl<double> mu_derivative_transpose_cl(
         mu_derivative_cl.buffer(), 1, mu_derivative_cl.rows());
@@ -266,11 +182,7 @@
           edge4_partials_transpose_cl.write_events().back());
     }
   }
-<<<<<<< HEAD
-  if (!is_constant<T_scale>::value) {
-=======
   if (!is_constant<T_sigma_cl>::value) {
->>>>>>> 9c3dbb2b
     ops_partials.edge5_.partials_ = sigma_derivative_cl;
   }
 
