--- conflicted
+++ resolved
@@ -52,13 +52,10 @@
     const matrix_cl<double>& y_cl, const matrix_cl<double>& x_cl,
     const T_alpha& alpha, const T_beta& beta, const T_scale& sigma) {
   static const char* function = "normal_id_glm_lpdf(OpenCL)";
-<<<<<<< HEAD
-=======
 
   constexpr bool is_sigma_vector = is_vector<T_scale>::value;
   constexpr bool is_alpha_vector = is_vector<T_alpha>::value;
 
->>>>>>> c2c546b1
   using T_partials_return = partials_return_t<T_alpha, T_beta, T_scale>;
   using T_scale_val = typename std::conditional_t<
       is_sigma_vector, Eigen::Array<partials_return_t<T_scale>, -1, 1>,
@@ -99,7 +96,6 @@
 
   const auto& beta_ref = to_ref_if<!is_constant<T_beta>::value>(beta);
   const auto& alpha_ref = to_ref_if<!is_constant<T_alpha>::value>(alpha);
-<<<<<<< HEAD
 
   const auto& beta_val = value_of_rec(beta_ref);
   const auto& alpha_val = value_of_rec(alpha_ref);
@@ -107,18 +103,7 @@
 
   const auto& beta_val_vec = as_column_vector_or_scalar(beta_val);
   const auto& alpha_val_vec = as_column_vector_or_scalar(alpha_val);
-  const auto& sigma_val_vec
-      = to_ref<Eigen::Stride<0, 0>>(as_column_vector_or_scalar(sigma_val));
-=======
-
-  const auto& beta_val = value_of_rec(beta_ref);
-  const auto& alpha_val = value_of_rec(alpha_ref);
-  const auto& sigma_val = value_of_rec(sigma_ref);
-
-  const auto& beta_val_vec = as_column_vector_or_scalar(beta_val);
-  const auto& alpha_val_vec = as_column_vector_or_scalar(alpha_val);
   const auto& sigma_val_vec = to_ref(as_column_vector_or_scalar(sigma_val));
->>>>>>> c2c546b1
 
   T_scale_val inv_sigma = 1 / as_array_or_scalar(sigma_val_vec);
   Matrix<T_partials_return, Dynamic, 1> y_minus_mu_over_sigma_mat(N);
@@ -157,28 +142,6 @@
       = include_summand<propto, T_scale>::value && is_sigma_vector;
   matrix_cl<double> log_sigma_sum_cl(need_log_sigma_sum ? wgs : 0, 1);
 
-<<<<<<< HEAD
-  try {
-    opencl_kernels::normal_id_glm(
-        cl::NDRange(local_size * wgs), cl::NDRange(local_size),
-        mu_derivative_cl, mu_derivative_sum_cl,
-        y_minus_mu_over_sigma_squared_sum_cl, sigma_derivative_cl,
-        log_sigma_sum_cl, y_cl, x_cl, alpha_cl, beta_cl, sigma_cl, N, M,
-        y_cl.size() != 1, stan::math::size(alpha) != 1,
-        stan::math::size(sigma) != 1, need_mu_derivative,
-        need_mu_derivative_sum, need_sigma_derivative, need_log_sigma_sum);
-  } catch (const cl::Error& e) {
-    check_opencl_error(function, e);
-  }
-  double y_scaled_sq_sum
-      = sum(from_matrix_cl(y_minus_mu_over_sigma_squared_sum_cl));
-
-  operands_and_partials<decltype(alpha_ref), decltype(beta_ref),
-                        decltype(sigma_ref)>
-      ops_partials(alpha_ref, beta_ref, sigma_ref);
-
-  if (!is_constant_all<T_alpha>::value && is_vector<T_alpha>::value) {
-=======
   results(mu_derivative_cl, mu_derivative_sum_cl, y_scaled_sq_sum_cl,
           sigma_derivative_cl, log_sigma_sum_cl)
       = expressions(calc_if<need_mu_derivative>(mu_derivative_expr),
@@ -192,7 +155,6 @@
                         decltype(sigma_ref)>
       ops_partials(alpha_ref, beta_ref, sigma_ref);
   if (!is_constant_all<T_alpha>::value && is_alpha_vector) {
->>>>>>> c2c546b1
     ops_partials.edge1_.partials_
         = from_matrix_cl<Dynamic, 1>(mu_derivative_cl);
   }
