--- conflicted
+++ resolved
@@ -14,11 +14,8 @@
 #include <stan/math/prim/meta.hpp>
 #include <stan/math/prim/scal/err/check_size_match.hpp>
 #include <stan/math/prim/arr/fun/vec_concat.hpp>
-<<<<<<< HEAD
 #include <stan/math/opencl/err/check_triangular.hpp>
 
-=======
->>>>>>> 6d5e51b8
 #include <CL/cl.hpp>
 #include <iostream>
 #include <vector>
@@ -108,14 +105,8 @@
  * @return the packed std::vector
  * @throw <code>std::invalid_argument</code> if the matrix is not triangular
  */
-<<<<<<< HEAD
-inline std::vector<double> packed_copy(const matrix_cl& src) {
-  check_triangular("packed_copy", "src", src);
-=======
-template <TriangularViewCL triangular_view, typename T,
-          typename = enable_if_arithmetic<T>>
+template <typename T, typename = enable_if_arithmetic<T>>
 inline std::vector<T> packed_copy(const matrix_cl<T>& src) {
->>>>>>> 6d5e51b8
   const int packed_size = src.rows() * (src.rows() + 1) / 2;
   std::vector<T> dst(packed_size);
   if (dst.size() == 0) {
@@ -160,11 +151,7 @@
   const int packed_size = rows * (rows + 1) / 2;
   check_size_match("copy (packed std::vector -> OpenCL)", "src.size()",
                    src.size(), "rows * (rows + 1) / 2", packed_size);
-<<<<<<< HEAD
-  matrix_cl dst(rows, rows, triangular_view);
-=======
-  matrix_cl<T> dst(rows, rows);
->>>>>>> 6d5e51b8
+  matrix_cl<T> dst(rows, rows, triangular_view);
   if (dst.size() == 0) {
     return dst;
   }
@@ -195,14 +182,9 @@
  * @throw <code>std::invalid_argument</code> if the
  * matrices do not have matching dimensions
  */
-<<<<<<< HEAD
-inline matrix_cl copy_cl(const matrix_cl& src) {
-  matrix_cl dst(src.rows(), src.cols(), src.triangular_view());
-=======
 template <typename T, typename = enable_if_arithmetic<T>>
 inline matrix_cl<T> copy_cl(const matrix_cl<T>& src) {
-  matrix_cl<T> dst(src.rows(), src.cols());
->>>>>>> 6d5e51b8
+  matrix_cl<T> dst(src.rows(), src.cols(), src.triangular_view());
   if (src.size() == 0) {
     return dst;
   }
