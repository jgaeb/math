--- conflicted
+++ resolved
@@ -24,14 +24,9 @@
  * the entire matrix, lower triangular or upper triangular. The
  * value must be of type TriangularViewCL
  */
-<<<<<<< HEAD
+template <typename T>
 template <TriangularViewCL view>
-inline void matrix_cl::zeros() try {
-=======
-template <typename T>
-template <TriangularViewCL triangular_view>
 inline void matrix_cl<T, enable_if_arithmetic<T>>::zeros() try {
->>>>>>> 6d5e51b8
   if (size() == 0)
     return;
   this->triangular_view_ = invert(view);
