#ifndef STAN_MATH_REV_FUN_LOG_SOFTMAX_HPP
#define STAN_MATH_REV_FUN_LOG_SOFTMAX_HPP

#include <stan/math/rev/core.hpp>
#include <stan/math/rev/core/typedefs.hpp>
#include <stan/math/prim/meta.hpp>
#include <stan/math/prim/err.hpp>
#include <stan/math/prim/fun/Eigen.hpp>
#include <stan/math/prim/fun/log_softmax.hpp>
#include <stan/math/prim/fun/softmax.hpp>
#include <stan/math/prim/fun/to_ref.hpp>
#include <stan/math/prim/fun/typedefs.hpp>
#include <cmath>
#include <vector>

namespace stan {
namespace math {

namespace internal {

class log_softmax_elt_vari : public vari {
 private:
  vari** alpha_;
  const double* softmax_alpha_;
  const int size_;  // array sizes
  const int idx_;   // in in softmax output

 public:
  log_softmax_elt_vari(double val, vari** alpha, const double* softmax_alpha,
                       int size, int idx)
      : vari(val),
        alpha_(alpha),
        softmax_alpha_(softmax_alpha),
        size_(size),
        idx_(idx) {}
  void chain() {
    for (int m = 0; m < size_; ++m) {
      if (m == idx_) {
        alpha_[m]->adj_ += adj_ * (1 - softmax_alpha_[m]);
      } else {
        alpha_[m]->adj_ -= adj_ * softmax_alpha_[m];
      }
    }
  }
};
}  // namespace internal

/**
 * Return the log softmax of the specified vector
 *
 * @tparam T type of input
 * @param x input
 * @return softmax of the input
 * @throw std::domain_error if the input size is 0
 */
<<<<<<< HEAD
template <typename T,
	  require_eigen_st<is_var, T>* = nullptr>
inline auto log_softmax(const T& alpha) {
=======
template <typename T, require_eigen_st<is_var, T>* = nullptr>
auto log_softmax(const T& alpha) {
>>>>>>> 66bdb890
  const int a_size = alpha.size();

  check_nonzero_size("log_softmax", "alpha", alpha);

  const auto& alpha_ref = to_ref(alpha);

  vari** alpha_vi_array
      = ChainableStack::instance_->memalloc_.alloc_array<vari*>(a_size);
  Eigen::Map<vector_vi>(alpha_vi_array, a_size) = alpha_ref.vi();

  vector_d alpha_d = alpha_ref.val();

  // fold logic of math::softmax() and math::log_softmax()
  // to save computations

  vector_d diff = (alpha_d.array() - alpha_d.maxCoeff());
  vector_d softmax_alpha_d = diff.array().exp();
  double sum = softmax_alpha_d.sum();
  vector_d log_softmax_alpha_d = diff.array() - std::log(sum);

  // end fold
  double* softmax_alpha_d_array
      = ChainableStack::instance_->memalloc_.alloc_array<double>(a_size);
  Eigen::Map<vector_d>(softmax_alpha_d_array, a_size)
      = softmax_alpha_d.array() / sum;

  vector_v log_softmax_alpha(a_size);
  for (int k = 0; k < a_size; ++k) {
    log_softmax_alpha(k) = var(new internal::log_softmax_elt_vari(
        log_softmax_alpha_d[k], alpha_vi_array, softmax_alpha_d_array, a_size,
        k));
  }
  return log_softmax_alpha;
}

/**
 * Return the log softmax of the specified vector
 *
 * @tparam T type of input
 * @param x input
 * @return softmax of the input
 * @throw std::domain_error if the input size is 0
 */
template <typename T, require_var_matrix_t<T>* = nullptr>
inline auto log_softmax(const T& alpha) {
  check_nonzero_size("log_softmax", "alpha", alpha);

  const auto& theta = (alpha.val().array() - alpha.val().maxCoeff()).eval();

  return make_callback_var(
      (theta.array() - log(theta.exp().sum())).matrix(),
      [alpha](const auto& res) mutable {
        alpha.adj().noalias()
            += res.adj() - (res.adj().sum() * res.val().array().exp()).matrix();
      });
}

/**
 * Return the log softmax of the specified `std::vector` or 
 * `std::vector` of containers.
 *
 * @tparam T type of input
 * @param x input
 * @return softmax of the input
 * @throw std::domain_error if the input size is 0
 */
template <typename T, require_std_vector_st<is_var, T>* = nullptr>
inline auto log_softmax(const T& x) {
  return apply_vector_unary<T>::apply(
      x, [](const auto& alpha) { return log_softmax(alpha); });
}

}  // namespace math
}  // namespace stan
#endif<|MERGE_RESOLUTION|>--- conflicted
+++ resolved
@@ -53,47 +53,41 @@
  * @return softmax of the input
  * @throw std::domain_error if the input size is 0
  */
-<<<<<<< HEAD
-template <typename T,
-	  require_eigen_st<is_var, T>* = nullptr>
-inline auto log_softmax(const T& alpha) {
-=======
 template <typename T, require_eigen_st<is_var, T>* = nullptr>
-auto log_softmax(const T& alpha) {
->>>>>>> 66bdb890
-  const int a_size = alpha.size();
+auto log_softmax(const T& x) {
+  const int a_size = x.size();
 
-  check_nonzero_size("log_softmax", "alpha", alpha);
+  check_nonzero_size("log_softmax", "x", x);
 
-  const auto& alpha_ref = to_ref(alpha);
+  const auto& x_ref = to_ref(x);
 
-  vari** alpha_vi_array
+  vari** x_vi_array
       = ChainableStack::instance_->memalloc_.alloc_array<vari*>(a_size);
-  Eigen::Map<vector_vi>(alpha_vi_array, a_size) = alpha_ref.vi();
+  Eigen::Map<vector_vi>(x_vi_array, a_size) = x_ref.vi();
 
-  vector_d alpha_d = alpha_ref.val();
+  vector_d x_d = x_ref.val();
 
   // fold logic of math::softmax() and math::log_softmax()
   // to save computations
 
-  vector_d diff = (alpha_d.array() - alpha_d.maxCoeff());
-  vector_d softmax_alpha_d = diff.array().exp();
-  double sum = softmax_alpha_d.sum();
-  vector_d log_softmax_alpha_d = diff.array() - std::log(sum);
+  vector_d diff = (x_d.array() - x_d.maxCoeff());
+  vector_d softmax_x_d = diff.array().exp();
+  double sum = softmax_x_d.sum();
+  vector_d log_softmax_x_d = diff.array() - std::log(sum);
 
   // end fold
-  double* softmax_alpha_d_array
+  double* softmax_x_d_array
       = ChainableStack::instance_->memalloc_.alloc_array<double>(a_size);
-  Eigen::Map<vector_d>(softmax_alpha_d_array, a_size)
-      = softmax_alpha_d.array() / sum;
+  Eigen::Map<vector_d>(softmax_x_d_array, a_size)
+      = softmax_x_d.array() / sum;
 
-  vector_v log_softmax_alpha(a_size);
+  vector_v log_softmax_x(a_size);
   for (int k = 0; k < a_size; ++k) {
-    log_softmax_alpha(k) = var(new internal::log_softmax_elt_vari(
-        log_softmax_alpha_d[k], alpha_vi_array, softmax_alpha_d_array, a_size,
+    log_softmax_x(k) = var(new internal::log_softmax_elt_vari(
+        log_softmax_x_d[k], x_vi_array, softmax_x_d_array, a_size,
         k));
   }
-  return log_softmax_alpha;
+  return log_softmax_x;
 }
 
 /**
@@ -105,15 +99,15 @@
  * @throw std::domain_error if the input size is 0
  */
 template <typename T, require_var_matrix_t<T>* = nullptr>
-inline auto log_softmax(const T& alpha) {
-  check_nonzero_size("log_softmax", "alpha", alpha);
+inline auto log_softmax(const T& x) {
+  check_nonzero_size("log_softmax", "x", x);
 
-  const auto& theta = (alpha.val().array() - alpha.val().maxCoeff()).eval();
+  const auto& theta = (x.val().array() - x.val().maxCoeff()).eval();
 
   return make_callback_var(
       (theta.array() - log(theta.exp().sum())).matrix(),
-      [alpha](const auto& res) mutable {
-        alpha.adj().noalias()
+      [x](const auto& res) mutable {
+        x.adj().noalias()
             += res.adj() - (res.adj().sum() * res.val().array().exp()).matrix();
       });
 }
