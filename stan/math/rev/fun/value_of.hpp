#ifndef STAN_MATH_REV_FUN_VALUE_OF_HPP
#define STAN_MATH_REV_FUN_VALUE_OF_HPP

#include <stan/math/rev/meta.hpp>
#include <stan/math/rev/core.hpp>

namespace stan {
namespace math {

/**
 * Return the value of the specified variable.
 *
 * <p>This function is used internally by autodiff functions along
 * with <code>value_of(T x)</code> to extract the
 * <code>double</code> value of either a scalar or an autodiff
 * variable.  This function will be called when the argument is a
 * <code>var</code> even if the function is not
 * referred to by namespace because of argument-dependent lookup.
 *
 * @param v Variable.
 * @return Value of variable.
 */
template <typename T>
<<<<<<< HEAD
inline decltype(auto) value_of(const var_value<T>& v) {
=======
inline auto& value_of(const var_value<T>& v) {
>>>>>>> c0686c67
  return v.vi_->val_;
}

}  // namespace math
}  // namespace stan
#endif<|MERGE_RESOLUTION|>--- conflicted
+++ resolved
@@ -21,11 +21,7 @@
  * @return Value of variable.
  */
 template <typename T>
-<<<<<<< HEAD
-inline decltype(auto) value_of(const var_value<T>& v) {
-=======
 inline auto& value_of(const var_value<T>& v) {
->>>>>>> c0686c67
   return v.vi_->val_;
 }
 
