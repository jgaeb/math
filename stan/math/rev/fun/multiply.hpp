#ifndef STAN_MATH_REV_FUN_MULTIPLY_HPP
#define STAN_MATH_REV_FUN_MULTIPLY_HPP

#include <stan/math/rev/meta.hpp>
#include <stan/math/rev/core.hpp>
#include <stan/math/rev/core/typedefs.hpp>
#include <stan/math/prim/fun.hpp>
#include <type_traits>

namespace stan {
namespace math {

/**
 * Return the product of two matrices.
 *
 * This version does not handle row vector times column vector
 *
 * @tparam T1 type of first matrix
 * @tparam T2 type of second matrix
 *
 * @param[in] A first matrix
 * @param[in] B second matrix
 * @return A * B
 */
template <typename T1, typename T2, require_all_matrix_t<T1, T2>* = nullptr,
          require_any_st_var<T1, T2>* = nullptr,
          require_return_type_t<is_var, T1, T2>* = nullptr,
          require_not_row_and_col_vector_t<T1, T2>* = nullptr>
inline auto multiply(const T1& A, const T2& B) {
  check_multiplicable("multiply", "A", A, "B", B);
  if (!is_constant<T2>::value && !is_constant<T1>::value) {
    arena_t<promote_scalar_t<var, T1>> arena_A = to_ref(A);
    arena_t<promote_scalar_t<var, T2>> arena_B = to_ref(B);
    arena_t<promote_scalar_t<double, T1>> arena_A_val = value_of(arena_A);
    arena_t<promote_scalar_t<double, T2>> arena_B_val = value_of(arena_B);
    using return_t
        = return_var_matrix_t<decltype(arena_A_val * arena_B_val), T1, T2>;
    arena_t<return_t> res = arena_A_val * arena_B_val;

    reverse_pass_callback(
        [arena_A, arena_B, arena_A_val, arena_B_val, res]() mutable {
          auto res_adj = res.adj().eval();
          arena_A.adj() += res_adj * arena_B_val.transpose();
          arena_B.adj() += arena_A_val.transpose() * res_adj;
        });
    return return_t(res);
  } else if (!is_constant<T2>::value) {
    arena_t<promote_scalar_t<double, T1>> arena_A_val = value_of(to_ref(A));
    arena_t<promote_scalar_t<var, T2>> arena_B = to_ref(B);
    using return_t
        = return_var_matrix_t<decltype(arena_A_val * value_of(B).eval()), T1,
                              T2>;
    arena_t<return_t> res = arena_A_val * value_of(arena_B);
    reverse_pass_callback([arena_B, arena_A_val, res]() mutable {
      arena_B.adj() += arena_A_val.transpose() * res.adj_op();
    });
    return return_t(res);
  } else {
    arena_t<promote_scalar_t<var, T1>> arena_A = to_ref(A);
    arena_t<promote_scalar_t<double, T2>> arena_B_val = value_of(to_ref(B));
    using return_t
        = return_var_matrix_t<decltype(value_of(arena_A).eval() * arena_B_val),
                              T1, T2>;
    arena_t<return_t> res = value_of(arena_A) * arena_B_val;
    reverse_pass_callback([arena_A, arena_B_val, res]() mutable {
      arena_A.adj() += res.adj_op() * arena_B_val.transpose();
    });

    return return_t(res);
  }
}

/**
 * Return the product of a row vector times a column vector as a scalar
 *
 * @tparam T1 type of row vector
 * @tparam T2 type of column vector
 *
 * @param[in] A row vector
 * @param[in] B column vector
 * @return A * B as a scalar
 */
template <typename T1, typename T2, require_all_matrix_t<T1, T2>* = nullptr,
          require_any_st_var<T1, T2>* = nullptr,
          require_row_and_col_vector_t<T1, T2>* = nullptr>
inline var multiply(const T1& A, const T2& B) {
  check_multiplicable("multiply", "A", A, "B", B);
  if (!is_constant<T2>::value && !is_constant<T1>::value) {
    arena_t<promote_scalar_t<var, T1>> arena_A = to_ref(A);
    arena_t<promote_scalar_t<var, T2>> arena_B = to_ref(B);
    arena_t<promote_scalar_t<double, T1>> arena_A_val = value_of(arena_A);
    arena_t<promote_scalar_t<double, T2>> arena_B_val = value_of(arena_B);
    var res = arena_A_val.dot(arena_B_val);

    reverse_pass_callback(
        [arena_A, arena_B, arena_A_val, arena_B_val, res]() mutable {
          auto res_adj = res.adj();
          arena_A.adj().array() += res_adj * arena_B_val.transpose().array();
          arena_B.adj().array() += arena_A_val.transpose().array() * res_adj;
        });
    return res;
  } else if (!is_constant<T2>::value) {
    arena_t<promote_scalar_t<var, T2>> arena_B = to_ref(B);
    arena_t<promote_scalar_t<double, T1>> arena_A_val = value_of(A);
    var res = arena_A_val.dot(value_of(arena_B));
    reverse_pass_callback([arena_B, arena_A_val, res]() mutable {
      arena_B.adj().array() += arena_A_val.transpose().array() * res.adj();
    });
    return res;
  } else {
    arena_t<promote_scalar_t<var, T1>> arena_A = to_ref(A);
    arena_t<promote_scalar_t<double, T2>> arena_B_val = value_of(B);
    var res = value_of(arena_A).dot(arena_B_val);
    reverse_pass_callback([arena_A, arena_B_val, res]() mutable {
      arena_A.adj().array() += res.adj() * arena_B_val.transpose().array();
    });
    return res;
  }
}

/**
 * Return specified matrix multiplied by specified scalar where at least one
 * input has a scalar type of a `var_value`.
 *
 * @tparam T1 type of the scalar
 * @tparam T2 type of the matrix or expression
 *
 * @param A scalar
 * @param B matrix
 * @return product of matrix and scalar
 */
template <typename T1, typename T2, require_not_matrix_t<T1>* = nullptr,
          require_matrix_t<T2>* = nullptr,
          require_any_st_var<T1, T2>* = nullptr,
          require_not_row_and_col_vector_t<T1, T2>* = nullptr>
inline auto multiply(const T1& A, const T2& B) {
  if (!is_constant<T2>::value && !is_constant<T1>::value) {
    arena_t<promote_scalar_t<var, T1>> arena_A = A;
    arena_t<promote_scalar_t<var, T2>> arena_B = B;
    using return_t = return_var_matrix_t<T2, T1, T2>;
    arena_t<return_t> res = arena_A.val() * arena_B.val().array();
    reverse_pass_callback([arena_A, arena_B, res]() mutable {
      const auto a_val = arena_A.val();
      for (Eigen::Index j = 0; j < res.cols(); ++j) {
        for (Eigen::Index i = 0; i < res.rows(); ++i) {
          const auto res_adj = res.adj().coeffRef(i, j);
          arena_A.adj() += res_adj * arena_B.val().coeff(i, j);
          arena_B.adj().coeffRef(i, j) += a_val * res_adj;
        }
      }
    });
    return return_t(res);
  } else if (!is_constant<T2>::value) {
    arena_t<promote_scalar_t<double, T1>> arena_A = value_of(A);
    arena_t<promote_scalar_t<var, T2>> arena_B = B;
    using return_t = return_var_matrix_t<T2, T1, T2>;
    arena_t<return_t> res = arena_A * arena_B.val().array();
    reverse_pass_callback([arena_A, arena_B, res]() mutable {
      arena_B.adj().array() += arena_A * res.adj().array();
    });
    return return_t(res);
  } else {
    arena_t<promote_scalar_t<var, T1>> arena_A = A;
    arena_t<promote_scalar_t<double, T2>> arena_B = value_of(B);
    using return_t = return_var_matrix_t<T2, T1, T2>;
    arena_t<return_t> res = arena_A.val() * arena_B.array();
    reverse_pass_callback([arena_A, arena_B, res]() mutable {
      arena_A.adj() += (res.adj().array() * arena_B.array()).sum();
    });
    return return_t(res);
  }
<<<<<<< HEAD
};

/**
 * Return the product of two matrices.
 *
 * @tparam Mat1 type of first matrix
 * @tparam Mat2 type of second matrix
 *
 * @param[in] m1 Matrix
 * @param[in] m2 Matrix
 * @return Product of scalar and matrix.
 */
template <typename Mat1, typename Mat2,
          require_all_eigen_vt<is_var_or_arithmetic, Mat1, Mat2>* = nullptr,
          require_any_eigen_vt<is_var, Mat1, Mat2>* = nullptr,
          require_not_eigen_row_and_col_t<Mat1, Mat2>* = nullptr>
inline auto multiply(const Mat1& m1, const Mat2& m2) {
  using Ta = value_type_t<Mat1>;
  using Tb = value_type_t<Mat2>;
  constexpr int Ra = Mat1::RowsAtCompileTime;
  constexpr int Ca = Mat1::ColsAtCompileTime;
  constexpr int Cb = Mat2::ColsAtCompileTime;
  check_multiplicable("multiply", "m1", m1, "m2", m2);
  const auto& m1_ref = to_ref(m1);
  const auto& m2_ref = to_ref(m2);
  check_not_nan("multiply", "m1", m1_ref);
  check_not_nan("multiply", "m2", m2_ref);

  // Memory managed with the arena allocator.
  multiply_mat_vari<Ta, Ra, Ca, Tb, Cb>* baseVari
      = new multiply_mat_vari<Ta, Ra, Ca, Tb, Cb>(m1_ref, m2_ref);
  Eigen::Matrix<var, Ra, Cb> AB_v(m1.rows(), m2.cols());
  AB_v.vi()
      = Eigen::Map<matrix_vi>(&baseVari->variRefAB_[0], m1.rows(), m2.cols());

  return AB_v;
=======
>>>>>>> 7d5f626b
}

/**
 * Return specified matrix multiplied by specified scalar where at least one
 * input has a scalar type of a `var_value`.
 *
 * @tparam T1 type of the matrix or expression
 * @tparam T2 type of the scalar
 *
 * @param A matrix
 * @param B scalar
 * @return product of matrix and scalar
 */
<<<<<<< HEAD
template <
    typename RowVec, typename ColVec,
    require_all_eigen_vt<is_var_or_arithmetic, RowVec, ColVec>* = nullptr,
    require_any_eigen_vt<is_var, RowVec, ColVec>* = nullptr,
    require_any_var_t<value_type_t<RowVec>, value_type_t<ColVec>>* = nullptr,
    require_eigen_row_and_col_t<RowVec, ColVec>* = nullptr>
inline var multiply(const RowVec& m1, const ColVec& m2) {
  using RowVecScalar = value_type_t<RowVec>;
  using ColVecScalar = value_type_t<ColVec>;
  constexpr int Ca = RowVec::ColsAtCompileTime;
  check_multiplicable("multiply", "m1", m1, "m2", m2);
  const auto& m1_ref = to_ref(m1);
  const auto& m2_ref = to_ref(m2);
  check_not_nan("multiply", "m1", m1_ref);
  check_not_nan("multiply", "m2", m2_ref);
  // Memory managed with the arena allocator.
  multiply_mat_vari<RowVecScalar, 1, Ca, ColVecScalar, 1>* baseVari
      = new multiply_mat_vari<RowVecScalar, 1, Ca, ColVecScalar, 1>(m1_ref,
                                                                    m2_ref);
  var AB_v;
  AB_v.vi_ = baseVari->variRefAB_;
  return AB_v;
=======
template <typename T1, typename T2, require_matrix_t<T1>* = nullptr,
          require_not_matrix_t<T2>* = nullptr,
          require_any_st_var<T1, T2>* = nullptr,
          require_not_row_and_col_vector_t<T1, T2>* = nullptr>
inline auto multiply(const T1& A, const T2& B) {
  return multiply(B, A);
>>>>>>> 7d5f626b
}

}  // namespace math
}  // namespace stan
#endif<|MERGE_RESOLUTION|>--- conflicted
+++ resolved
@@ -23,7 +23,6 @@
  * @return A * B
  */
 template <typename T1, typename T2, require_all_matrix_t<T1, T2>* = nullptr,
-          require_any_st_var<T1, T2>* = nullptr,
           require_return_type_t<is_var, T1, T2>* = nullptr,
           require_not_row_and_col_vector_t<T1, T2>* = nullptr>
 inline auto multiply(const T1& A, const T2& B) {
@@ -81,7 +80,7 @@
  * @return A * B as a scalar
  */
 template <typename T1, typename T2, require_all_matrix_t<T1, T2>* = nullptr,
-          require_any_st_var<T1, T2>* = nullptr,
+          require_return_type_t<is_var, T1, T2>* = nullptr,
           require_row_and_col_vector_t<T1, T2>* = nullptr>
 inline var multiply(const T1& A, const T2& B) {
   check_multiplicable("multiply", "A", A, "B", B);
@@ -131,7 +130,7 @@
  */
 template <typename T1, typename T2, require_not_matrix_t<T1>* = nullptr,
           require_matrix_t<T2>* = nullptr,
-          require_any_st_var<T1, T2>* = nullptr,
+          require_return_type_t<is_var, T1, T2>* = nullptr,
           require_not_row_and_col_vector_t<T1, T2>* = nullptr>
 inline auto multiply(const T1& A, const T2& B) {
   if (!is_constant<T2>::value && !is_constant<T1>::value) {
@@ -169,45 +168,6 @@
     });
     return return_t(res);
   }
-<<<<<<< HEAD
-};
-
-/**
- * Return the product of two matrices.
- *
- * @tparam Mat1 type of first matrix
- * @tparam Mat2 type of second matrix
- *
- * @param[in] m1 Matrix
- * @param[in] m2 Matrix
- * @return Product of scalar and matrix.
- */
-template <typename Mat1, typename Mat2,
-          require_all_eigen_vt<is_var_or_arithmetic, Mat1, Mat2>* = nullptr,
-          require_any_eigen_vt<is_var, Mat1, Mat2>* = nullptr,
-          require_not_eigen_row_and_col_t<Mat1, Mat2>* = nullptr>
-inline auto multiply(const Mat1& m1, const Mat2& m2) {
-  using Ta = value_type_t<Mat1>;
-  using Tb = value_type_t<Mat2>;
-  constexpr int Ra = Mat1::RowsAtCompileTime;
-  constexpr int Ca = Mat1::ColsAtCompileTime;
-  constexpr int Cb = Mat2::ColsAtCompileTime;
-  check_multiplicable("multiply", "m1", m1, "m2", m2);
-  const auto& m1_ref = to_ref(m1);
-  const auto& m2_ref = to_ref(m2);
-  check_not_nan("multiply", "m1", m1_ref);
-  check_not_nan("multiply", "m2", m2_ref);
-
-  // Memory managed with the arena allocator.
-  multiply_mat_vari<Ta, Ra, Ca, Tb, Cb>* baseVari
-      = new multiply_mat_vari<Ta, Ra, Ca, Tb, Cb>(m1_ref, m2_ref);
-  Eigen::Matrix<var, Ra, Cb> AB_v(m1.rows(), m2.cols());
-  AB_v.vi()
-      = Eigen::Map<matrix_vi>(&baseVari->variRefAB_[0], m1.rows(), m2.cols());
-
-  return AB_v;
-=======
->>>>>>> 7d5f626b
 }
 
 /**
@@ -221,37 +181,12 @@
  * @param B scalar
  * @return product of matrix and scalar
  */
-<<<<<<< HEAD
-template <
-    typename RowVec, typename ColVec,
-    require_all_eigen_vt<is_var_or_arithmetic, RowVec, ColVec>* = nullptr,
-    require_any_eigen_vt<is_var, RowVec, ColVec>* = nullptr,
-    require_any_var_t<value_type_t<RowVec>, value_type_t<ColVec>>* = nullptr,
-    require_eigen_row_and_col_t<RowVec, ColVec>* = nullptr>
-inline var multiply(const RowVec& m1, const ColVec& m2) {
-  using RowVecScalar = value_type_t<RowVec>;
-  using ColVecScalar = value_type_t<ColVec>;
-  constexpr int Ca = RowVec::ColsAtCompileTime;
-  check_multiplicable("multiply", "m1", m1, "m2", m2);
-  const auto& m1_ref = to_ref(m1);
-  const auto& m2_ref = to_ref(m2);
-  check_not_nan("multiply", "m1", m1_ref);
-  check_not_nan("multiply", "m2", m2_ref);
-  // Memory managed with the arena allocator.
-  multiply_mat_vari<RowVecScalar, 1, Ca, ColVecScalar, 1>* baseVari
-      = new multiply_mat_vari<RowVecScalar, 1, Ca, ColVecScalar, 1>(m1_ref,
-                                                                    m2_ref);
-  var AB_v;
-  AB_v.vi_ = baseVari->variRefAB_;
-  return AB_v;
-=======
 template <typename T1, typename T2, require_matrix_t<T1>* = nullptr,
           require_not_matrix_t<T2>* = nullptr,
           require_any_st_var<T1, T2>* = nullptr,
           require_not_row_and_col_vector_t<T1, T2>* = nullptr>
 inline auto multiply(const T1& A, const T2& B) {
   return multiply(B, A);
->>>>>>> 7d5f626b
 }
 
 }  // namespace math
