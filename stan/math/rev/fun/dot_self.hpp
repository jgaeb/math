#ifndef STAN_MATH_REV_FUN_DOT_SELF_HPP
#define STAN_MATH_REV_FUN_DOT_SELF_HPP

#include <stan/math/rev/meta.hpp>
#include <stan/math/rev/core.hpp>
#include <stan/math/rev/fun/typedefs.hpp>
#include <stan/math/prim/err.hpp>
#include <stan/math/prim/fun/Eigen.hpp>
#include <stan/math/prim/fun/square.hpp>
#include <vector>

namespace stan {
namespace math {

<<<<<<< HEAD
=======
namespace internal {
class dot_self_vari : public vari {
 protected:
  vari** v_;
  size_t size_;

 public:
  dot_self_vari(vari** v, size_t size)
      : vari(Eigen::Map<vector_vi>(v, size).val().squaredNorm()),
        v_(v),
        size_(size) {}
  template <typename T, require_eigen_t<T>* = nullptr>
  explicit dot_self_vari(const T& v)
      : vari(v.val().squaredNorm()), size_(v.size()) {
    v_ = reinterpret_cast<vari**>(
        ChainableStack::instance_->memalloc_.alloc(size_ * sizeof(vari*)));
    Eigen::Map<matrix_vi>(v_, v.rows(), v.cols()) = v.vi();
  }
  virtual void chain() {
    Eigen::Map<vector_vi> v_map(v_, size_);
    v_map.adj() += adj_ * 2.0 * v_map.val();
  }
};
}  // namespace internal

>>>>>>> 4005e115
/**
 * Returns the dot product of a vector of var with itself.
 *
 * @tparam T type of the vector (must be derived from \c Eigen::MatrixBase and
 * have one compile time dimension equal to 1)
 * @param[in] v Vector.
 * @return Dot product of the vector with itself.
 */
template <typename T, require_eigen_vector_vt<is_var, T>* = nullptr>
inline var dot_self(const T& v) {
<<<<<<< HEAD
=======
  /*
    --------------------------------------------------------------------
    Benchmark                          Time             CPU   Iterations
    --------------------------------------------------------------------
    toss_me                     10126264 ns     10125955 ns           70
    dot_self/2/manual_time          65.2 ns          161 ns     10681302
    dot_self/4/manual_time          66.7 ns          190 ns     10469218
    dot_self/8/manual_time          71.7 ns          260 ns      9693894
    dot_self/16/manual_time         84.3 ns          378 ns      8305816
    dot_self/32/manual_time          121 ns          635 ns      5814113
    dot_self/64/manual_time          186 ns         1119 ns      3757719
    dot_self/128/manual_time         326 ns         2105 ns      2150730
    dot_self/256/manual_time         611 ns         4212 ns      1142432
    dot_self/512/manual_time        1217 ns         8430 ns       574490
    dot_self/1024/manual_time       2548 ns        19862 ns       275469
  */

  // const Eigen::Ref<const plain_type_t<T>>& v_ref = v;
  // return {new internal::dot_self_vari(v_ref)};

  /*
    --------------------------------------------------------------------
    Benchmark                          Time             CPU   Iterations
    --------------------------------------------------------------------
    toss_me                     10077101 ns     10076684 ns           69
    dot_self/2/manual_time          68.7 ns          164 ns     10057031
    dot_self/4/manual_time          69.2 ns          192 ns     10049326
    dot_self/8/manual_time          74.2 ns          263 ns      9370878
    dot_self/16/manual_time         89.4 ns          385 ns      7810417
    dot_self/32/manual_time          125 ns          671 ns      5615422
    dot_self/64/manual_time          195 ns         1149 ns      3584751
    dot_self/128/manual_time         348 ns         2166 ns      2008505
    dot_self/256/manual_time         651 ns         4508 ns      1069752
    dot_self/512/manual_time        1277 ns         8948 ns       544405
    dot_self/1024/manual_time       2648 ns        21018 ns       267065
  */

>>>>>>> 4005e115
  arena_t<T> arena_v = v;

  var res = arena_v.val().squaredNorm();

  reverse_pass_callback([arena_v, res]() {
    for (size_t i = 0; i < arena_v.size(); ++i) {
      arena_v.coeffRef(i).adj() += 2.0 * res.adj() * arena_v.coeff(i).val();
    }
  });

  return res;
<<<<<<< HEAD
=======

  /*
    --------------------------------------------------------------------
    Benchmark                          Time             CPU   Iterations
    --------------------------------------------------------------------
    toss_me                     10161766 ns     10160959 ns           70
    dot_self/2/manual_time          84.7 ns          180 ns      8201199
    dot_self/4/manual_time          85.6 ns          210 ns      8076649
    dot_self/8/manual_time          92.1 ns          286 ns      7451948
    dot_self/16/manual_time          103 ns          422 ns      6857630
    dot_self/32/manual_time          123 ns          675 ns      5680814
    dot_self/64/manual_time          172 ns         1210 ns      4071015
    dot_self/128/manual_time         276 ns         2272 ns      2544438
    dot_self/256/manual_time         505 ns         4629 ns      1384535
    dot_self/512/manual_time         992 ns         9303 ns       703375
    dot_self/1024/manual_time       2270 ns        20923 ns       308428
  */

  /*
  arena_t<T> arena_v = v;

  auto arena_v_val = to_arena(value_of(arena_v));
  var res = arena_v_val.squaredNorm();

  reverse_pass_callback([arena_v, res, arena_v_val]() mutable {
  arena_v.adj() += (2.0 * res.adj()) * arena_v_val;
  });

  return res;
  */
>>>>>>> 4005e115
}

}  // namespace math
}  // namespace stan
#endif<|MERGE_RESOLUTION|>--- conflicted
+++ resolved
@@ -12,34 +12,6 @@
 namespace stan {
 namespace math {
 
-<<<<<<< HEAD
-=======
-namespace internal {
-class dot_self_vari : public vari {
- protected:
-  vari** v_;
-  size_t size_;
-
- public:
-  dot_self_vari(vari** v, size_t size)
-      : vari(Eigen::Map<vector_vi>(v, size).val().squaredNorm()),
-        v_(v),
-        size_(size) {}
-  template <typename T, require_eigen_t<T>* = nullptr>
-  explicit dot_self_vari(const T& v)
-      : vari(v.val().squaredNorm()), size_(v.size()) {
-    v_ = reinterpret_cast<vari**>(
-        ChainableStack::instance_->memalloc_.alloc(size_ * sizeof(vari*)));
-    Eigen::Map<matrix_vi>(v_, v.rows(), v.cols()) = v.vi();
-  }
-  virtual void chain() {
-    Eigen::Map<vector_vi> v_map(v_, size_);
-    v_map.adj() += adj_ * 2.0 * v_map.val();
-  }
-};
-}  // namespace internal
-
->>>>>>> 4005e115
 /**
  * Returns the dot product of a vector of var with itself.
  *
@@ -50,46 +22,6 @@
  */
 template <typename T, require_eigen_vector_vt<is_var, T>* = nullptr>
 inline var dot_self(const T& v) {
-<<<<<<< HEAD
-=======
-  /*
-    --------------------------------------------------------------------
-    Benchmark                          Time             CPU   Iterations
-    --------------------------------------------------------------------
-    toss_me                     10126264 ns     10125955 ns           70
-    dot_self/2/manual_time          65.2 ns          161 ns     10681302
-    dot_self/4/manual_time          66.7 ns          190 ns     10469218
-    dot_self/8/manual_time          71.7 ns          260 ns      9693894
-    dot_self/16/manual_time         84.3 ns          378 ns      8305816
-    dot_self/32/manual_time          121 ns          635 ns      5814113
-    dot_self/64/manual_time          186 ns         1119 ns      3757719
-    dot_self/128/manual_time         326 ns         2105 ns      2150730
-    dot_self/256/manual_time         611 ns         4212 ns      1142432
-    dot_self/512/manual_time        1217 ns         8430 ns       574490
-    dot_self/1024/manual_time       2548 ns        19862 ns       275469
-  */
-
-  // const Eigen::Ref<const plain_type_t<T>>& v_ref = v;
-  // return {new internal::dot_self_vari(v_ref)};
-
-  /*
-    --------------------------------------------------------------------
-    Benchmark                          Time             CPU   Iterations
-    --------------------------------------------------------------------
-    toss_me                     10077101 ns     10076684 ns           69
-    dot_self/2/manual_time          68.7 ns          164 ns     10057031
-    dot_self/4/manual_time          69.2 ns          192 ns     10049326
-    dot_self/8/manual_time          74.2 ns          263 ns      9370878
-    dot_self/16/manual_time         89.4 ns          385 ns      7810417
-    dot_self/32/manual_time          125 ns          671 ns      5615422
-    dot_self/64/manual_time          195 ns         1149 ns      3584751
-    dot_self/128/manual_time         348 ns         2166 ns      2008505
-    dot_self/256/manual_time         651 ns         4508 ns      1069752
-    dot_self/512/manual_time        1277 ns         8948 ns       544405
-    dot_self/1024/manual_time       2648 ns        21018 ns       267065
-  */
-
->>>>>>> 4005e115
   arena_t<T> arena_v = v;
 
   var res = arena_v.val().squaredNorm();
@@ -101,39 +33,6 @@
   });
 
   return res;
-<<<<<<< HEAD
-=======
-
-  /*
-    --------------------------------------------------------------------
-    Benchmark                          Time             CPU   Iterations
-    --------------------------------------------------------------------
-    toss_me                     10161766 ns     10160959 ns           70
-    dot_self/2/manual_time          84.7 ns          180 ns      8201199
-    dot_self/4/manual_time          85.6 ns          210 ns      8076649
-    dot_self/8/manual_time          92.1 ns          286 ns      7451948
-    dot_self/16/manual_time          103 ns          422 ns      6857630
-    dot_self/32/manual_time          123 ns          675 ns      5680814
-    dot_self/64/manual_time          172 ns         1210 ns      4071015
-    dot_self/128/manual_time         276 ns         2272 ns      2544438
-    dot_self/256/manual_time         505 ns         4629 ns      1384535
-    dot_self/512/manual_time         992 ns         9303 ns       703375
-    dot_self/1024/manual_time       2270 ns        20923 ns       308428
-  */
-
-  /*
-  arena_t<T> arena_v = v;
-
-  auto arena_v_val = to_arena(value_of(arena_v));
-  var res = arena_v_val.squaredNorm();
-
-  reverse_pass_callback([arena_v, res, arena_v_val]() mutable {
-  arena_v.adj() += (2.0 * res.adj()) * arena_v_val;
-  });
-
-  return res;
-  */
->>>>>>> 4005e115
 }
 
 }  // namespace math
