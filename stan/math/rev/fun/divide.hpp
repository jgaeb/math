--- conflicted
+++ resolved
@@ -39,13 +39,8 @@
       forward_as<Mat_v>(arena_m).adj() += invc * res.adj();
     }
     if (!is_constant<Scal>::value) {
-<<<<<<< HEAD
       forward_as<var>(c).adj() += -invc *
 	(res.adj().array() * res.val().array()).sum();
-=======
-      accumulate_adjoints(
-          c, -invc * (res.adj().array() * res.val().array()).sum());
->>>>>>> a1a73e7a
     }
   });
 
