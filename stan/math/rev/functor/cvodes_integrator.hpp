#ifndef STAN_MATH_REV_FUNCTOR_INTEGRATE_ODE_CVODES_HPP
#define STAN_MATH_REV_FUNCTOR_INTEGRATE_ODE_CVODES_HPP

#include <stan/math/rev/meta.hpp>
#include <stan/math/rev/core/save_varis.hpp>
#include <stan/math/rev/functor/cvodes_utils.hpp>
#include <stan/math/rev/functor/coupled_ode_system.hpp>
#include <stan/math/rev/functor/ode_store_sensitivities.hpp>
#include <stan/math/prim/err.hpp>
#include <stan/math/prim/fun/value_of.hpp>
#include <cvodes/cvodes.h>
#include <nvector/nvector_serial.h>
#include <sunlinsol/sunlinsol_dense.h>
#include <algorithm>
#include <ostream>
#include <vector>

namespace stan {
namespace math {

template <typename T_Return>
inline std::vector<Eigen::Matrix<T_Return, Eigen::Dynamic, 1>> build_varis(
    vari* ode_vari, vari**& non_chaining_varis,
    const std::vector<Eigen::VectorXd>& y);

template <>
inline std::vector<Eigen::Matrix<var, Eigen::Dynamic, 1>> build_varis<var>(
    vari* ode_vari, vari**& non_chaining_varis,
    const std::vector<Eigen::VectorXd>& y) {
  std::vector<Eigen::Matrix<var, Eigen::Dynamic, 1>> y_return(y.size());

  if (y.size() == 0) {
    return y_return;
  }

  int N = y[0].size();

  non_chaining_varis
      = ChainableStack::instance_->memalloc_.alloc_array<vari*>(y.size() * N);

  for (size_t i = 0; i < y.size(); ++i) {
    for (size_t j = 0; j < N; j++) {
      non_chaining_varis[i * N + j] = new vari(y[i][j], false);
    }
  }

  for (size_t i = 0; i < y.size(); ++i) {
    y_return[i].resize(N);
    for (size_t j = 0; j < N; j++)
      y_return[i][j] = var(non_chaining_varis[i * N + j]);
  }

  return y_return;
}

/*
 * If theta and y are both doubles, just pass the values through (there's
 * no autodiff to handle here).
 */
template <>
inline std::vector<Eigen::VectorXd> build_varis<double>(
    vari* ode_vari, vari**& non_chaining_varis,
    const std::vector<Eigen::VectorXd>& y) {
  return y;
}

template <int Lmm, typename F, typename T_y0, typename T_t0, typename T_ts,
          typename... T_Args>
class cvodes_integrator_vari;

template <int Lmm, typename F, typename T_y0, typename T_t0, typename T_ts,
          typename... T_Args>
class cvodes_integrator_memory : public chainable_alloc {
  const size_t N_;
  const F f_;
  const Eigen::Matrix<T_y0, Eigen::Dynamic, 1> y0_;
  const T_t0 t0_;
  const std::vector<T_ts> ts_;
  std::tuple<T_Args...> args_tuple_;
  std::tuple<decltype(value_of(T_Args()))...> value_of_args_tuple_;
  std::vector<Eigen::VectorXd> y_;
  void* cvodes_mem_;
  Eigen::VectorXd state;
  N_Vector nv_state_;
  SUNMatrix A_;
  SUNLinearSolver LS_;

  cvodes_integrator_memory(const F& f,
                           const Eigen::Matrix<T_y0, Eigen::Dynamic, 1>& y0,
                           const T_t0& t0, const std::vector<T_ts>& ts,
                           const T_Args&... args)
      : N_(y0.size()),
        f_(f),
        y0_(y0),
        t0_(t0),
        ts_(ts),
        args_tuple_(std::make_tuple(args...)),
        value_of_args_tuple_(std::make_tuple(value_of(args)...)),
        y_(ts_.size()),
        cvodes_mem_(nullptr),
        state(value_of(y0)) {
    if (N_ > 0) {
      nv_state_ = N_VMake_Serial(N_, state.data());
      A_ = SUNDenseMatrix(N_, N_);
      LS_ = SUNDenseLinearSolver(nv_state_, A_);

      cvodes_mem_ = CVodeCreate(Lmm);
      if (cvodes_mem_ == nullptr) {
        throw std::runtime_error("CVodeCreate failed to allocate memory");
      }
    }
  }

  ~cvodes_integrator_memory() {
    if (N_ > 0) {
      SUNLinSolFree(LS_);
      SUNMatDestroy(A_);

      N_VDestroy_Serial(nv_state_);

      if (cvodes_mem_) {
        CVodeFree(&cvodes_mem_);
      }
    }
  }

  friend class cvodes_integrator_vari<Lmm, F, T_y0, T_t0, T_ts, T_Args...>;
};

/**
 * Integrator interface for CVODES' ODE solvers (Adams & BDF
 * methods).
 *
 * @tparam Lmm ID of ODE solver (1: ADAMS, 2: BDF)
 * @tparam F Type of ODE right hand side
 * @tparam T_y0 Type of initial state
 * @tparam T_param Type of scalars for parameters
 * @tparam T_t0 Type of scalar of initial time point
 * @tparam T_ts Type of time-points where ODE solution is returned
 */
template <int Lmm, typename F, typename T_y0, typename T_t0, typename T_ts,
          typename... T_Args>
class cvodes_integrator_vari : public vari {
  using T_Return = return_type_t<T_y0, T_t0, T_ts, T_Args...>;

<<<<<<< HEAD
=======
  const char* function_name_;
  const F& f_;
  const Eigen::Matrix<T_y0_t0, Eigen::Dynamic, 1> y0_;
  const T_t0 t0_;
  const std::vector<T_ts>& ts_;
  std::tuple<const T_Args&...> args_tuple_;
  std::tuple<plain_type_t<decltype(value_of(std::declval<const T_Args&>()))>...>
      value_of_args_tuple_;
>>>>>>> cdddc433
  const size_t N_;
  bool returned_;
  std::ostream* msgs_;
  double relative_tolerance_;
  double absolute_tolerance_;
  long int max_num_steps_;  // NOLINT(runtime/int)

<<<<<<< HEAD
  const size_t t0_vars_;
  const size_t ts_vars_;
  const size_t y0_vars_;
  const size_t args_vars_;
=======
  const size_t num_y0_vars_;
  const size_t num_args_vars_;
>>>>>>> cdddc433

  vari** non_chaining_varis_;

<<<<<<< HEAD
  vari** t0_varis_;
  vari** ts_varis_;
  vari** y0_varis_;
  vari** args_varis_;

  cvodes_integrator_memory<Lmm, F, T_y0, T_t0, T_ts, T_Args...>* memory;
=======
  std::vector<double> coupled_state_;
  N_Vector nv_state_;
  N_Vector* nv_state_sens_;
  SUNMatrix A_;
  SUNLinearSolver LS_;
>>>>>>> cdddc433

  /**
   * Implements the function of type CVRhsFn which is the user-defined
   * ODE RHS passed to CVODES.
   */
  static int cv_rhs(realtype t, N_Vector y, N_Vector ydot, void* user_data) {
<<<<<<< HEAD
    const cvodes_integrator_vari* integrator
        = static_cast<const cvodes_integrator_vari*>(user_data);
=======
    cvodes_integrator* integrator = static_cast<cvodes_integrator*>(user_data);
>>>>>>> cdddc433
    integrator->rhs(t, NV_DATA_S(y), NV_DATA_S(ydot));
    return 0;
  }

  /**
   * Implements the function of type CVRhsFnB which is the
   * RHS of the backward ODE system.
   */
  static int cv_rhs_adj_sens(realtype t, N_Vector y, N_Vector yB,
                             N_Vector yBdot, void* user_data) {
    const cvodes_integrator_vari* integrator
        = static_cast<const cvodes_integrator_vari*>(user_data);
    integrator->rhs_adj_sens(t, y, yB, yBdot);
    return 0;
  }

  /**
   * Implements the function of type CVQuadRhsFnB which is the
   * RHS of the backward ODE system's quadrature.
   */
<<<<<<< HEAD
  static int cv_quad_rhs_adj(realtype t, N_Vector y, N_Vector yB,
                             N_Vector qBdot, void* user_data) {
    const cvodes_integrator_vari* integrator
        = static_cast<const cvodes_integrator_vari*>(user_data);
    integrator->quad_rhs_adj(t, y, yB, qBdot);
=======
  static int cv_rhs_sens(int Ns, realtype t, N_Vector y, N_Vector ydot,
                         N_Vector* yS, N_Vector* ySdot, void* user_data,
                         N_Vector tmp1, N_Vector tmp2) {
    cvodes_integrator* integrator = static_cast<cvodes_integrator*>(user_data);
    integrator->rhs_sens(t, NV_DATA_S(y), yS, ySdot);
>>>>>>> cdddc433
    return 0;
  }

  /**
   * Implements the function of type CVDlsJacFn which is the
   * user-defined callback for CVODES to calculate the jacobian of the
   * ode_rhs wrt to the states y. The jacobian is stored in column
   * major format.
   */
  static int cv_jacobian_states(realtype t, N_Vector y, N_Vector fy,
                                SUNMatrix J, void* user_data, N_Vector tmp1,
                                N_Vector tmp2, N_Vector tmp3) {
<<<<<<< HEAD
    const cvodes_integrator_vari* integrator
        = static_cast<const cvodes_integrator_vari*>(user_data);
    integrator->jacobian_states(t, y, J);
    return 0;
  }

  /**
   * Implements the CVLsJacFnB function for evaluating the jacobian of
   * the adjoint problem.
   */
  static int cv_jacobian_adj(realtype t, N_Vector y, N_Vector yB, N_Vector fyB,
                             SUNMatrix J, void* user_data, N_Vector tmp1,
                             N_Vector tmp2, N_Vector tmp3) {
    const cvodes_integrator_vari* integrator
        = static_cast<const cvodes_integrator_vari*>(user_data);
    integrator->jacobian_adj(t, y, J);
=======
    cvodes_integrator* integrator = static_cast<cvodes_integrator*>(user_data);
    integrator->jacobian_states(t, NV_DATA_S(y), J);
>>>>>>> cdddc433
    return 0;
  }

  /**
   * Calculates the ODE RHS, dy_dt, using the user-supplied functor at
   * the given time t and state y.
   */
  inline void rhs(double t, const double y[], double dy_dt[]) const {
    const Eigen::VectorXd y_vec = Eigen::Map<const Eigen::VectorXd>(y, N_);

    Eigen::VectorXd dy_dt_vec = apply(
        [&](auto&&... args) { return memory->f_(t, y_vec, msgs_, args...); },
        memory->value_of_args_tuple_);

    check_size_match("cvodes_integrator", "dy_dt", dy_dt_vec.size(), "states",
                     N_);

    std::copy(dy_dt_vec.data(), dy_dt_vec.data() + dy_dt_vec.size(), dy_dt);
  }

  /*
   * Calculate the adjoint sensitivity RHS for varying initial conditions
   * and parameters
   *
   * @param[in] initial var vector
   * @param[in] param var vector
   * @param[in] t time
   * @param[in] y state of the base ODE system
   * @param[in] yB state of the adjoint ODE system
   * @param[out] yBdot evaluation of adjoint ODE RHS
   */
  void rhs_adj_sens(double t, N_Vector y, N_Vector yB, N_Vector yBdot) const {
    Eigen::Map<Eigen::VectorXd> y_vec(NV_DATA_S(y), N_);
    Eigen::Map<Eigen::VectorXd> lambda(NV_DATA_S(yB), N_);
    Eigen::Map<Eigen::VectorXd> lambda_dot(NV_DATA_S(yBdot), N_);
    lambda_dot = Eigen::VectorXd::Zero(N_);

    const nested_rev_autodiff nested;

    Eigen::Matrix<var, Eigen::Dynamic, 1> y_vars(y_vec.size());
    for (size_t i = 0; i < y_vars.size(); ++i)
      y_vars(i) = new vari(y_vec(i));

    Eigen::Matrix<var, Eigen::Dynamic, 1> f_y_t_vars = apply(
        [&](auto&&... args) { return memory->f_(t, y_vars, msgs_, args...); },
        memory->value_of_args_tuple_);

    check_size_match("coupled_ode_system1", "dy_dt", f_y_t_vars.size(),
                     "states", N_);

    for (size_t i = 0; i < f_y_t_vars.size(); ++i) {
      f_y_t_vars(i).vi_->adj_ = -lambda(i);
    }

    grad();

    for (size_t i = 0; i < y_vars.size(); ++i) {
      lambda_dot(i) = y_vars(i).adj();
    }
  }

  /*
   * Calculate the RHS for the quadrature part of the adjoint ODE problem.
   *
   * @param[in] initial var vector
   * @param[in] param var vector
   * @param[in] t time
   * @param[in] y state of the base ODE system
   * @param[in] yB state of the adjoint ODE system
   * @param[out] qBdot evaluation of adjoint ODE quadrature RHS
   */
  void quad_rhs_adj(double t, N_Vector y, N_Vector yB, N_Vector qBdot) const {
    Eigen::VectorXd y_vec = Eigen::Map<Eigen::VectorXd>(NV_DATA_S(y), N_);
    Eigen::Map<Eigen::VectorXd> lambda(NV_DATA_S(yB), N_);
    Eigen::Map<Eigen::VectorXd> mu_dot(NV_DATA_S(qBdot), args_vars_);
    mu_dot = Eigen::VectorXd::Zero(args_vars_);

    nested_rev_autodiff nested;

    auto local_args_tuple = apply(
        [&](auto&&... args) {
          return std::tuple<decltype(deep_copy_vars(args))...>(
              deep_copy_vars(args)...);
        },
        memory->args_tuple_);

    Eigen::Matrix<var, Eigen::Dynamic, 1> f_y_t_vars = apply(
        [&](auto&&... args) { return memory->f_(t, y_vec, msgs_, args...); },
        local_args_tuple);

    check_size_match("coupled_ode_system2", "dy_dt", f_y_t_vars.size(),
                     "states", N_);

    for (size_t i = 0; i < f_y_t_vars.size(); ++i) {
      f_y_t_vars(i).vi_->adj_ = -lambda(i);
    }

    grad();

    apply([&](auto&&... args) { accumulate_adjoints(mu_dot.data(), args...); },
          local_args_tuple);
  }

  /**
   * Calculates the jacobian of the ODE RHS wrt to its states y at the
   * given time-point t and state y.
   */
  inline void jacobian_states(double t, N_Vector y, SUNMatrix J) const {
    Eigen::VectorXd fy;
    Eigen::MatrixXd Jfy;

    auto f_wrapped = [&](const Eigen::Matrix<var, Eigen::Dynamic, 1>& y) {
      return apply(
          [&](auto&&... args) { return memory->f_(t, y, msgs_, args...); },
          memory->value_of_args_tuple_);
    };

    jacobian(f_wrapped, Eigen::Map<const Eigen::VectorXd>(NV_DATA_S(y), N_), fy,
             Jfy);

    for (size_t j = 0; j < Jfy.cols(); ++j) {
      for (size_t i = 0; i < Jfy.rows(); ++i) {
        SM_ELEMENT_D(J, i, j) = Jfy(i, j);
      }
    }
  }

  /*
   * Calculate the Jacobian of the RHS of the adjoint ODE (see rhs_adj_sens
   * below for citation for how this is done)
   *
   * @param[in] y State of system
   * @param[in] t Time
   * @param[out] J CVode structure where output is to be stored
   */
<<<<<<< HEAD
  inline void jacobian_adj(double t, N_Vector y, SUNMatrix J) const {
    Eigen::VectorXd fy;
    Eigen::MatrixXd Jfy;

    auto f_wrapped = [&](const Eigen::Matrix<var, Eigen::Dynamic, 1>& y) {
      return apply(
          [&](auto&&... args) { return memory->f_(t, y, msgs_, args...); },
          memory->value_of_args_tuple_);
    };

    jacobian(f_wrapped, Eigen::Map<const Eigen::VectorXd>(NV_DATA_S(y), N_), fy,
             Jfy);

    for (size_t j = 0; j < Jfy.cols(); ++j) {
      for (size_t i = 0; i < Jfy.rows(); ++i) {
        SM_ELEMENT_D(J, j, i) = -Jfy(i, j);
      }
=======
  inline void rhs_sens(double t, const double y[], N_Vector* yS,
                       N_Vector* ySdot) {
    std::vector<double> z(coupled_state_.size());
    std::vector<double> dz_dt;
    std::copy(y, y + N_, z.data());
    for (std::size_t s = 0; s < num_y0_vars_ + num_args_vars_; s++) {
      std::copy(NV_DATA_S(yS[s]), NV_DATA_S(yS[s]) + N_,
                z.data() + (s + 1) * N_);
    }
    coupled_ode_(z, dz_dt, t);
    for (std::size_t s = 0; s < num_y0_vars_ + num_args_vars_; s++) {
      std::move(dz_dt.data() + (s + 1) * N_, dz_dt.data() + (s + 2) * N_,
                NV_DATA_S(ySdot[s]));
>>>>>>> cdddc433
    }
  }

 public:
  /**
   * Construct cvodes_integrator object
   *
   * @param function_name Calling function name (for printing debugging
   * messages)
   * @param f Right hand side of the ODE
   * @param y0 Initial state
   * @param t0 Initial time
   * @param ts Times at which to solve the ODE at. All values must be sorted and
   *   not less than t0.
   * @param relative_tolerance Relative tolerance passed to CVODES
   * @param absolute_tolerance Absolute tolerance passed to CVODES
   * @param max_num_steps Upper limit on the number of integration steps to
   *   take between each output (error if exceeded)
   * @param[in, out] msgs the print stream for warning messages
   * @param args Extra arguments passed unmodified through to ODE right hand
   * side function
   * @return Solution to ODE at times \p ts
   * @return a vector of states, each state being a vector of the
   *   same size as the state variable, corresponding to a time in ts.
   * @throw <code>std::domain_error</code> if y0, t0, ts, theta, x are not
   *   finite, all elements of ts are not greater than t0, or ts is not
   *   sorted in strictly increasing order.
   * @throw <code>std::invalid_argument</code> if arguments are the wrong
   *   size or tolerances or max_num_steps are out of range.
   */
<<<<<<< HEAD
  cvodes_integrator_vari(const F& f,
                         const Eigen::Matrix<T_y0, Eigen::Dynamic, 1>& y0,
                         const T_t0& t0, const std::vector<T_ts>& ts,
                         double relative_tolerance, double absolute_tolerance,
                         long int max_num_steps, std::ostream* msgs,
                         const T_Args&... args)
      : vari(NOT_A_NUMBER),
=======
  template <require_eigen_col_vector_t<T_y0>* = nullptr>
  cvodes_integrator(const char* function_name, const F& f, const T_y0& y0,
                    const T_t0& t0, const std::vector<T_ts>& ts,
                    double relative_tolerance, double absolute_tolerance,
                    long int max_num_steps,  // NOLINT(runtime/int)
                    std::ostream* msgs, const T_Args&... args)
      : function_name_(function_name),
        f_(f),
        y0_(y0.template cast<T_y0_t0>()),
        t0_(t0),
        ts_(ts),
        args_tuple_(args...),
        value_of_args_tuple_(value_of(args)...),
>>>>>>> cdddc433
        N_(y0.size()),
        returned_(false),
        memory(NULL),
        msgs_(msgs),
        relative_tolerance_(relative_tolerance),
        absolute_tolerance_(absolute_tolerance),
        max_num_steps_(max_num_steps),
<<<<<<< HEAD
        t0_vars_(count_vars(t0)),
        ts_vars_(count_vars(ts)),
        y0_vars_(count_vars(y0)),
        args_vars_(count_vars(args...)),
        t0_varis_(
            ChainableStack::instance_->memalloc_.alloc_array<vari*>(t0_vars_)),
        ts_varis_(
            ChainableStack::instance_->memalloc_.alloc_array<vari*>(ts_vars_)),
        y0_varis_(
            ChainableStack::instance_->memalloc_.alloc_array<vari*>(y0_vars_)),
        args_varis_(ChainableStack::instance_->memalloc_.alloc_array<vari*>(
            args_vars_)) {
    const char* fun = "cvodes_integrator::integrate";

    memory = new cvodes_integrator_memory<Lmm, F, T_y0, T_t0, T_ts, T_Args...>(
        f, y0, t0, ts, args...);

    save_varis(t0_varis_, t0);
    save_varis(ts_varis_, ts);
    save_varis(y0_varis_, y0);
    save_varis(args_varis_, args...);

    check_finite(fun, "initial state", y0);
    check_finite(fun, "initial time", t0);
    check_finite(fun, "times", ts);
=======
        num_y0_vars_(count_vars(y0_)),
        num_args_vars_(count_vars(args...)),
        coupled_ode_(f, y0_, msgs, args...),
        coupled_state_(coupled_ode_.initial_state()) {
    check_finite(function_name, "initial state", y0_);
    check_finite(function_name, "initial time", t0_);
    check_finite(function_name, "times", ts_);
>>>>>>> cdddc433

    // Code from: https://stackoverflow.com/a/17340003 . Should probably do
    // something better
    apply(
        [&](auto&&... args) {
          std::vector<int> unused_temp{
              0, (check_finite(function_name, "ode parameters and data", args),
                  0)...};
        },
        memory->args_tuple_);

<<<<<<< HEAD
    check_nonzero_size(fun, "times", ts);
    check_nonzero_size(fun, "initial state", y0);
    check_ordered(fun, "times", ts);
    check_less(fun, "initial time", t0, ts[0]);
    check_positive_finite(fun, "relative_tolerance", relative_tolerance_);
    check_positive_finite(fun, "absolute_tolerance", absolute_tolerance_);
    check_positive(fun, "max_num_steps", max_num_steps_);
  }

  ~cvodes_integrator_vari() {}
=======
    check_nonzero_size(function_name, "times", ts_);
    check_nonzero_size(function_name, "initial state", y0_);
    check_sorted(function_name, "times", ts_);
    check_less(function_name, "initial time", t0_, ts_[0]);
    check_positive_finite(function_name, "relative_tolerance",
                          relative_tolerance_);
    check_positive_finite(function_name, "absolute_tolerance",
                          absolute_tolerance_);
    check_positive(function_name, "max_num_steps", max_num_steps_);

    nv_state_ = N_VMake_Serial(N_, &coupled_state_[0]);
    nv_state_sens_ = nullptr;
    A_ = SUNDenseMatrix(N_, N_);
    LS_ = SUNDenseLinearSolver(nv_state_, A_);

    if (num_y0_vars_ + num_args_vars_ > 0) {
      nv_state_sens_ = N_VCloneVectorArrayEmpty_Serial(
          num_y0_vars_ + num_args_vars_, nv_state_);
      for (std::size_t i = 0; i < num_y0_vars_ + num_args_vars_; i++) {
        NV_DATA_S(nv_state_sens_[i]) = &coupled_state_[N_] + i * N_;
      }
    }
  }

  ~cvodes_integrator() {
    SUNLinSolFree(LS_);
    SUNMatDestroy(A_);
    N_VDestroy_Serial(nv_state_);
    if (num_y0_vars_ + num_args_vars_ > 0) {
      N_VDestroyVectorArray_Serial(nv_state_sens_,
                                   num_y0_vars_ + num_args_vars_);
    }
  }
>>>>>>> cdddc433

  /**
   * Solve the ODE initial value problem y' = f(t, y), y(t0) = y0 at a set of
   * times, { t1, t2, t3, ... } using the stiff backward differentiation formula
   * (BDF) solver in CVODES.
   *
   * @return std::vector of Eigen::Matrix of the states of the ODE, one for each
   *   solution time (excluding the initial state)
   */
  std::vector<Eigen::Matrix<T_Return, Eigen::Dynamic, 1>> operator()() {
<<<<<<< HEAD
    const double t0_dbl = value_of(memory->t0_);
    const std::vector<double> ts_dbl = value_of(memory->ts_);

    check_flag_sundials(
        CVodeInit(memory->cvodes_mem_, &cvodes_integrator_vari::cv_rhs, t0_dbl,
                  memory->nv_state_),
        "CVodeInit");

    // Assign pointer to this as user data
    check_flag_sundials(
        CVodeSetUserData(memory->cvodes_mem_, reinterpret_cast<void*>(this)),
        "CVodeSetUserData");

    cvodes_set_options(memory->cvodes_mem_, relative_tolerance_,
                       absolute_tolerance_, max_num_steps_);

    // for the stiff solvers we need to reserve additional memory
    // and provide a Jacobian function call. new API since 3.0.0:
    // create matrix object and linear solver object; resource
    // (de-)allocation is handled in the cvodes_ode_data
    check_flag_sundials(
        CVodeSetLinearSolver(memory->cvodes_mem_, memory->LS_, memory->A_),
        "CVodeSetLinearSolver");

    check_flag_sundials(
        CVodeSetJacFn(memory->cvodes_mem_,
                      &cvodes_integrator_vari::cv_jacobian_states),
        "CVodeSetJacFn");

    // initialize forward sensitivity system of CVODES as needed
    if (t0_vars_ + ts_vars_ + y0_vars_ + args_vars_ > 0) {
      check_flag_sundials(CVodeAdjInit(memory->cvodes_mem_, 25, CV_HERMITE),
                          "CVodeAdjInit");
    }

    double t_init = t0_dbl;
    for (size_t n = 0; n < ts_dbl.size(); ++n) {
      double t_final = ts_dbl[n];

      if (t_final != t_init) {
        if (t0_vars_ + ts_vars_ + y0_vars_ + args_vars_ > 0) {
          int ncheck;
          check_flag_sundials(
              CVodeF(memory->cvodes_mem_, t_final, memory->nv_state_, &t_init,
                     CV_NORMAL, &ncheck),
              "CVodeF");
        } else {
          check_flag_sundials(CVode(memory->cvodes_mem_, t_final,
                                    memory->nv_state_, &t_init, CV_NORMAL),
                              "CVode");
        }
      }

      memory->y_[n] = memory->state;

      t_init = t_final;
    }

    returned_ = true;
    return build_varis<T_Return>(this, non_chaining_varis_, memory->y_);
  }

  virtual void chain() {
    // std::cout << "chain" << std::endl; <-- Good way to verify it's only
    //  being called once
    if (memory == NULL)
      return;

    if (memory->cvodes_mem_ == NULL)
      return;

    if (returned_ == false)
      return;

    if (t0_vars_ + ts_vars_ + y0_vars_ + args_vars_ == 0) {
      return;
=======
    std::vector<Eigen::Matrix<T_Return, Eigen::Dynamic, 1>> y;

    void* cvodes_mem = CVodeCreate(Lmm);
    if (cvodes_mem == nullptr) {
      throw std::runtime_error("CVodeCreate failed to allocate memory");
>>>>>>> cdddc433
    }

    Eigen::VectorXd state_sens(N_);
    Eigen::VectorXd quad(args_vars_);
    N_Vector nv_state_sens
        = N_VMake_Serial(state_sens.size(), state_sens.data());
    N_Vector nv_quad = N_VMake_Serial(quad.size(), quad.data());
    N_VConst(0.0, nv_state_sens);
    N_VConst(0.0, nv_quad);

    SUNMatrix AB_ = SUNDenseMatrix(N_, N_);
    SUNLinearSolver LSB_ = SUNDenseLinearSolver(nv_state_sens, AB_);

    try {
<<<<<<< HEAD
      int indexB;

      // This is all boilerplate CVODES setting up the adjoint ODE to solve
      check_flag_sundials(CVodeCreateB(memory->cvodes_mem_, Lmm, &indexB),
                          "CVodeCreateB");

      check_flag_sundials(CVodeSetUserDataB(memory->cvodes_mem_, indexB,
                                            reinterpret_cast<void*>(this)),
                          "CVodeSetUserDataB");

      // The ode_rhs_adj_sense functions passed in here cause problems with
      // the autodiff stack (they can cause reallocations of the internal
      // vectors and cause segfaults)
      check_flag_sundials(
          CVodeInitB(memory->cvodes_mem_, indexB,
                     &cvodes_integrator_vari::cv_rhs_adj_sens,
                     value_of(memory->ts_.back()), nv_state_sens),
          "CVodeInitB");

      check_flag_sundials(
          CVodeSStolerancesB(memory->cvodes_mem_, indexB, relative_tolerance_,
                             absolute_tolerance_),
          "CVodeSStolerancesB");
=======
      check_flag_sundials(CVodeInit(cvodes_mem, &cvodes_integrator::cv_rhs,
                                    value_of(t0_), nv_state_),
                          "CVodeInit");
>>>>>>> cdddc433

      check_flag_sundials(
<<<<<<< HEAD
          CVodeSetLinearSolverB(memory->cvodes_mem_, indexB, LSB_, AB_),
          "CVodeSetLinearSolverB");

      // The same autodiff issue that applies to ode_rhs_adj_sense applies
      // here
=======
          CVodeSetUserData(cvodes_mem, reinterpret_cast<void*>(this)),
          "CVodeSetUserData");

      cvodes_set_options(cvodes_mem, relative_tolerance_, absolute_tolerance_,
                         max_num_steps_);

      check_flag_sundials(CVodeSetLinearSolver(cvodes_mem, LS_, A_),
                          "CVodeSetLinearSolver");
>>>>>>> cdddc433
      check_flag_sundials(
          CVodeSetJacFnB(memory->cvodes_mem_, indexB,
                         &cvodes_integrator_vari::cv_jacobian_adj),
          "CVodeSetJacFnB");

<<<<<<< HEAD
      // Allocate space for backwards quadrature
      if (args_vars_ > 0) {
        check_flag_sundials(
            CVodeQuadInitB(memory->cvodes_mem_, indexB,
                           &cvodes_integrator_vari::cv_quad_rhs_adj, nv_quad),
            "CVodeQuadInitB");

        check_flag_sundials(
            CVodeQuadSStolerancesB(memory->cvodes_mem_, indexB,
                                   relative_tolerance_, absolute_tolerance_),
            "CVodeQuadSStolerancesB");

        check_flag_sundials(
            CVodeSetQuadErrConB(memory->cvodes_mem_, indexB, SUNTRUE),
            "CVodeSetQuadErrConB");
      }

      // At every time step, collect the adjoints from the output
      // variables and re-initialize the solver
      double t_init = value_of(memory->ts_.back());
      for (int i = memory->ts_.size() - 1; i >= 0; --i) {
        // Take in the adjoints from all the output variables at this point
        // in time
        Eigen::VectorXd step_sens = Eigen::VectorXd::Zero(N_);
        for (int j = 0; j < N_; j++) {
          // std::cout << "i: " << i << ", j: " << j << std::endl;
          state_sens(j) += non_chaining_varis_[i * N_ + j]->adj_;
          step_sens(j) += non_chaining_varis_[i * N_ + j]->adj_;
        }
=======
      // initialize forward sensitivity system of CVODES as needed
      if (num_y0_vars_ + num_args_vars_ > 0) {
        check_flag_sundials(
            CVodeSensInit(
                cvodes_mem, static_cast<int>(num_y0_vars_ + num_args_vars_),
                CV_STAGGERED, &cvodes_integrator::cv_rhs_sens, nv_state_sens_),
            "CVodeSensInit");

        check_flag_sundials(CVodeSetSensErrCon(cvodes_mem, SUNTRUE),
                            "CVodeSetSensErrCon");

        check_flag_sundials(CVodeSensEEtolerances(cvodes_mem),
                            "CVodeSensEEtolerances");
      }

      double t_init = value_of(t0_);
      for (size_t n = 0; n < ts_.size(); ++n) {
        double t_final = value_of(ts_[n]);
>>>>>>> cdddc433

        if (ts_vars_ > 0 && i >= 0) {
          ts_varis_[i]->adj_ += apply(
              [&](auto&&... args) {
                double adj = step_sens.dot(
                    memory->f_(t_init, memory->y_[i], msgs_, args...));
                // std::cout << "adj: " << adj << ", i: " << i << std::endl;
                return adj;
              },
              memory->value_of_args_tuple_);
        }

        double t_final = value_of((i > 0) ? memory->ts_[i - 1] : memory->t0_);
        if (t_final != t_init) {
<<<<<<< HEAD
          check_flag_sundials(
              CVodeReInitB(memory->cvodes_mem_, indexB, t_init, nv_state_sens),
              "CVodeReInitB");

          if (args_vars_ > 0) {
            check_flag_sundials(
                CVodeQuadReInitB(memory->cvodes_mem_, indexB, nv_quad),
                "CVodeQuadReInitB");
          }

          check_flag_sundials(CVodeB(memory->cvodes_mem_, t_final, CV_NORMAL),
                              "CVodeB");

          check_flag_sundials(
              CVodeGetB(memory->cvodes_mem_, indexB, &t_init, nv_state_sens),
              "CVodeGetB");

          if (args_vars_ > 0) {
            check_flag_sundials(
                CVodeGetQuadB(memory->cvodes_mem_, indexB, &t_init, nv_quad),
                "CVodeGetQuadB");
=======
          int error_code
              = CVode(cvodes_mem, t_final, nv_state_, &t_init, CV_NORMAL);

          if (error_code == CV_TOO_MUCH_WORK) {
            throw_domain_error(function_name_, "", t_final,
                               "Failed to integrate to next output time (",
                               ") in less than max_num_steps steps");
          } else {
            check_flag_sundials(error_code, "CVode");
          }

          if (num_y0_vars_ + num_args_vars_ > 0) {
            check_flag_sundials(
                CVodeGetSens(cvodes_mem, &t_init, nv_state_sens_),
                "CVodeGetSens");
>>>>>>> cdddc433
          }
        }
      }

      if (t0_vars_ > 0) {
        Eigen::VectorXd y0d = value_of(memory->y0_);
        t0_varis_[0]->adj_ += apply(
            [&](auto&&... args) {
              return -state_sens.dot(memory->f_(t_init, y0d, msgs_, args...));
            },
            memory->value_of_args_tuple_);
      }

      if (args_vars_ > 0) {
        check_flag_sundials(
            CVodeGetQuadB(memory->cvodes_mem_, indexB, &t_init, nv_quad),
            "CVodeGetQuadB");
      }

      // After integrating all the way back to t0, we finally have the
      // the adjoints we wanted
      // These are the dlog_density / d(initial_conditions[s]) adjoints
      for (size_t s = 0; s < y0_vars_; s++) {
        y0_varis_[s]->adj_ += state_sens(s);
      }

      // These are the dlog_density / d(parameters[s]) adjoints
      for (size_t s = 0; s < args_vars_; s++) {
        args_varis_[s]->adj_ += quad(s);
      }
    } catch (const std::exception& e) {
      SUNLinSolFree(LSB_);
      SUNMatDestroy(AB_);
      N_VDestroy_Serial(nv_state_sens);
      N_VDestroy_Serial(nv_quad);
      throw;
    }

    SUNLinSolFree(LSB_);
    SUNMatDestroy(AB_);
    N_VDestroy_Serial(nv_state_sens);
    N_VDestroy_Serial(nv_quad);
  }
};  // cvodes integrator

}  // namespace math
}  // namespace stan
#endif<|MERGE_RESOLUTION|>--- conflicted
+++ resolved
@@ -2,7 +2,6 @@
 #define STAN_MATH_REV_FUNCTOR_INTEGRATE_ODE_CVODES_HPP
 
 #include <stan/math/rev/meta.hpp>
-#include <stan/math/rev/core/save_varis.hpp>
 #include <stan/math/rev/functor/cvodes_utils.hpp>
 #include <stan/math/rev/functor/coupled_ode_system.hpp>
 #include <stan/math/rev/functor/ode_store_sensitivities.hpp>
@@ -17,115 +16,6 @@
 
 namespace stan {
 namespace math {
-
-template <typename T_Return>
-inline std::vector<Eigen::Matrix<T_Return, Eigen::Dynamic, 1>> build_varis(
-    vari* ode_vari, vari**& non_chaining_varis,
-    const std::vector<Eigen::VectorXd>& y);
-
-template <>
-inline std::vector<Eigen::Matrix<var, Eigen::Dynamic, 1>> build_varis<var>(
-    vari* ode_vari, vari**& non_chaining_varis,
-    const std::vector<Eigen::VectorXd>& y) {
-  std::vector<Eigen::Matrix<var, Eigen::Dynamic, 1>> y_return(y.size());
-
-  if (y.size() == 0) {
-    return y_return;
-  }
-
-  int N = y[0].size();
-
-  non_chaining_varis
-      = ChainableStack::instance_->memalloc_.alloc_array<vari*>(y.size() * N);
-
-  for (size_t i = 0; i < y.size(); ++i) {
-    for (size_t j = 0; j < N; j++) {
-      non_chaining_varis[i * N + j] = new vari(y[i][j], false);
-    }
-  }
-
-  for (size_t i = 0; i < y.size(); ++i) {
-    y_return[i].resize(N);
-    for (size_t j = 0; j < N; j++)
-      y_return[i][j] = var(non_chaining_varis[i * N + j]);
-  }
-
-  return y_return;
-}
-
-/*
- * If theta and y are both doubles, just pass the values through (there's
- * no autodiff to handle here).
- */
-template <>
-inline std::vector<Eigen::VectorXd> build_varis<double>(
-    vari* ode_vari, vari**& non_chaining_varis,
-    const std::vector<Eigen::VectorXd>& y) {
-  return y;
-}
-
-template <int Lmm, typename F, typename T_y0, typename T_t0, typename T_ts,
-          typename... T_Args>
-class cvodes_integrator_vari;
-
-template <int Lmm, typename F, typename T_y0, typename T_t0, typename T_ts,
-          typename... T_Args>
-class cvodes_integrator_memory : public chainable_alloc {
-  const size_t N_;
-  const F f_;
-  const Eigen::Matrix<T_y0, Eigen::Dynamic, 1> y0_;
-  const T_t0 t0_;
-  const std::vector<T_ts> ts_;
-  std::tuple<T_Args...> args_tuple_;
-  std::tuple<decltype(value_of(T_Args()))...> value_of_args_tuple_;
-  std::vector<Eigen::VectorXd> y_;
-  void* cvodes_mem_;
-  Eigen::VectorXd state;
-  N_Vector nv_state_;
-  SUNMatrix A_;
-  SUNLinearSolver LS_;
-
-  cvodes_integrator_memory(const F& f,
-                           const Eigen::Matrix<T_y0, Eigen::Dynamic, 1>& y0,
-                           const T_t0& t0, const std::vector<T_ts>& ts,
-                           const T_Args&... args)
-      : N_(y0.size()),
-        f_(f),
-        y0_(y0),
-        t0_(t0),
-        ts_(ts),
-        args_tuple_(std::make_tuple(args...)),
-        value_of_args_tuple_(std::make_tuple(value_of(args)...)),
-        y_(ts_.size()),
-        cvodes_mem_(nullptr),
-        state(value_of(y0)) {
-    if (N_ > 0) {
-      nv_state_ = N_VMake_Serial(N_, state.data());
-      A_ = SUNDenseMatrix(N_, N_);
-      LS_ = SUNDenseLinearSolver(nv_state_, A_);
-
-      cvodes_mem_ = CVodeCreate(Lmm);
-      if (cvodes_mem_ == nullptr) {
-        throw std::runtime_error("CVodeCreate failed to allocate memory");
-      }
-    }
-  }
-
-  ~cvodes_integrator_memory() {
-    if (N_ > 0) {
-      SUNLinSolFree(LS_);
-      SUNMatDestroy(A_);
-
-      N_VDestroy_Serial(nv_state_);
-
-      if (cvodes_mem_) {
-        CVodeFree(&cvodes_mem_);
-      }
-    }
-  }
-
-  friend class cvodes_integrator_vari<Lmm, F, T_y0, T_t0, T_ts, T_Args...>;
-};
 
 /**
  * Integrator interface for CVODES' ODE solvers (Adams & BDF
@@ -140,11 +30,10 @@
  */
 template <int Lmm, typename F, typename T_y0, typename T_t0, typename T_ts,
           typename... T_Args>
-class cvodes_integrator_vari : public vari {
+class cvodes_integrator {
   using T_Return = return_type_t<T_y0, T_t0, T_ts, T_Args...>;
-
-<<<<<<< HEAD
-=======
+  using T_y0_t0 = return_type_t<T_y0, T_t0>;
+
   const char* function_name_;
   const F& f_;
   const Eigen::Matrix<T_y0_t0, Eigen::Dynamic, 1> y0_;
@@ -153,85 +42,42 @@
   std::tuple<const T_Args&...> args_tuple_;
   std::tuple<plain_type_t<decltype(value_of(std::declval<const T_Args&>()))>...>
       value_of_args_tuple_;
->>>>>>> cdddc433
   const size_t N_;
-  bool returned_;
   std::ostream* msgs_;
   double relative_tolerance_;
   double absolute_tolerance_;
   long int max_num_steps_;  // NOLINT(runtime/int)
 
-<<<<<<< HEAD
-  const size_t t0_vars_;
-  const size_t ts_vars_;
-  const size_t y0_vars_;
-  const size_t args_vars_;
-=======
   const size_t num_y0_vars_;
   const size_t num_args_vars_;
->>>>>>> cdddc433
-
-  vari** non_chaining_varis_;
-
-<<<<<<< HEAD
-  vari** t0_varis_;
-  vari** ts_varis_;
-  vari** y0_varis_;
-  vari** args_varis_;
-
-  cvodes_integrator_memory<Lmm, F, T_y0, T_t0, T_ts, T_Args...>* memory;
-=======
+
+  coupled_ode_system<F, T_y0_t0, T_Args...> coupled_ode_;
+
   std::vector<double> coupled_state_;
   N_Vector nv_state_;
   N_Vector* nv_state_sens_;
   SUNMatrix A_;
   SUNLinearSolver LS_;
->>>>>>> cdddc433
 
   /**
    * Implements the function of type CVRhsFn which is the user-defined
    * ODE RHS passed to CVODES.
    */
   static int cv_rhs(realtype t, N_Vector y, N_Vector ydot, void* user_data) {
-<<<<<<< HEAD
-    const cvodes_integrator_vari* integrator
-        = static_cast<const cvodes_integrator_vari*>(user_data);
-=======
     cvodes_integrator* integrator = static_cast<cvodes_integrator*>(user_data);
->>>>>>> cdddc433
     integrator->rhs(t, NV_DATA_S(y), NV_DATA_S(ydot));
     return 0;
   }
 
   /**
-   * Implements the function of type CVRhsFnB which is the
-   * RHS of the backward ODE system.
-   */
-  static int cv_rhs_adj_sens(realtype t, N_Vector y, N_Vector yB,
-                             N_Vector yBdot, void* user_data) {
-    const cvodes_integrator_vari* integrator
-        = static_cast<const cvodes_integrator_vari*>(user_data);
-    integrator->rhs_adj_sens(t, y, yB, yBdot);
-    return 0;
-  }
-
-  /**
-   * Implements the function of type CVQuadRhsFnB which is the
-   * RHS of the backward ODE system's quadrature.
-   */
-<<<<<<< HEAD
-  static int cv_quad_rhs_adj(realtype t, N_Vector y, N_Vector yB,
-                             N_Vector qBdot, void* user_data) {
-    const cvodes_integrator_vari* integrator
-        = static_cast<const cvodes_integrator_vari*>(user_data);
-    integrator->quad_rhs_adj(t, y, yB, qBdot);
-=======
+   * Implements the function of type CVSensRhsFn which is the
+   * RHS of the sensitivity ODE system.
+   */
   static int cv_rhs_sens(int Ns, realtype t, N_Vector y, N_Vector ydot,
                          N_Vector* yS, N_Vector* ySdot, void* user_data,
                          N_Vector tmp1, N_Vector tmp2) {
     cvodes_integrator* integrator = static_cast<cvodes_integrator*>(user_data);
     integrator->rhs_sens(t, NV_DATA_S(y), yS, ySdot);
->>>>>>> cdddc433
     return 0;
   }
 
@@ -244,27 +90,8 @@
   static int cv_jacobian_states(realtype t, N_Vector y, N_Vector fy,
                                 SUNMatrix J, void* user_data, N_Vector tmp1,
                                 N_Vector tmp2, N_Vector tmp3) {
-<<<<<<< HEAD
-    const cvodes_integrator_vari* integrator
-        = static_cast<const cvodes_integrator_vari*>(user_data);
-    integrator->jacobian_states(t, y, J);
-    return 0;
-  }
-
-  /**
-   * Implements the CVLsJacFnB function for evaluating the jacobian of
-   * the adjoint problem.
-   */
-  static int cv_jacobian_adj(realtype t, N_Vector y, N_Vector yB, N_Vector fyB,
-                             SUNMatrix J, void* user_data, N_Vector tmp1,
-                             N_Vector tmp2, N_Vector tmp3) {
-    const cvodes_integrator_vari* integrator
-        = static_cast<const cvodes_integrator_vari*>(user_data);
-    integrator->jacobian_adj(t, y, J);
-=======
     cvodes_integrator* integrator = static_cast<cvodes_integrator*>(user_data);
     integrator->jacobian_states(t, NV_DATA_S(y), J);
->>>>>>> cdddc433
     return 0;
   }
 
@@ -275,9 +102,9 @@
   inline void rhs(double t, const double y[], double dy_dt[]) const {
     const Eigen::VectorXd y_vec = Eigen::Map<const Eigen::VectorXd>(y, N_);
 
-    Eigen::VectorXd dy_dt_vec = apply(
-        [&](auto&&... args) { return memory->f_(t, y_vec, msgs_, args...); },
-        memory->value_of_args_tuple_);
+    Eigen::VectorXd dy_dt_vec
+        = apply([&](auto&&... args) { return f_(t, y_vec, msgs_, args...); },
+                value_of_args_tuple_);
 
     check_size_match("cvodes_integrator", "dy_dt", dy_dt_vec.size(), "states",
                      N_);
@@ -285,105 +112,20 @@
     std::copy(dy_dt_vec.data(), dy_dt_vec.data() + dy_dt_vec.size(), dy_dt);
   }
 
-  /*
-   * Calculate the adjoint sensitivity RHS for varying initial conditions
-   * and parameters
-   *
-   * @param[in] initial var vector
-   * @param[in] param var vector
-   * @param[in] t time
-   * @param[in] y state of the base ODE system
-   * @param[in] yB state of the adjoint ODE system
-   * @param[out] yBdot evaluation of adjoint ODE RHS
-   */
-  void rhs_adj_sens(double t, N_Vector y, N_Vector yB, N_Vector yBdot) const {
-    Eigen::Map<Eigen::VectorXd> y_vec(NV_DATA_S(y), N_);
-    Eigen::Map<Eigen::VectorXd> lambda(NV_DATA_S(yB), N_);
-    Eigen::Map<Eigen::VectorXd> lambda_dot(NV_DATA_S(yBdot), N_);
-    lambda_dot = Eigen::VectorXd::Zero(N_);
-
-    const nested_rev_autodiff nested;
-
-    Eigen::Matrix<var, Eigen::Dynamic, 1> y_vars(y_vec.size());
-    for (size_t i = 0; i < y_vars.size(); ++i)
-      y_vars(i) = new vari(y_vec(i));
-
-    Eigen::Matrix<var, Eigen::Dynamic, 1> f_y_t_vars = apply(
-        [&](auto&&... args) { return memory->f_(t, y_vars, msgs_, args...); },
-        memory->value_of_args_tuple_);
-
-    check_size_match("coupled_ode_system1", "dy_dt", f_y_t_vars.size(),
-                     "states", N_);
-
-    for (size_t i = 0; i < f_y_t_vars.size(); ++i) {
-      f_y_t_vars(i).vi_->adj_ = -lambda(i);
-    }
-
-    grad();
-
-    for (size_t i = 0; i < y_vars.size(); ++i) {
-      lambda_dot(i) = y_vars(i).adj();
-    }
-  }
-
-  /*
-   * Calculate the RHS for the quadrature part of the adjoint ODE problem.
-   *
-   * @param[in] initial var vector
-   * @param[in] param var vector
-   * @param[in] t time
-   * @param[in] y state of the base ODE system
-   * @param[in] yB state of the adjoint ODE system
-   * @param[out] qBdot evaluation of adjoint ODE quadrature RHS
-   */
-  void quad_rhs_adj(double t, N_Vector y, N_Vector yB, N_Vector qBdot) const {
-    Eigen::VectorXd y_vec = Eigen::Map<Eigen::VectorXd>(NV_DATA_S(y), N_);
-    Eigen::Map<Eigen::VectorXd> lambda(NV_DATA_S(yB), N_);
-    Eigen::Map<Eigen::VectorXd> mu_dot(NV_DATA_S(qBdot), args_vars_);
-    mu_dot = Eigen::VectorXd::Zero(args_vars_);
-
-    nested_rev_autodiff nested;
-
-    auto local_args_tuple = apply(
-        [&](auto&&... args) {
-          return std::tuple<decltype(deep_copy_vars(args))...>(
-              deep_copy_vars(args)...);
-        },
-        memory->args_tuple_);
-
-    Eigen::Matrix<var, Eigen::Dynamic, 1> f_y_t_vars = apply(
-        [&](auto&&... args) { return memory->f_(t, y_vec, msgs_, args...); },
-        local_args_tuple);
-
-    check_size_match("coupled_ode_system2", "dy_dt", f_y_t_vars.size(),
-                     "states", N_);
-
-    for (size_t i = 0; i < f_y_t_vars.size(); ++i) {
-      f_y_t_vars(i).vi_->adj_ = -lambda(i);
-    }
-
-    grad();
-
-    apply([&](auto&&... args) { accumulate_adjoints(mu_dot.data(), args...); },
-          local_args_tuple);
-  }
-
   /**
    * Calculates the jacobian of the ODE RHS wrt to its states y at the
    * given time-point t and state y.
    */
-  inline void jacobian_states(double t, N_Vector y, SUNMatrix J) const {
+  inline void jacobian_states(double t, const double y[], SUNMatrix J) const {
     Eigen::VectorXd fy;
     Eigen::MatrixXd Jfy;
 
     auto f_wrapped = [&](const Eigen::Matrix<var, Eigen::Dynamic, 1>& y) {
-      return apply(
-          [&](auto&&... args) { return memory->f_(t, y, msgs_, args...); },
-          memory->value_of_args_tuple_);
+      return apply([&](auto&&... args) { return f_(t, y, msgs_, args...); },
+                   value_of_args_tuple_);
     };
 
-    jacobian(f_wrapped, Eigen::Map<const Eigen::VectorXd>(NV_DATA_S(y), N_), fy,
-             Jfy);
+    jacobian(f_wrapped, Eigen::Map<const Eigen::VectorXd>(y, N_), fy, Jfy);
 
     for (size_t j = 0; j < Jfy.cols(); ++j) {
       for (size_t i = 0; i < Jfy.rows(); ++i) {
@@ -392,33 +134,12 @@
     }
   }
 
-  /*
-   * Calculate the Jacobian of the RHS of the adjoint ODE (see rhs_adj_sens
-   * below for citation for how this is done)
-   *
-   * @param[in] y State of system
-   * @param[in] t Time
-   * @param[out] J CVode structure where output is to be stored
-   */
-<<<<<<< HEAD
-  inline void jacobian_adj(double t, N_Vector y, SUNMatrix J) const {
-    Eigen::VectorXd fy;
-    Eigen::MatrixXd Jfy;
-
-    auto f_wrapped = [&](const Eigen::Matrix<var, Eigen::Dynamic, 1>& y) {
-      return apply(
-          [&](auto&&... args) { return memory->f_(t, y, msgs_, args...); },
-          memory->value_of_args_tuple_);
-    };
-
-    jacobian(f_wrapped, Eigen::Map<const Eigen::VectorXd>(NV_DATA_S(y), N_), fy,
-             Jfy);
-
-    for (size_t j = 0; j < Jfy.cols(); ++j) {
-      for (size_t i = 0; i < Jfy.rows(); ++i) {
-        SM_ELEMENT_D(J, j, i) = -Jfy(i, j);
-      }
-=======
+  /**
+   * Calculates the RHS of the sensitivity ODE system which
+   * corresponds to the coupled ode system from which the first N
+   * states are omitted, since the first N states are the ODE RHS
+   * which CVODES separates from the main ODE RHS.
+   */
   inline void rhs_sens(double t, const double y[], N_Vector* yS,
                        N_Vector* ySdot) {
     std::vector<double> z(coupled_state_.size());
@@ -432,7 +153,6 @@
     for (std::size_t s = 0; s < num_y0_vars_ + num_args_vars_; s++) {
       std::move(dz_dt.data() + (s + 1) * N_, dz_dt.data() + (s + 2) * N_,
                 NV_DATA_S(ySdot[s]));
->>>>>>> cdddc433
     }
   }
 
@@ -463,15 +183,6 @@
    * @throw <code>std::invalid_argument</code> if arguments are the wrong
    *   size or tolerances or max_num_steps are out of range.
    */
-<<<<<<< HEAD
-  cvodes_integrator_vari(const F& f,
-                         const Eigen::Matrix<T_y0, Eigen::Dynamic, 1>& y0,
-                         const T_t0& t0, const std::vector<T_ts>& ts,
-                         double relative_tolerance, double absolute_tolerance,
-                         long int max_num_steps, std::ostream* msgs,
-                         const T_Args&... args)
-      : vari(NOT_A_NUMBER),
-=======
   template <require_eigen_col_vector_t<T_y0>* = nullptr>
   cvodes_integrator(const char* function_name, const F& f, const T_y0& y0,
                     const T_t0& t0, const std::vector<T_ts>& ts,
@@ -485,41 +196,11 @@
         ts_(ts),
         args_tuple_(args...),
         value_of_args_tuple_(value_of(args)...),
->>>>>>> cdddc433
         N_(y0.size()),
-        returned_(false),
-        memory(NULL),
         msgs_(msgs),
         relative_tolerance_(relative_tolerance),
         absolute_tolerance_(absolute_tolerance),
         max_num_steps_(max_num_steps),
-<<<<<<< HEAD
-        t0_vars_(count_vars(t0)),
-        ts_vars_(count_vars(ts)),
-        y0_vars_(count_vars(y0)),
-        args_vars_(count_vars(args...)),
-        t0_varis_(
-            ChainableStack::instance_->memalloc_.alloc_array<vari*>(t0_vars_)),
-        ts_varis_(
-            ChainableStack::instance_->memalloc_.alloc_array<vari*>(ts_vars_)),
-        y0_varis_(
-            ChainableStack::instance_->memalloc_.alloc_array<vari*>(y0_vars_)),
-        args_varis_(ChainableStack::instance_->memalloc_.alloc_array<vari*>(
-            args_vars_)) {
-    const char* fun = "cvodes_integrator::integrate";
-
-    memory = new cvodes_integrator_memory<Lmm, F, T_y0, T_t0, T_ts, T_Args...>(
-        f, y0, t0, ts, args...);
-
-    save_varis(t0_varis_, t0);
-    save_varis(ts_varis_, ts);
-    save_varis(y0_varis_, y0);
-    save_varis(args_varis_, args...);
-
-    check_finite(fun, "initial state", y0);
-    check_finite(fun, "initial time", t0);
-    check_finite(fun, "times", ts);
-=======
         num_y0_vars_(count_vars(y0_)),
         num_args_vars_(count_vars(args...)),
         coupled_ode_(f, y0_, msgs, args...),
@@ -527,7 +208,6 @@
     check_finite(function_name, "initial state", y0_);
     check_finite(function_name, "initial time", t0_);
     check_finite(function_name, "times", ts_);
->>>>>>> cdddc433
 
     // Code from: https://stackoverflow.com/a/17340003 . Should probably do
     // something better
@@ -537,20 +217,8 @@
               0, (check_finite(function_name, "ode parameters and data", args),
                   0)...};
         },
-        memory->args_tuple_);
-
-<<<<<<< HEAD
-    check_nonzero_size(fun, "times", ts);
-    check_nonzero_size(fun, "initial state", y0);
-    check_ordered(fun, "times", ts);
-    check_less(fun, "initial time", t0, ts[0]);
-    check_positive_finite(fun, "relative_tolerance", relative_tolerance_);
-    check_positive_finite(fun, "absolute_tolerance", absolute_tolerance_);
-    check_positive(fun, "max_num_steps", max_num_steps_);
-  }
-
-  ~cvodes_integrator_vari() {}
-=======
+        args_tuple_);
+
     check_nonzero_size(function_name, "times", ts_);
     check_nonzero_size(function_name, "initial state", y0_);
     check_sorted(function_name, "times", ts_);
@@ -584,7 +252,6 @@
                                    num_y0_vars_ + num_args_vars_);
     }
   }
->>>>>>> cdddc433
 
   /**
    * Solve the ODE initial value problem y' = f(t, y), y(t0) = y0 at a set of
@@ -595,142 +262,20 @@
    *   solution time (excluding the initial state)
    */
   std::vector<Eigen::Matrix<T_Return, Eigen::Dynamic, 1>> operator()() {
-<<<<<<< HEAD
-    const double t0_dbl = value_of(memory->t0_);
-    const std::vector<double> ts_dbl = value_of(memory->ts_);
-
-    check_flag_sundials(
-        CVodeInit(memory->cvodes_mem_, &cvodes_integrator_vari::cv_rhs, t0_dbl,
-                  memory->nv_state_),
-        "CVodeInit");
-
-    // Assign pointer to this as user data
-    check_flag_sundials(
-        CVodeSetUserData(memory->cvodes_mem_, reinterpret_cast<void*>(this)),
-        "CVodeSetUserData");
-
-    cvodes_set_options(memory->cvodes_mem_, relative_tolerance_,
-                       absolute_tolerance_, max_num_steps_);
-
-    // for the stiff solvers we need to reserve additional memory
-    // and provide a Jacobian function call. new API since 3.0.0:
-    // create matrix object and linear solver object; resource
-    // (de-)allocation is handled in the cvodes_ode_data
-    check_flag_sundials(
-        CVodeSetLinearSolver(memory->cvodes_mem_, memory->LS_, memory->A_),
-        "CVodeSetLinearSolver");
-
-    check_flag_sundials(
-        CVodeSetJacFn(memory->cvodes_mem_,
-                      &cvodes_integrator_vari::cv_jacobian_states),
-        "CVodeSetJacFn");
-
-    // initialize forward sensitivity system of CVODES as needed
-    if (t0_vars_ + ts_vars_ + y0_vars_ + args_vars_ > 0) {
-      check_flag_sundials(CVodeAdjInit(memory->cvodes_mem_, 25, CV_HERMITE),
-                          "CVodeAdjInit");
-    }
-
-    double t_init = t0_dbl;
-    for (size_t n = 0; n < ts_dbl.size(); ++n) {
-      double t_final = ts_dbl[n];
-
-      if (t_final != t_init) {
-        if (t0_vars_ + ts_vars_ + y0_vars_ + args_vars_ > 0) {
-          int ncheck;
-          check_flag_sundials(
-              CVodeF(memory->cvodes_mem_, t_final, memory->nv_state_, &t_init,
-                     CV_NORMAL, &ncheck),
-              "CVodeF");
-        } else {
-          check_flag_sundials(CVode(memory->cvodes_mem_, t_final,
-                                    memory->nv_state_, &t_init, CV_NORMAL),
-                              "CVode");
-        }
-      }
-
-      memory->y_[n] = memory->state;
-
-      t_init = t_final;
-    }
-
-    returned_ = true;
-    return build_varis<T_Return>(this, non_chaining_varis_, memory->y_);
-  }
-
-  virtual void chain() {
-    // std::cout << "chain" << std::endl; <-- Good way to verify it's only
-    //  being called once
-    if (memory == NULL)
-      return;
-
-    if (memory->cvodes_mem_ == NULL)
-      return;
-
-    if (returned_ == false)
-      return;
-
-    if (t0_vars_ + ts_vars_ + y0_vars_ + args_vars_ == 0) {
-      return;
-=======
     std::vector<Eigen::Matrix<T_Return, Eigen::Dynamic, 1>> y;
 
     void* cvodes_mem = CVodeCreate(Lmm);
     if (cvodes_mem == nullptr) {
       throw std::runtime_error("CVodeCreate failed to allocate memory");
->>>>>>> cdddc433
-    }
-
-    Eigen::VectorXd state_sens(N_);
-    Eigen::VectorXd quad(args_vars_);
-    N_Vector nv_state_sens
-        = N_VMake_Serial(state_sens.size(), state_sens.data());
-    N_Vector nv_quad = N_VMake_Serial(quad.size(), quad.data());
-    N_VConst(0.0, nv_state_sens);
-    N_VConst(0.0, nv_quad);
-
-    SUNMatrix AB_ = SUNDenseMatrix(N_, N_);
-    SUNLinearSolver LSB_ = SUNDenseLinearSolver(nv_state_sens, AB_);
+    }
 
     try {
-<<<<<<< HEAD
-      int indexB;
-
-      // This is all boilerplate CVODES setting up the adjoint ODE to solve
-      check_flag_sundials(CVodeCreateB(memory->cvodes_mem_, Lmm, &indexB),
-                          "CVodeCreateB");
-
-      check_flag_sundials(CVodeSetUserDataB(memory->cvodes_mem_, indexB,
-                                            reinterpret_cast<void*>(this)),
-                          "CVodeSetUserDataB");
-
-      // The ode_rhs_adj_sense functions passed in here cause problems with
-      // the autodiff stack (they can cause reallocations of the internal
-      // vectors and cause segfaults)
-      check_flag_sundials(
-          CVodeInitB(memory->cvodes_mem_, indexB,
-                     &cvodes_integrator_vari::cv_rhs_adj_sens,
-                     value_of(memory->ts_.back()), nv_state_sens),
-          "CVodeInitB");
-
-      check_flag_sundials(
-          CVodeSStolerancesB(memory->cvodes_mem_, indexB, relative_tolerance_,
-                             absolute_tolerance_),
-          "CVodeSStolerancesB");
-=======
       check_flag_sundials(CVodeInit(cvodes_mem, &cvodes_integrator::cv_rhs,
                                     value_of(t0_), nv_state_),
                           "CVodeInit");
->>>>>>> cdddc433
-
+
+      // Assign pointer to this as user data
       check_flag_sundials(
-<<<<<<< HEAD
-          CVodeSetLinearSolverB(memory->cvodes_mem_, indexB, LSB_, AB_),
-          "CVodeSetLinearSolverB");
-
-      // The same autodiff issue that applies to ode_rhs_adj_sense applies
-      // here
-=======
           CVodeSetUserData(cvodes_mem, reinterpret_cast<void*>(this)),
           "CVodeSetUserData");
 
@@ -739,43 +284,10 @@
 
       check_flag_sundials(CVodeSetLinearSolver(cvodes_mem, LS_, A_),
                           "CVodeSetLinearSolver");
->>>>>>> cdddc433
       check_flag_sundials(
-          CVodeSetJacFnB(memory->cvodes_mem_, indexB,
-                         &cvodes_integrator_vari::cv_jacobian_adj),
-          "CVodeSetJacFnB");
-
-<<<<<<< HEAD
-      // Allocate space for backwards quadrature
-      if (args_vars_ > 0) {
-        check_flag_sundials(
-            CVodeQuadInitB(memory->cvodes_mem_, indexB,
-                           &cvodes_integrator_vari::cv_quad_rhs_adj, nv_quad),
-            "CVodeQuadInitB");
-
-        check_flag_sundials(
-            CVodeQuadSStolerancesB(memory->cvodes_mem_, indexB,
-                                   relative_tolerance_, absolute_tolerance_),
-            "CVodeQuadSStolerancesB");
-
-        check_flag_sundials(
-            CVodeSetQuadErrConB(memory->cvodes_mem_, indexB, SUNTRUE),
-            "CVodeSetQuadErrConB");
-      }
-
-      // At every time step, collect the adjoints from the output
-      // variables and re-initialize the solver
-      double t_init = value_of(memory->ts_.back());
-      for (int i = memory->ts_.size() - 1; i >= 0; --i) {
-        // Take in the adjoints from all the output variables at this point
-        // in time
-        Eigen::VectorXd step_sens = Eigen::VectorXd::Zero(N_);
-        for (int j = 0; j < N_; j++) {
-          // std::cout << "i: " << i << ", j: " << j << std::endl;
-          state_sens(j) += non_chaining_varis_[i * N_ + j]->adj_;
-          step_sens(j) += non_chaining_varis_[i * N_ + j]->adj_;
-        }
-=======
+          CVodeSetJacFn(cvodes_mem, &cvodes_integrator::cv_jacobian_states),
+          "CVodeSetJacFn");
+
       // initialize forward sensitivity system of CVODES as needed
       if (num_y0_vars_ + num_args_vars_ > 0) {
         check_flag_sundials(
@@ -794,44 +306,8 @@
       double t_init = value_of(t0_);
       for (size_t n = 0; n < ts_.size(); ++n) {
         double t_final = value_of(ts_[n]);
->>>>>>> cdddc433
-
-        if (ts_vars_ > 0 && i >= 0) {
-          ts_varis_[i]->adj_ += apply(
-              [&](auto&&... args) {
-                double adj = step_sens.dot(
-                    memory->f_(t_init, memory->y_[i], msgs_, args...));
-                // std::cout << "adj: " << adj << ", i: " << i << std::endl;
-                return adj;
-              },
-              memory->value_of_args_tuple_);
-        }
-
-        double t_final = value_of((i > 0) ? memory->ts_[i - 1] : memory->t0_);
+
         if (t_final != t_init) {
-<<<<<<< HEAD
-          check_flag_sundials(
-              CVodeReInitB(memory->cvodes_mem_, indexB, t_init, nv_state_sens),
-              "CVodeReInitB");
-
-          if (args_vars_ > 0) {
-            check_flag_sundials(
-                CVodeQuadReInitB(memory->cvodes_mem_, indexB, nv_quad),
-                "CVodeQuadReInitB");
-          }
-
-          check_flag_sundials(CVodeB(memory->cvodes_mem_, t_final, CV_NORMAL),
-                              "CVodeB");
-
-          check_flag_sundials(
-              CVodeGetB(memory->cvodes_mem_, indexB, &t_init, nv_state_sens),
-              "CVodeGetB");
-
-          if (args_vars_ > 0) {
-            check_flag_sundials(
-                CVodeGetQuadB(memory->cvodes_mem_, indexB, &t_init, nv_quad),
-                "CVodeGetQuadB");
-=======
           int error_code
               = CVode(cvodes_mem, t_final, nv_state_, &t_init, CV_NORMAL);
 
@@ -847,49 +323,26 @@
             check_flag_sundials(
                 CVodeGetSens(cvodes_mem, &t_init, nv_state_sens_),
                 "CVodeGetSens");
->>>>>>> cdddc433
           }
         }
-      }
-
-      if (t0_vars_ > 0) {
-        Eigen::VectorXd y0d = value_of(memory->y0_);
-        t0_varis_[0]->adj_ += apply(
+
+        y.emplace_back(apply(
             [&](auto&&... args) {
-              return -state_sens.dot(memory->f_(t_init, y0d, msgs_, args...));
+              return ode_store_sensitivities(f_, coupled_state_, y0_, t0_,
+                                             ts_[n], msgs_, args...);
             },
-            memory->value_of_args_tuple_);
-      }
-
-      if (args_vars_ > 0) {
-        check_flag_sundials(
-            CVodeGetQuadB(memory->cvodes_mem_, indexB, &t_init, nv_quad),
-            "CVodeGetQuadB");
-      }
-
-      // After integrating all the way back to t0, we finally have the
-      // the adjoints we wanted
-      // These are the dlog_density / d(initial_conditions[s]) adjoints
-      for (size_t s = 0; s < y0_vars_; s++) {
-        y0_varis_[s]->adj_ += state_sens(s);
-      }
-
-      // These are the dlog_density / d(parameters[s]) adjoints
-      for (size_t s = 0; s < args_vars_; s++) {
-        args_varis_[s]->adj_ += quad(s);
+            args_tuple_));
+
+        t_init = t_final;
       }
     } catch (const std::exception& e) {
-      SUNLinSolFree(LSB_);
-      SUNMatDestroy(AB_);
-      N_VDestroy_Serial(nv_state_sens);
-      N_VDestroy_Serial(nv_quad);
+      CVodeFree(&cvodes_mem);
       throw;
     }
 
-    SUNLinSolFree(LSB_);
-    SUNMatDestroy(AB_);
-    N_VDestroy_Serial(nv_state_sens);
-    N_VDestroy_Serial(nv_quad);
+    CVodeFree(&cvodes_mem);
+
+    return y;
   }
 };  // cvodes integrator
 
