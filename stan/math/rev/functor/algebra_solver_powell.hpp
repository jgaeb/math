--- conflicted
+++ resolved
@@ -248,7 +248,6 @@
       solver, fx, x_eval, y_val, dat, dat_int, 0, relative_tolerance,
       function_tolerance, max_num_steps);
 
-<<<<<<< HEAD
   Eigen::MatrixXd Jf_x;
   Eigen::VectorXd f_x;
 
@@ -294,21 +293,6 @@
       std::cout << "y_adj3: " << arena_y.adj().transpose() << std::endl;
     }
   });
-=======
-  using Fsy = system_functor<F, double, double, false>;
-  using Fy = hybrj_functor_solver<Fsy, F, double, double>;
-  Fsy fy(f, x_val, y_val, dat, dat_int, msgs);
-
-  // Construct vari
-  algebra_solver_vari<Fsy, value_type_t<T2>, Fx>* vi0
-      = new algebra_solver_vari<Fsy, value_type_t<T2>, Fx>(fy, y_eval, fx,
-                                                           theta_dbl);
-  Eigen::Matrix<var, Eigen::Dynamic, 1> theta(x.size());
-  theta(0) = var(vi0->x_[0]);
-  for (int i = 1; i < x.size(); ++i) {
-    theta(i) = var(vi0->x_[i]);
-  }
->>>>>>> 4b209781
 
   return ret_type(ret);
 }
