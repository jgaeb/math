--- conflicted
+++ resolved
@@ -21,11 +21,7 @@
 };  // namespace internal
 
 template <typename F, typename T_initial, typename T_out, typename... T_Args>
-<<<<<<< HEAD
-auto ode_add_time_gradients(const F& f, const Eigen::Matrix<T_initial, Eigen::Dynamic, 1>& y0,
-=======
-inline auto ode_add_time_gradients(const F& f, const std::vector<T_initial>& y0,
->>>>>>> e012d1f3
+inline auto ode_add_time_gradients(const F& f, const Eigen::Matrix<T_initial, Eigen::Dynamic, 1>& y0,
                             double t0, const std::vector<double>& ts,
                             const std::vector<Eigen::Matrix<T_out, Eigen::Dynamic, 1>>& y,
                             std::ostream* msgs, const T_Args&... args) {
@@ -34,20 +30,12 @@
 
 template <typename F, typename T_initial, typename T_t0, typename T_ts,
           typename T_out, typename... T_Args>
-<<<<<<< HEAD
 std::vector<Eigen::Matrix<var, Eigen::Dynamic, 1>>
 ode_add_time_gradients(const F& f, const Eigen::Matrix<T_initial, Eigen::Dynamic, 1>& y0,
 		       const T_t0& t0, const std::vector<T_ts>& ts,
 		       const std::vector<Eigen::Matrix<T_out, Eigen::Dynamic, 1>>& y,
 		       std::ostream* msgs, const T_Args&... args) {
   Eigen::VectorXd f_y0_t0;
-=======
-inline std::vector<std::vector<var>> ode_add_time_gradients(
-    const F& f, const std::vector<T_initial>& y0, const T_t0& t0,
-    const std::vector<T_ts>& ts, const std::vector<std::vector<T_out>>& y,
-    std::ostream* msgs, const T_Args&... args) {
-  std::vector<double> f_y0_t0 = {};
->>>>>>> e012d1f3
   if (is_var<T_t0>::value) {
     f_y0_t0 = f(value_of(t0), value_of(y0), msgs, value_of(args)...);
 
