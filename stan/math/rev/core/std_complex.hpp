--- conflicted
+++ resolved
@@ -234,287 +234,13 @@
 namespace stan {
 namespace math {
 /**
-<<<<<<< HEAD
- * Return the complex number with real and complex parts given by the
- * `double` value of the real and complex parts of the argument.
- *
- * @tparam T value type of complex argument
- * @param[in] complex argument
- * @return complex number with same value as argument
- */
-template <typename T, require_complex_t<T>...>
-inline std::complex<double> value_of(T&& z) {
-  return {value_of_rec(z.real()), value_of_rec(z.imag())};
-}
-
-/**
- * Return the complex number composed of the real and complex parts
- * with signs copied from the real and complex parts of the first
- * arguments to the real and complex parts of the second.
- *
- * This is an overload of the standard libary `copysign` for complex
- * numbers that will be used with argument-dependent lookup.
-=======
  * Base class for complex numbers.  The template parameter `V` is the
  * value type, and the derived type for the curiously recursive
  * template pattern (CRTP) is `complex<V>`.  For this pattern to work,
  * the extending class must be of the from `complex<V>`.
->>>>>>> 6bd989f6
  *
  * @tparam V value type for extending complex class
  */
-<<<<<<< HEAD
-template <typename T, typename U, require_all_complex_t<T, U>...>
-inline std::complex<return_type_t<value_type_t<T>, value_type_t<U>>> copysign(T&& y, U&& x) {
-  return {copysign(y.real(), x.real()), copysign(y.imag(), x.imag())};
-}
-
-/**
- * Return the specified complex number multiplied by `i`.
- *
- * This compound function is more efficient than mulitplying by a
- * constant `i` because it involves only a single arithmetic negation.
- *
- * @tparam value type of complex argument
- * @param[in] z complex argument
- * @return argument multipled by `i`
- */
-template <typename T, require_complex_t<T>...>
-inline std::decay_t<T> i_times(T&& z) {
-  return {-z.imag(), z.real()};
-}
-
-/**
- * Base template class for metaprogram determining type of return for
- * arithmetic operation involving two template types through defined
- * type `complex_t`.  Works for binary functions only.
- *
- * @tparam U type of first argument
- * @tparam V type of second argument
- */
-template <typename U, typename V>
-struct complex_op_impl {};
-template <typename U, typename V>
-struct complex_op_impl<std::complex<U>, std::complex<V>> {
-  using complex_t = std::complex<return_type_t<U, V>>;
-};
-// doc inherited from base function template
-template <typename U, typename V>
-struct complex_op_impl<std::complex<U>, V> {
-  using complex_t = std::complex<return_type_t<U, V>>;
-};
-// doc inherited from base function template
-template <typename U, typename V>
-struct complex_op_impl<U, std::complex<V>> {
-  using complex_t = std::complex<return_type_t<U, V>>;
-};
-
-template <typename T, typename U>
-struct complex_op : complex_op_impl<std::decay_t<T>, std::decay_t<U>>{};
-
-/**
- * The return type of complex function given a sequence of template
- * parameters for the argument types.
- *
- * @tparam Args argument types
- */
-template <typename... Args>
-using complex_op_t = typename complex_op<Args...>::complex_t;
-
-/**
- * Return the specified complex number multiplied by `-i`.
- *
- * This compound function is more efficient than mulitplying by the
- * constant `-i` because it involves only a single arithmetic
- * negation.
- *
- * @tparam value type of complex argument
- * @param[in] z complex argument
- * @return argument multipled by `-i`
- */
-template <typename T, require_complex_t<T>...>
-inline std::decay_t<T> neg_i_times(T&& z) {
-  return {z.imag(), -z.real()};
-}
-
-/**
- * Return the complex negation of the specified complex argument.
- *
- * @tparam V value type of complex argument
- * @param[in] z argument
- * @return negation of argument
- */
-template <typename V, require_complex_t<V>...>
-inline std::decay_t<V> complex_negate(V&& z) {
-  return {-z.real(), -z.imag()};
-}
-
-/**
- * Return the sum of the specified arguments.  At least one of the
- * arguments must be a complex number.
- *
- * @tparam U type of first argument
- * @tparam V type of second argument
- * @param[in] lhs first argument
- * @param[in] rhs second argument
- * @return sum of the arguments
- */
-template <typename U, typename V, require_any_complex_t<U, V>...>
-inline complex_op_t<U, V> add(U&& lhs, V&& rhs) {
-  complex_op_t<U, V> y(std::forward<U>(lhs));
-  y += rhs;
-  return y;
-}
-
-/**
- * Return the difference of the specified arguments.  At least one of
- * the arguments must be a complex number.
- *
- * @tparam U type of first argument
- * @tparam V type of second argument
- * @param[in] lhs first argument
- * @param[in] rhs second argument
- * @return difference of the arguments
- */
-template <typename U, typename V, require_any_complex_t<U, V>...>
-inline complex_op_t<U, V> subtract(U&& lhs, V&& rhs) {
-  complex_op_t<U, V> y(std::forward<U>(lhs));
-  y -= rhs;
-  return y;
-}
-
-/**
- * Return the product of the specified arguments.  At least one of the
- * arguments must be a complex number.
- *
- * @tparam U type of first argument
- * @tparam V type of second argument
- * @param[in] lhs first argument
- * @param[in] rhs second argument
- * @return sum of the arguments
- */
-template <typename U, typename V, require_any_complex_t<U, V>...>
-inline complex_op_t<U, V> multiply(U&& lhs, V&& rhs) {
-  complex_op_t<U, V> y(std::forward<U>(lhs));
-  y *= rhs;
-  return y;
-}
-
-/**
- * Return the quotient of the specified arguments.  At least one of
- * the arguments must be a complex number.
- *
- * @tparam U type of first argument
- * @tparam V type of second argument
- * @param[in] lhs first argument
- * @param[in] rhs second argument
- * @return sum of the arguments
- */
-template <typename U, typename V, require_any_complex_t<U, V>...>
-inline complex_op_t<U, V> divide(U&& lhs, V&& rhs) {
-  complex_op_t<U, V> y(std::forward<U>(lhs));
-  y /= rhs;
-  return y;
-}
-
-/**
- * Return `true` if the complex arguments have equal real and
- * imaginary components.
- *
- * @tparam U value type of first argument
- * @tparam V value type of second argument
- * @param[in] lhs first argument
- * @param[in] rhs second argument
- * @return `true` if the arguments are equal
- */
-template <typename U, typename V, require_all_complex_t<U, V>...>
-inline bool equal_equal(U&& lhs, V&& rhs) {
-  return lhs.real() == rhs.real() && lhs.imag() == rhs.imag();
-}
-
-/**
- * Return `true` if the complex argument has a real component equal to
- * the real argument.
- *
- * @tparam U value type of first argument
- * @tparam V type of second argument
- * @param[in] lhs first argument
- * @param[in] rhs second argument
- * @return `true` if the complex argument has real component equal to
- * the real argument
- */
-template <typename U, typename V, require_not_complex_t<U>..., require_complex_t<V>...>
-inline bool equal_equal(U&& lhs, V&& rhs) {
-  return lhs == rhs.real() && rhs.imag() == 0;
-}
-
-/**
- * Return `true` if the complex argument has a real component equal to
- * the real argument.
- *
- * @tparam U value type of first argument
- * @tparam V type of second argument
- * @param[in] lhs first argument
- * @param[in] rhs second argument
- * @return `true` if the complex argument has real component equal to
- * the real argument
- */
-template <typename U, typename V, require_complex_t<U>..., require_not_complex_t<V>...>
-inline bool equal_equal(U&& lhs, V&& rhs) {
-  return lhs.real() == rhs && lhs.imag() == 0;
-}
-
-/**
- * Return `true` if the arguments are not equal.  At least one of the
- * arguments must be a complex number.
- *
- * @tparam U type of first argument
- * @tparam V type of second argument
- * @param[in] lhs first argument
- * @param[in] rhs second argument
- * @return `true` if the arguments are not equal
- */
-template <typename U, typename V, require_any_complex_t<U, V>...>
-inline bool not_equal(U&& lhs, V&& rhs) {
-  return !equal_equal(std::forward<U>(lhs), std::forward<V>(rhs));
-}
-
-/**
- * Return the real part of the complex argument.
- *
- * @tparam V value type of argument
- * @param[in] z argument
- * @return real part of argument
- */
-template <typename V, require_complex_t<V>...>
-inline value_type_t<V> real(V&& z) {
-  return z.real();
-}
-
-/**
- * Return the imaginary part of the complex argument.
- *
- * @tparam V value type of argument
- * @param[in] z argument
- * @return imaginary part of argument
- */
-template <typename V, require_complex_t<V>...>
-inline value_type_t<V> imag(V&& z) {
-  return z.imag();
-}
-
-/**
- * Return the absolute value of the complex argument.
- *
- * @tparam V value type of argument
- * @param[in] z argument
- * @return absolute value of the argument
- */
-template <typename V, require_complex_t<V>...>
-inline value_type_t<V> abs(V&& z) {
-  return hypot(real(z), imag(z));
-}
-=======
 template <typename V>
 class complex_base {
  protected:
@@ -622,7 +348,6 @@
    * @return the real part
    */
   value_type real() const { return re_; }
->>>>>>> 6bd989f6
 
   /**
    * Set the real part to the specified value.
@@ -962,11 +687,6 @@
    * @param[in] re real part
    * @param[in] im imaginary part
    */
-<<<<<<< HEAD
-  template <typename T, typename U, require_all_convertible_t<value_type, T, U>...>
-  complex_base(T&& x, U&& y = U(0))  // NOLINT(runtime/explicit)
-      : re_(std::forward<T>(x)), im_(std::forward<U>(y)) {}
-=======
   template <typename V1, typename V2>
   complex(const V1& re, const V2& im)
       : stan::math::complex_base<stan::math::fvar<T>>(re, im) {}
@@ -979,7 +699,6 @@
    */
   complex(const value_type& re = value_type(0))  // NOLINT(runtime/explicit)
       : stan::math::complex_base<stan::math::fvar<T>>(re) {}
->>>>>>> 6bd989f6
 
   /**
    * Constructs the complex number from the specified complex number.
@@ -1171,7 +890,7 @@
  * @tparam Args argument types
  */
 template <typename... Args>
-using complex_return_t = typename complex_return<Args...>::complex_t;
+using complex_return_t = typename complex_return<std::decay_t<Args>...>::complex_t;
 
 /**
  * Return the complex number with real and complex parts given by the
@@ -1262,9 +981,9 @@
  * @param[in] rhs second argument
  * @return sum of the arguments
  */
-template <typename U, typename V>
-inline complex_return_t<U, V> complex_add(const U& lhs, const V& rhs) {
-  complex_return_t<U, V> y(lhs);
+template <typename U, typename V, require_any_complex_t<U, V>...>
+inline complex_return_t<U, V> add(U&& lhs, V&& rhs) {
+  complex_return_t<U, V> y(std::forward<U>(lhs));
   y += rhs;
   return y;
 }
@@ -1279,9 +998,9 @@
  * @param[in] rhs second argument
  * @return difference of the arguments
  */
-template <typename U, typename V>
-inline complex_return_t<U, V> complex_subtract(const U& lhs, const V& rhs) {
-  complex_return_t<U, V> y(lhs);
+template <typename U, typename V, require_any_complex_t<U, V>...>
+inline complex_return_t<U, V> subtract(U&& lhs, V&& rhs) {
+  complex_return_t<U, V> y(std::forward<U>(lhs));
   y -= rhs;
   return y;
 }
@@ -1296,23 +1015,13 @@
  * @param[in] rhs second argument
  * @return sum of the arguments
  */
-template <typename U, typename V>
-inline complex_return_t<U, V> complex_multiply(const U& lhs, const V& rhs) {
-  complex_return_t<U, V> y(lhs);
+template <typename U, typename V, require_any_complex_t<U, V>...>
+inline complex_return_t<U, V> multiply(U&& lhs, V&& rhs) {
+  complex_return_t<U, V> y(std::forward<U>(lhs));
   y *= rhs;
   return y;
 }
 
-<<<<<<< HEAD
-  /**
-   * Constructs complex number from real part or with default zero
-   * value, setting imaginary part to zero.
-   *
-   * @param[in] re the real part
-   */
-  complex(const value_type& re = value_type(0))  // NOLINT(runtime/explicit)
-      : complex_base(re, value_type(0)) {}
-=======
 /**
  * Return the quotient of the specified arguments.  At least one of
  * the arguments must be a complex number.
@@ -1323,13 +1032,12 @@
  * @param[in] rhs second argument
  * @return sum of the arguments
  */
-template <typename U, typename V>
-inline complex_return_t<U, V> complex_divide(const U& lhs, const V& rhs) {
-  complex_return_t<U, V> y(lhs);
+template <typename U, typename V, require_any_complex_t<U, V>...>
+inline complex_return_t<U, V> divide(U&& lhs, V&& rhs) {
+  complex_return_t<U, V> y(std::forward<U>(lhs));
   y /= rhs;
   return y;
 }
->>>>>>> 6bd989f6
 
 /**
  * Return `true` if the complex arguments have equal real and
@@ -1341,9 +1049,8 @@
  * @param[in] rhs second argument
  * @return `true` if the arguments are equal
  */
-template <typename U, typename V>
-inline bool complex_equal_equal(const std::complex<U>& lhs,
-                                const std::complex<V>& rhs) {
+template <typename U, typename V, require_all_complex_t<U, V>...>
+inline bool equal_equal(U&& lhs, V&& rhs) {
   return lhs.real() == rhs.real() && lhs.imag() == rhs.imag();
 }
 
@@ -1358,8 +1065,8 @@
  * @return `true` if the complex argument has real component equal to
  * the real argument
  */
-template <typename U, typename V>
-inline bool complex_equal_equal(const U& lhs, const std::complex<V>& rhs) {
+template <typename U, typename V, require_not_complex_t<U>..., require_complex_t<V>...>
+inline bool equal_equal(U&& lhs, V&& rhs) {
   return lhs == rhs.real() && rhs.imag() == 0;
 }
 
@@ -1374,8 +1081,8 @@
  * @return `true` if the complex argument has real component equal to
  * the real argument
  */
-template <typename U, typename V>
-inline bool complex_equal_equal(const std::complex<U>& lhs, const V& rhs) {
+template <typename U, typename V, require_not_complex_t<V>..., require_complex_t<U>...>
+inline bool equal_equal(U&& lhs, V&& rhs) {
   return lhs.real() == rhs && lhs.imag() == 0;
 }
 
@@ -1389,9 +1096,9 @@
  * @param[in] rhs second argument
  * @return `true` if the arguments are not equal
  */
-template <typename U, typename V>
-inline bool complex_not_equal(const U& lhs, const V& rhs) {
-  return !complex_equal_equal(lhs, rhs);
+template <typename U, typename V, require_any_complex_t<U, V>...>
+inline bool not_equal(U&& lhs, V&& rhs) {
+  return !equal_equal(std::forward<U>(lhs), std::forward<V>(rhs));
 }
 
 /**
@@ -1401,8 +1108,8 @@
  * @param[in] z argument
  * @return real part of argument
  */
-template <typename V>
-inline V complex_real(const std::complex<V>& z) {
+template <typename V, require_complex_t<V>...>
+inline auto real(V&& z) {
   return z.real();
 }
 
@@ -1413,8 +1120,8 @@
  * @param[in] z argument
  * @return imaginary part of argument
  */
-template <typename V>
-inline V complex_imag(const std::complex<V>& z) {
+template <typename V, require_complex_t<V>...>
+inline auto imag(V&& z) {
   return z.imag();
 }
 
@@ -1425,8 +1132,8 @@
  * @param[in] z argument
  * @return absolute value of the argument
  */
-template <typename V>
-inline V complex_abs(const std::complex<V>& z) {
+template <typename V, require_complex_t<V>...>
+inline auto complex_abs(V&& z) {
   return hypot(real(z), imag(z));
 }
 
@@ -1437,8 +1144,8 @@
  * @param[in] z argument
  * @return phase angle of the argument
  */
-template <typename V>
-inline V complex_arg(const std::complex<V>& z) {
+template <typename V, require_complex_t<V>...>
+inline auto complex_arg(V&& z) {
   return atan2(imag(z), real(z));
 }
 
@@ -1449,8 +1156,8 @@
  * @param[in] z argument
  * @return squared magnitude of the argument
  */
-template <typename V>
-inline V complex_norm(const std::complex<V>& z) {
+template <typename V, require_complex_t<V>...>
+inline auto complex_norm(V&& z) {
   return square(real(z)) + square(imag(z));
 }
 
@@ -1461,9 +1168,9 @@
  * @param[in] z argument
  * @return complex conjugate of the argument
  */
-template <typename V>
-inline std::complex<V> complex_conj(const std::complex<V>& z) {
-  return {z.real(), -z.imag()};
+template <typename V, require_complex_t<V>...>
+inline auto complex_conj(V&& z) {
+  return std::complex<value_type_t<V>>(z.real(), -z.imag());
 }
 
 /**
@@ -1611,7 +1318,7 @@
  * @return hyperbolic tangent of the argument
  */
 template <typename V>
-inline std::complex<V> complex_tanh(const std::complex<V>& z) {
+inline auto complex_tanh(const std::complex<V>& z) {
   auto exp_z = exp(z);
   auto exp_neg_z = exp(-z);
   return (exp_z - exp_neg_z) / (exp_z + exp_neg_z);
@@ -2103,7 +1810,7 @@
  */
 template <>
 inline stan::math::var abs<stan::math::var>(const complex<stan::math::var>& z) {
-  return stan::math::abs(z);
+  return complex_abs(z);
 }
 
 /**
@@ -2511,20 +2218,9 @@
  * @param[in] y second complex argument
  * @return sum of the arguments
  */
-template <typename U, typename V>
-inline std::complex<return_type_t<U, V>> operator+(const std::complex<U>& x,
-                                                   const std::complex<V>& y) {
-  return add(x, y);
-}
-template <typename U, typename V>
-inline std::complex<return_type_t<U, V>> operator+(const std::complex<U>& x,
-                                                   const V& y) {
-  return add(x, y);
-}
-template <typename U, typename V>
-inline std::complex<return_type_t<U, V>> operator+(const U& x,
-                                                   const std::complex<V>& y) {
-  return add(x, y);
+template <typename U, typename V, require_any_complex_t<U, V>...>
+inline auto operator+(U&& x, V&& y) {
+  return add(std::forward<U>(x), std::forward<V>(y));
 }
 
 /**
@@ -2536,20 +2232,9 @@
  * @param[in] y second complex argument
  * @return difference between first and second argument
  */
-template <typename U, typename V>
-inline std::complex<return_type_t<U, V>> operator-(const std::complex<U>& x,
-                                                   const std::complex<V>& y) {
-  return subtract(x, y);
-}
-template <typename U, typename V>
-inline std::complex<return_type_t<U, V>> operator-(const std::complex<U>& x,
-                                                   const V& y) {
-  return subtract(x, y);
-}
-template <typename U, typename V>
-inline std::complex<return_type_t<U, V>> operator-(const U& x,
-                                                   const std::complex<V>& y) {
-  return subtract(x, y);
+template <typename U, typename V, require_any_complex_t<U, V>...>
+inline auto operator-(U&& x, V&& y) {
+  return subtract(std::forward<U>(x), std::forward<V>(y));
 }
 
 /**
@@ -2681,129 +2366,18 @@
  * @return quotient of the arguments
  */
 // 1
-inline std::complex<var> operator/(int lhs, const std::complex<var>& rhs) {
-  return divide(lhs, rhs);
-}
-// 2
-inline std::complex<var> operator/(double lhs, const std::complex<var>& rhs) {
-  return divide(lhs, rhs);
-}
-// 3
-inline std::complex<var> operator/(const var& lhs,
-                                   const std::complex<double>& rhs) {
-  return divide(lhs, rhs);
-}
-// 4
-inline std::complex<var> operator/(const var& lhs,
-                                   const std::complex<var>& rhs) {
-  return divide(lhs, rhs);
-}
-// 5
-inline std::complex<var> operator/(const std::complex<double>& lhs,
-                                   const var& rhs) {
-  return divide(lhs, rhs);
-}
-// 6
-inline std::complex<var> operator/(const std::complex<double>& lhs,
-                                   const std::complex<var>& rhs) {
-  return divide(lhs, rhs);
-}
-// 7
-inline std::complex<var> operator/(const std::complex<var>& lhs, int rhs) {
-  return divide(lhs, rhs);
-}
-// 8
-inline std::complex<var> operator/(const std::complex<var>& lhs, double rhs) {
-  return divide(lhs, rhs);
-}
-// 9
-inline std::complex<var> operator/(const std::complex<var>& lhs,
-                                   const var& rhs) {
-  return divide(lhs, rhs);
-}
-// 10
-inline std::complex<var> operator/(const std::complex<var>& lhs,
-                                   const std::complex<double>& rhs) {
-  return divide(lhs, rhs);
-}
-// 11
-inline std::complex<var> operator/(const std::complex<var>& lhs,
-                                   const std::complex<var>& rhs) {
-  return divide(lhs, rhs);
-}
+template <typename U, typename V, require_any_complex_t<U, V>...,
+ require_any_autodiff_t<value_type_t<U>, value_type_t<V>>...>
+inline auto operator/(U&& lhs, V&& rhs) {
+  return divide(std::forward<U>(lhs), std::forward<V>(rhs));
+}
+
+// var 1
+inline var abs(const std::complex<var>& z) { return complex_abs(z); }
 // fvar 1
 template <typename T>
-inline std::complex<fvar<T>> operator/(int lhs,
-                                       const std::complex<fvar<T>>& rhs) {
-  return divide(lhs, rhs);
-}
-// fvar 2
-template <typename T>
-inline std::complex<fvar<T>> operator/(double lhs,
-                                       const std::complex<fvar<T>>& rhs) {
-  return divide(lhs, rhs);
-}
-// fvar 3
-template <typename T>
-inline std::complex<fvar<T>> operator/(const fvar<T>& lhs,
-                                       const std::complex<double>& rhs) {
-  return divide(lhs, rhs);
-}
-// fvar 4
-template <typename T>
-inline std::complex<fvar<T>> operator/(const fvar<T>& lhs,
-                                       const std::complex<fvar<T>>& rhs) {
-  return divide(lhs, rhs);
-}
-// fvar 5
-template <typename T>
-inline std::complex<fvar<T>> operator/(const std::complex<double>& lhs,
-                                       const fvar<T>& rhs) {
-  return divide(lhs, rhs);
-}
-// fvar 6
-template <typename T>
-inline std::complex<fvar<T>> operator/(const std::complex<double>& lhs,
-                                       const std::complex<fvar<T>>& rhs) {
-  return divide(lhs, rhs);
-}
-// fvar 7
-template <typename T>
-inline std::complex<fvar<T>> operator/(const std::complex<fvar<T>>& lhs,
-                                       int rhs) {
-  return divide(lhs, rhs);
-}
-// fvar 8
-template <typename T>
-inline std::complex<fvar<T>> operator/(const std::complex<fvar<T>>& lhs,
-                                       double rhs) {
-  return divide(lhs, rhs);
-}
-// fvar 9
-template <typename T>
-inline std::complex<fvar<T>> operator/(const std::complex<fvar<T>>& lhs,
-                                       const fvar<T>& rhs) {
-  return divide(lhs, rhs);
-}
-// fvar 10
-template <typename T>
-inline std::complex<fvar<T>> operator/(const std::complex<fvar<T>>& lhs,
-                                       const std::complex<double>& rhs) {
-  return divide(lhs, rhs);
-}
-// fvar 11
-template <typename T>
-inline std::complex<fvar<T>> operator/(const std::complex<fvar<T>>& lhs,
-                                       const std::complex<fvar<T>>& rhs) {
-  return divide(lhs, rhs);
-}
-
-// var 1
-inline var abs(const std::complex<var>& z) { return stan::math::abs(z); }
-// fvar 1
-template <typename T>
 inline fvar<T> abs(const std::complex<fvar<T>>& z) {
-  return stan::math::abs(z);
+  return complex_abs(z);
 }
 
 // var 1
