#ifndef STAN_MATH_REV_CORE_VAR_HPP
#define STAN_MATH_REV_CORE_VAR_HPP

#include <stan/math/rev/core/vari.hpp>
#include <stan/math/rev/core/grad.hpp>
#include <stan/math/rev/core/chainable_alloc.hpp>
#include <stan/math/prim/meta.hpp>
#include <boost/math/tools/config.hpp>
#include <ostream>
#include <vector>
#include <complex>
#include <string>
#include <exception>

namespace stan {
namespace math {

// forward declare
static void grad(vari_base* vi);

/**
 * Independent (input) and dependent (output) variables for gradients.
 *
 * This class acts as a smart pointer, with resources managed by
 * an arena-based memory manager scoped to a single gradient
 * calculation.
 *
 * A var is constructed with a double and used like any
 * other scalar.  Arithmetical functions like negation, addition,
 * and subtraction, as well as a range of mathematical functions
 * like exponentiation and powers are overridden to operate on
 * var values objects.
 */
template <typename T>
class var_value {
  template <typename Val>
  using floating_point_promoter
      = std::conditional_t<std::is_integral<std::decay_t<Val>>::value, double,
                           std::decay_t<Val>>;

 public:
  // FIXME: doc what this is for
  using Scalar = floating_point_promoter<T>;

  /**
   * Pointer to the implementation of this variable.
   *
   * This value should not be modified, but may be accessed in
   * <code>var</code> operators to construct `vari_type<T>`
   * instances.
   */
  vari_value<T>* vi_;

  /**
   * Return `true` if this variable has been
   * declared, but not been defined.  Any attempt to use an
   * undefined variable's value or adjoint will result in a
   * segmentation fault.
   *
   * @return <code>true</code> if this variable does not yet have
   * a defined variable.
   */
  bool is_uninitialized() {
    return (vi_ == static_cast<vari_value<T>*>(nullptr));
  }

  /**
   * Construct a variable for later assignment.
   *
   * This is implemented as a no-op, leaving the underlying implementation
   * dangling.  Before an assignment, the behavior is thus undefined just
   * as for a basic double.
   */
  var_value() : vi_(static_cast<vari_value<T>*>(nullptr)) {}

  /**
   * Construct a variable from a pointer to a variable implementation.
   *
   * @param vi Variable implementation.
   */
  var_value(vari_value<T>* vi) : vi_(vi) {}  // NOLINT

  /**
   * Construct a variable from the specified integral type argument
   * by constructing a new `vari_type<T>`. For integral types the
   * `vari_type<T>` will hold doubles. This constructor is only valid when `T`
   * is arithmetic.
   *
   * @param x Value of the variable.
   */
<<<<<<< HEAD
   template <typename IntegralT,
    require_not_same_t<T, IntegralT>* = nullptr,
    require_integral_t<IntegralT>* = nullptr,
    require_arithmetic_t<T>* = nullptr>
   var_value(IntegralT x) : // NOLINT
     vi_(new vari_value<T>(x, false)) {} // NOLINT
=======
  template <typename IntegralT, require_not_same_t<T, IntegralT>* = nullptr,
            require_integral_t<IntegralT>* = nullptr,
            require_arithmetic_t<T>* = nullptr>
  var_value(IntegralT x)
      :  // NOLINT
        vi_(new vari_value<T>(x, false)) {}
>>>>>>> 05604a3b

  var_value(T x) : vi_(new vari_value<T>(x, false)) {}  // NOLINT

  /**
   * Return the value of this variable.
   *
   * @return The value of this variable.
   */
  inline auto val() const { return vi_->val_; }

  /**
   * Return the derivative of the root expression with
   * respect to this expression.  This method only works
   * after one of the `grad()` methods has been
   * called.
   *
   * @return Adjoint for this variable.
   */
  inline auto adj() const { return vi_->adj_; }

  /**
   * Compute the gradient of this (dependent) variable with respect to
   * the specified vector of (independent) variables, assigning the
   * specified vector to the gradient.
   *
   * The grad() function does <i>not</i> recover memory.  In Stan
   * 2.4 and earlier, this function did recover memory.
   *
   * @param x Vector of independent variables.
   * @param g Gradient vector of partial derivatives of this
   * variable with respect to x.
   */
  inline void grad(std::vector<var_value<T>>& x, std::vector<Scalar>& g) {
    stan::math::grad(vi_);
    g.resize(x.size());
    for (size_t i = 0; i < x.size(); ++i) {
      g[i] = x[i].vi_->adj_;
    }
  }

  /**
   * Compute the gradient of this (dependent) variable with respect
   * to all (independent) variables.
   *
   * The grad() function does <i>not</i> recover memory.
   */
  void grad() { stan::math::grad(vi_); }

  // POINTER OVERRIDES

  /**
   * Return a reference to underlying implementation of this variable.
   *
   * If <code>x</code> is of type <code>var</code>, then applying
   * this operator, <code>*x</code>, has the same behavior as
   * <code>*(x.vi_)</code>.
   *
   * <i>Warning</i>:  The returned reference does not track changes to
   * this variable.
   *
   * @return variable
   */
  inline vari_value<T>& operator*() { return *vi_; }

  /**
   * Return a pointer to the underlying implementation of this variable.
   *
   * If <code>x</code> is of type <code>var</code>, then applying
   * this operator, <code>x-&gt;</code>, behaves the same way as
   * <code>x.vi_-&gt;</code>.
   *
   * <i>Warning</i>: The returned result does not track changes to
   * this variable.
   */
  inline vari_value<T>* operator->() { return vi_; }

  // COMPOUND ASSIGNMENT OPERATORS

  /**
   * The compound add/assignment operator for variables (C++).
   *
   * If this variable is a and the argument is the variable b,
   * then (a += b) behaves exactly the same way as (a = a + b),
   * creating an intermediate variable representing (a + b).
   *
   * @param b The variable to add to this variable.
   * @return The result of adding the specified variable to this variable.
   */
  inline var_value<T>& operator+=(var_value<T> b);

  /**
   * The compound add/assignment operator for scalars (C++).
   *
   * If this variable is a and the argument is the scalar b, then
   * (a += b) behaves exactly the same way as (a = a + b).  Note
   * that the result is an assignable lvalue.
   *
   * @param b The scalar to add to this variable.
   * @return The result of adding the specified variable to this variable.
   */
  template <typename Arith, require_arithmetic_t<Arith>...>
  inline var_value<T>& operator+=(Arith b);

  /**
   * The compound subtract/assignment operator for variables (C++).
   *
   * If this variable is a and the argument is the variable b,
   * then (a -= b) behaves exactly the same way as (a = a - b).
   * Note that the result is an assignable lvalue.
   *
   * @param b The variable to subtract from this variable.
   * @return The result of subtracting the specified variable from
   * this variable.
   */
  inline var_value<T>& operator-=(var_value<T> b);

  /**
   * The compound subtract/assignment operator for scalars (C++).
   *
   * If this variable is a and the argument is the scalar b, then
   * (a -= b) behaves exactly the same way as (a = a - b).  Note
   * that the result is an assignable lvalue.
   *
   * @param b The scalar to subtract from this variable.
   * @return The result of subtracting the specified variable from this
   * variable.
   */
  template <typename Arith, require_arithmetic_t<Arith>...>
  inline var_value<T>& operator-=(Arith b);

  /**
   * The compound multiply/assignment operator for variables (C++).
   *
   * If this variable is a and the argument is the variable b,
   * then (a *= b) behaves exactly the same way as (a = a * b).
   * Note that the result is an assignable lvalue.
   *
   * @param b The variable to multiply this variable by.
   * @return The result of multiplying this variable by the
   * specified variable.
   */
  inline var_value<T>& operator*=(var_value<T> b);

  /**
   * The compound multiply/assignment operator for scalars (C++).
   *
   * If this variable is a and the argument is the scalar b, then
   * (a *= b) behaves exactly the same way as (a = a * b).  Note
   * that the result is an assignable lvalue.
   *
   * @param b The scalar to multiply this variable by.
   * @return The result of multiplying this variable by the specified
   * variable.
   */
  template <typename Arith, require_arithmetic_t<Arith>...>
  inline var_value<T>& operator*=(Arith b);

  /**
   * The compound divide/assignment operator for variables (C++).  If this
   * variable is a and the argument is the variable b, then (a /= b)
   * behaves exactly the same way as (a = a / b).  Note that the
   * result is an assignable lvalue.
   *
   * @param b The variable to divide this variable by.
   * @return The result of dividing this variable by the
   * specified variable.
   */
  inline var_value<T>& operator/=(var_value<T> b);

  /**
   * The compound divide/assignment operator for scalars (C++).
   *
   * If this variable is a and the argument is the scalar b, then
   * (a /= b) behaves exactly the same way as (a = a / b).  Note
   * that the result is an assignable lvalue.
   *
   * @param b The scalar to divide this variable by.
   * @return The result of dividing this variable by the specified
   * variable.
   */
  template <typename Arith, require_arithmetic_t<Arith>...>
  inline var_value<T>& operator/=(Arith b);

  /**
   * Write the value of this autodiff variable and its adjoint to
   * the specified output stream.
   *
   * @param os Output stream to which to write.
   * @param v Variable to write.
   * @return Reference to the specified output stream.
   */
  friend std::ostream& operator<<(std::ostream& os, const var_value<T>& v) {
    if (v.vi_ == nullptr) {
      return os << "uninitialized";
    }
    return os << v.val();
  }
};

using var = var_value<double>;

}  // namespace math
}  // namespace stan
#endif<|MERGE_RESOLUTION|>--- conflicted
+++ resolved
@@ -88,21 +88,11 @@
    *
    * @param x Value of the variable.
    */
-<<<<<<< HEAD
-   template <typename IntegralT,
-    require_not_same_t<T, IntegralT>* = nullptr,
-    require_integral_t<IntegralT>* = nullptr,
-    require_arithmetic_t<T>* = nullptr>
-   var_value(IntegralT x) : // NOLINT
-     vi_(new vari_value<T>(x, false)) {} // NOLINT
-=======
   template <typename IntegralT, require_not_same_t<T, IntegralT>* = nullptr,
             require_integral_t<IntegralT>* = nullptr,
             require_arithmetic_t<T>* = nullptr>
-  var_value(IntegralT x)
-      :  // NOLINT
-        vi_(new vari_value<T>(x, false)) {}
->>>>>>> 05604a3b
+  var_value(IntegralT x) // NOLINT
+      : vi_(new vari_value<T>(x, false)) {}
 
   var_value(T x) : vi_(new vari_value<T>(x, false)) {}  // NOLINT
 
