--- conflicted
+++ resolved
@@ -5,7 +5,6 @@
 #include <stan/math/rev/core/chainable_alloc.hpp>
 #include <stan/math/rev/core/chainablestack.hpp>
 #include <stan/math/rev/core/empty_nested.hpp>
-#include <stan/math/rev/core/vari_visitor.hpp>
 #include <stdexcept>
 
 namespace stan {
@@ -24,31 +23,18 @@
         "empty_nested() must be false before calling"
         " set_zero_all_adjoints_nested()");
   }
-  size_t start1 = ChainableStack::instance_->nested_var_stack_sizes_.back();
+  const size_t start1 = ChainableStack::instance_->nested_var_stack_sizes_.back();
   // avoid wrap with unsigned when start1 == 0
-<<<<<<< HEAD
-  for (size_t i = (start1 == 0U) ? 0U : (start1 - 1); i < stack_size; ++i) {
-    vari_visitor(ChainableStack::instance_->var_stack_[i], [](auto& x) { x->set_zero_adjoint(); });
-=======
   for (size_t i = (start1 == 0U) ? 0U : (start1 - 1);
        i < ChainableStack::instance_->var_stack_.size(); ++i) {
     ChainableStack::instance_->var_stack_[i]->set_zero_adjoint();
->>>>>>> ffd30da4
   }
 
-  size_t start2
+  const size_t start2
       = ChainableStack::instance_->nested_var_nochain_stack_sizes_.back();
-<<<<<<< HEAD
-  const auto nochain_stack_size
-      = ChainableStack::instance_->var_nochain_stack_.size();
-  for (size_t i = (start2 == 0U) ? 0U : (start2 - 1); i < nochain_stack_size; ++i) {
-         vari_visitor(ChainableStack::instance_->var_nochain_stack_[i],
-           [](auto& x) { x->set_zero_adjoint(); });
-=======
   for (size_t i = (start2 == 0U) ? 0U : (start2 - 1);
        i < ChainableStack::instance_->var_nochain_stack_.size(); ++i) {
     ChainableStack::instance_->var_nochain_stack_[i]->set_zero_adjoint();
->>>>>>> ffd30da4
   }
 }
 
