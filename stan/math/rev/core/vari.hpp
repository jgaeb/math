--- conflicted
+++ resolved
@@ -29,12 +29,8 @@
    * on which it depends.
    */
   virtual void chain() {}
-<<<<<<< HEAD
   virtual void set_zero_adjoint() {}
   virtual ~vari_base() {}
-=======
-  inline virtual void set_zero_adjoint() noexcept {}
->>>>>>> 5e9f707f
 };
 /**
  * The variable implementation base class.
@@ -118,7 +114,6 @@
     }
   }
 
-<<<<<<< HEAD
   /**
    * Constructor from vari_value
    * @tparam S A floating point type
@@ -127,9 +122,6 @@
   vari_value(const vari_value<T>& x) noexcept : val_(x.val_), adj_(x.adj_) {
     ChainableStack::instance_->var_stack_.emplace_back(this);
   }
-=======
->>>>>>> 5e9f707f
-
   /**
    * Initialize the adjoint for this (dependent) variable to 1.
    * This operation is applied to the dependent variable before
