#ifndef STAN_MATH_REV_CORE_VARI_HPP
#define STAN_MATH_REV_CORE_VARI_HPP

#include <stan/math/rev/core/var_value_fwd_declare.hpp>
#include <stan/math/rev/core/chainable_alloc.hpp>
#include <stan/math/rev/core/chainablestack.hpp>
#include <stan/math/rev/core/arena_matrix.hpp>
#include <stan/math/prim/meta.hpp>
#include <ostream>
#include <type_traits>

namespace stan {
namespace math {

// forward declaration of vari_value
template <typename T, typename = void>
class vari_value;

/**
 * Abstract base class that all `vari_value` and it's derived classes inherit.
 *
 * The chain() method applies the chain rule. Concrete extensions
 * of this class will represent base variables or the result
 * of operations such as addition or subtraction. These extended
 * classes will store operand variables and propagate derivative
 * information via an implementation of chain().
 */
class vari_base {
 public:
  /**
   * Apply the chain rule to this variable based on the variables
   * on which it depends.
   */
  virtual void chain() = 0;
  virtual void set_zero_adjoint() = 0;

  /**
   * Allocate memory from the underlying memory pool.  This memory is
   * is managed as a whole externally.
   *
   * Warning: Classes should not be allocated with this operator
   * if they have non-trivial destructors.
   *
   * @param nbytes Number of bytes to allocate.
   * @return Pointer to allocated bytes.
   */
  static inline void* operator new(size_t nbytes) noexcept {
    return ChainableStack::instance_->memalloc_.alloc(nbytes);
  }

  /**
   * Delete a pointer from the underlying memory pool.
   *
   * This no-op implementation enables a subclass to throw
   * exceptions in its constructor.  An exception thrown in the
   * constructor of a subclass will result in an error being
   * raised, which is in turn caught and calls delete().
   *
   * See the discussion of "plugging the memory leak" in:
   *   http://www.parashift.com/c++-faq/memory-pools.html
   */
  static inline void operator delete(
      void* /* ignore arg */) noexcept { /* no op */
  }
};

/**
 * The variable implementation for floating point types.
 *
 * This class is complete (not abstract) and may be used for
 * constants.
 *
 * A variable implementation is constructed with a constant
 * value. It also stores the adjoint for storing the partial
 * derivative with respect to the root of the derivative tree.
 *
 */
template <typename T>
class vari_value<T, require_t<std::is_floating_point<T>>> : public vari_base {
 public:
  using value_type = std::decay_t<T>;
  /**
   * The value of this variable.
   */
  const value_type val_;
  /**
   * The adjoint of this variable, which is the partial derivative
   * of this variable with respect to the root variable.
   */
  value_type adj_{0.0};

  /**
   * Construct a variable implementation from a value.  The
   * adjoint is initialized to zero.
   *
   * All constructed variables are added to the stack.  Variables
   * should be constructed before variables on which they depend
   * to insure proper partial derivative propagation.  During
   * derivative propagation, the chain() method of each variable
   * will be called in the reverse order of construction.
   *
   * @tparam S a floating point type.
   * @param x Value of the constructed variable.
   */
  template <typename S, require_convertible_t<S&, T>* = nullptr>
  vari_value(S x) noexcept : val_(x) {  // NOLINT
    ChainableStack::instance_->var_stack_.push_back(this);
  }

  /**
   * Construct a variable implementation from a value.  The
   *  adjoint is initialized to zero and if `stacked` is `false` this vari
   *  will be not be put on the var_stack. Instead it will only be put on
   *  a stack to keep track of whether the adjoint needs to be set to zero.
   *  Variables should be constructed before variables on which they depend
   *  to insure proper partial derivative propagation.  During
   *  derivative propagation, the chain() method of each variable
   *  will be called in the reverse order of construction.
   *
   * @tparam S n floating point type.
   * @param x Value of the constructed variable.
   * @param stacked If false will put this this vari on the nochain stack so
   * that its `chain()` method is not called.
   */
  template <typename S, require_convertible_t<S&, T>* = nullptr>
  vari_value(S x, bool stacked) noexcept : val_(x) {
    if (stacked) {
      ChainableStack::instance_->var_stack_.push_back(this);
    } else {
      ChainableStack::instance_->var_nochain_stack_.push_back(this);
    }
  }

  /**
   * Return a constant reference to the value of this vari.
   *
   * @return The value of this vari.
   */
  inline const auto& val() const { return val_; }

  /**
   * Return a reference of the derivative of the root expression with
   * respect to this expression.  This method only works
   * after one of the `grad()` methods has been
   * called.
   *
   * @return Adjoint for this vari.
   */
  inline auto& adj() const { return adj_; }

  /**
   * Return a reference to the derivative of the root expression with
   * respect to this expression.  This method only works
   * after one of the `grad()` methods has been
   * called.
   *
   * @return Adjoint for this vari.
   */
  inline auto& adj() { return adj_; }

  inline void chain() {}

  /**
   * Initialize the adjoint for this (dependent) variable to 1.
   * This operation is applied to the dependent variable before
   * propagating derivatives, setting the derivative of the
   * result with respect to itself to be 1.
   */
  inline void init_dependent() noexcept { adj_ = 1.0; }

  /**
   * Set the adjoint value of this variable to 0.  This is used to
   * reset adjoints before propagating derivatives again (for
   * example in a Jacobian calculation).
   */
  inline void set_zero_adjoint() noexcept final { adj_ = 0.0; }

  /**
   * Insertion operator for vari. Prints the current value and
   * the adjoint value.
   *
   * @param os [in, out] ostream to modify
   * @param v [in] vari object to print.
   *
   * @return The modified ostream.
   */
  friend std::ostream& operator<<(std::ostream& os, const vari_value<T>* v) {
    return os << v->val_ << ":" << v->adj_;
  }

 private:
  template <typename, typename>
  friend class var_value;
};

// For backwards compatability the default is double
using vari = vari_value<double>;

/**
 * A `vari_view` is used to read from a slice of a `vari_value` with an inner
 * eigen type. It can only accept expressions which do not allocate dynamic
 * memory.
 * @tparam T An eigen expression referencing memory allocated in a `vari_value`.
 */
template <typename T, typename = void>
class vari_view;

/**
 * This struct is follows the CRTP for methods common to `vari_view<>` and
 * `vari_value<Matrix>`.
 * @tparam Derived A `var_value<>` or `vari_view` with an inner type that has
 *  defined methods for subslices of the value and adjoint.
 */
template <typename Derived>
class vari_view_eigen {
 private:
  /**
   * Making the base constructor private while making the derived class a friend
   * help's catch if derived types inherit from another derived types
   * base class. See the fluentcpp article on CRTP for more information.
   */
  vari_view_eigen() = default;
  friend Derived;

  /**
   * Helper function to return a reference to the derived type
   */
  inline Derived& derived() { return static_cast<Derived&>(*this); }
  /**
   * Helper function to return a constant reference to the derived type
   */
  inline const Derived& derived() const {
    return static_cast<const Derived&>(*this);
  }

 public:
  /**
   * A block view of the underlying Eigen matrices.
   * @param start_row Starting row of block.
   * @param start_col Starting columns of block.
   * @param num_rows Number of rows to return.
   * @param num_cols Number of columns to return.
   */
  inline auto block(Eigen::Index start_row, Eigen::Index start_col,
                    Eigen::Index num_rows, Eigen::Index num_cols) const {
    using inner_type = decltype(
        derived().val_.block(start_row, start_col, num_rows, num_cols));
    return vari_view<inner_type>(
        derived().val_.block(start_row, start_col, num_rows, num_cols),
        derived().adj_.block(start_row, start_col, num_rows, num_cols));
  }
  inline auto block(Eigen::Index start_row, Eigen::Index start_col,
                    Eigen::Index num_rows, Eigen::Index num_cols) {
    using inner_type = decltype(
        derived().val_.block(start_row, start_col, num_rows, num_cols));
    return vari_view<inner_type>(
        derived().val_.block(start_row, start_col, num_rows, num_cols),
        derived().adj_.block(start_row, start_col, num_rows, num_cols));
  }

  /**
   * View of the head of Eigen vector types.
   * @param n Number of elements to return from top of vector.
   */
  inline auto head(Eigen::Index n) const {
    using inner_type = decltype(derived().val_.head(n));
    return vari_view<inner_type>(derived().val_.head(n),
                                 derived().adj_.head(n));
  }
  inline auto head(Eigen::Index n) {
    using inner_type = decltype(derived().val_.head(n));
    return vari_view<inner_type>(derived().val_.head(n),
                                 derived().adj_.head(n));
  }

  /**
   * View of the tail of the Eigen vector types.
   * @param n Number of elements to return from bottom of vector.
   */
  inline auto tail(Eigen::Index n) const {
    using inner_type = decltype(derived().val_.tail(n));
    return vari_view<inner_type>(derived().val_.tail(n),
                                 derived().adj_.tail(n));
  }
  inline auto tail(Eigen::Index n) {
    using inner_type = decltype(derived().val_.tail(n));
    return vari_view<inner_type>(derived().val_.tail(n),
                                 derived().adj_.tail(n));
  }

  /**
   * View block of N elements starting at position `i`
   * @param i Starting position of block.
   * @param n Number of elements in block
   */
  inline auto segment(Eigen::Index i, Eigen::Index n) const {
    using inner_type = decltype(derived().val_.segment(i, n));
    return vari_view<inner_type>(derived().val_.segment(i, n),
                                 derived().adj_.segment(i, n));
  }
  inline auto segment(Eigen::Index i, Eigen::Index n) {
    using inner_type = decltype(derived().val_.segment(i, n));
    return vari_view<inner_type>(derived().val_.segment(i, n),
                                 derived().adj_.segment(i, n));
  }

  /**
   * View transpose of eigen matrix.
   */
  inline auto transpose() const {
    using inner_type = decltype(derived().val_.transpose());
    return vari_view<inner_type>(derived().val_.transpose(),
                                 derived().adj_.transpose());
  }
  inline auto transpose() {
    using inner_type = decltype(derived().val_.transpose());
    return vari_view<inner_type>(derived().val_.transpose(),
                                 derived().adj_.transpose());
  }

  /**
   * View row of eigen matrices.
   * @param i Row index to slice.
   */
  inline auto row(Eigen::Index i) const {
    using inner_type = decltype(derived().val_.row(i));
    return vari_view<inner_type>(derived().val_.row(i), derived().adj_.row(i));
  }
  inline auto row(Eigen::Index i) {
    using inner_type = decltype(derived().val_.row(i));
    return vari_view<inner_type>(derived().val_.row(i), derived().adj_.row(i));
  }

  /**
   * View column of eigen matrices
   * @param i Column index to slice
   */
  inline auto col(Eigen::Index i) const {
    using inner_type = decltype(derived().val_.col(i));
    return vari_view<inner_type>(derived().val_.col(i), derived().adj_.col(i));
  }
  inline auto col(Eigen::Index i) {
    using inner_type = decltype(derived().val_.col(i));
    return vari_view<inner_type>(derived().val_.col(i), derived().adj_.col(i));
  }

  /**
   * View diagonal of eigen matrices
   * @param i Column index to slice
   */
  inline auto diagonal() const {
    using inner_type = decltype(derived().val_.diagonal());
    return vari_view<inner_type>(derived().val_.diagonal(),
                                 derived().adj_.diagonal());
  }
  inline auto diagonal() {
    using inner_type = decltype(derived().val_.diagonal());
    return vari_view<inner_type>(derived().val_.diagonal(),
                                 derived().adj_.diagonal());
  }

  /**
   * Get coefficient of eigen matrices
   * @param i Row index
   * @param j Column index
   */
  inline auto coeff(Eigen::Index i, Eigen::Index j) const {
    return vari_value<double>(derived().val_.coeffRef(i, j),
                              derived().adj_.coeffRef(i, j));
  }
  inline auto coeff(Eigen::Index i, Eigen::Index j) {
    return vari_value<double>(derived().val_.coeffRef(i, j),
                              derived().adj_.coeffRef(i, j));
  }

  /**
   * Get coefficient of eigen matrices
   * @param i Column index to slice
   */
  inline auto coeff(Eigen::Index i) const {
    return vari_value<double>(derived().val_.coeffRef(i),
                              derived().adj_.coeffRef(i));
  }
  inline auto coeff(Eigen::Index i) {
    return vari_value<double>(derived().val_.coeffRef(i),
                              derived().adj_.coeffRef(i));
  }

  /**
   * Get coefficient of eigen matrices
   * @param i Column index to slice
   */
  inline auto operator()(Eigen::Index i) const { return this->coeff(i); }
  inline auto operator()(Eigen::Index i) { return this->coeff(i); }

  /**
   * Get coefficient of eigen matrices
   * @param i Row index
   * @param j Column index
   */
  inline auto operator()(Eigen::Index i, Eigen::Index j) const {
    return this->coeff(i, j);
  }
  inline auto operator()(Eigen::Index i, Eigen::Index j) {
    return this->coeff(i, j);
  }

  /**
   * Return an expression that operates on the rows of the matrix `vari`
   */
  inline auto rowwise_reverse() const {
    using inner_type = decltype(derived().val_.rowwise().reverse());
    return vari_view<inner_type>(derived().val_.rowwise().reverse(),
                                 derived().adj_.rowwise().reverse());
  }
  inline auto rowwise_reverse() {
    using inner_type = decltype(derived().val_.rowwise().reverse());
    return vari_view<inner_type>(derived().val_.rowwise().reverse(),
                                 derived().adj_.rowwise().reverse());
  }

  /**
   * Return an expression that operates on the columns of the matrix `vari`
   */
  inline auto colwise_reverse() const {
    using inner_type = decltype(derived().val_.colwise().reverse());
    return vari_view<inner_type>(derived().val_.colwise().reverse(),
                                 derived().adj_.colwise().reverse());
  }
  inline auto colwise_reverse() {
    using inner_type = decltype(derived().val_.colwise().reverse());
    return vari_view<inner_type>(derived().val_.colwise().reverse(),
                                 derived().adj_.colwise().reverse());
  }

  /**
   * Return an expression to reverse the order of the coefficients
   * inside of a `vari` matrix
   */
  inline auto reverse() const {
    using inner_type = decltype(derived().val_.reverse());
    return vari_view<inner_type>(derived().val_.reverse(),
                                 derived().adj_.reverse());
  }
  inline auto reverse() {
    using inner_type = decltype(derived().val_.reverse());
    return vari_view<inner_type>(derived().val_.reverse(),
                                 derived().adj_.reverse());
  }

  /**
   * Return a block consisting of the top rows
   * @param n Number of rows
   */
  inline auto topRows(Eigen::Index n) const {
    using inner_type = decltype(derived().val_.topRows(n));
    return vari_view<inner_type>(derived().val_.topRows(n),
                                 derived().adj_.topRows(n));
  }
  inline auto topRows(Eigen::Index n) {
    using inner_type = decltype(derived().val_.topRows(n));
    return vari_view<inner_type>(derived().val_.topRows(n),
                                 derived().adj_.topRows(n));
  }

  /**
   * Return a block consisting of the bottom rows
   * @param n Number of rows
   */
  inline auto bottomRows(Eigen::Index n) const {
    using inner_type = decltype(derived().val_.bottomRows(n));
    return vari_view<inner_type>(derived().val_.bottomRows(n),
                                 derived().adj_.bottomRows(n));
  }
  inline auto bottomRows(Eigen::Index n) {
    using inner_type = decltype(derived().val_.bottomRows(n));
    return vari_view<inner_type>(derived().val_.bottomRows(n),
                                 derived().adj_.bottomRows(n));
  }

  /**
   * Return a block consisting of rows in the middle.
   * @param start_row Starting row index
   * @param n Number of rows
   */
  inline auto middleRows(Eigen::Index start_row, Eigen::Index n) const {
    using inner_type = decltype(derived().val_.middleRows(start_row, n));
    return vari_view<inner_type>(derived().val_.middleRows(start_row, n),
                                 derived().adj_.middleRows(start_row, n));
  }
  inline auto middleRows(Eigen::Index start_row, Eigen::Index n) {
    using inner_type = decltype(derived().val_.middleRows(start_row, n));
    return vari_view<inner_type>(derived().val_.middleRows(start_row, n),
                                 derived().adj_.middleRows(start_row, n));
  }

  /**
   * Return a block consisting of the left-most columns
   * @param n Number of columns
   */
  inline auto leftCols(Eigen::Index n) const {
    using inner_type = decltype(derived().val_.leftCols(n));
    return vari_view<inner_type>(derived().val_.leftCols(n),
                                 derived().adj_.leftCols(n));
  }
  inline auto leftCols(Eigen::Index n) {
    using inner_type = decltype(derived().val_.leftCols(n));
    return vari_view<inner_type>(derived().val_.leftCols(n),
                                 derived().adj_.leftCols(n));
  }

  /**
   * Return a block consisting of the right-most columns
   * @param n Number of columns
   */
  inline auto rightCols(Eigen::Index n) const {
    using inner_type = decltype(derived().val_.rightCols(n));
    return vari_view<inner_type>(derived().val_.rightCols(n),
                                 derived().adj_.rightCols(n));
  }
  inline auto rightCols(Eigen::Index n) {
    using inner_type = decltype(derived().val_.rightCols(n));
    return vari_view<inner_type>(derived().val_.rightCols(n),
                                 derived().adj_.rightCols(n));
  }

  /**
   * Return a block consisting of columns in the middle.
   * @param start_col Starting column index
   * @param n Number of columns
   */
  inline auto middleCols(Eigen::Index start_col, Eigen::Index n) const {
    using inner_type = decltype(derived().val_.middleCols(start_col, n));
    return vari_view<inner_type>(derived().val_.middleCols(start_col, n),
                                 derived().adj_.middleCols(start_col, n));
  }
  inline auto middleCols(Eigen::Index start_col, Eigen::Index n) {
    using inner_type = decltype(derived().val_.middleCols(start_col, n));
    return vari_view<inner_type>(derived().val_.middleCols(start_col, n),
                                 derived().adj_.middleCols(start_col, n));
  }

  /**
   * Return an Array expression
   */
  inline auto array() const {
    using inner_type = decltype(derived().val_.array());
    return vari_view<inner_type>(derived().val_.array(),
                                 derived().adj_.array());
  }
  inline auto array() {
    using inner_type = decltype(derived().val_.array());
    return vari_view<inner_type>(derived().val_.array(),
                                 derived().adj_.array());
  }

  /**
   * Return the number of rows for this class's `val_` member
   */
  inline Eigen::Index rows() const { return derived().val_.rows(); }
  /**
   * Return the number of columns for this class's `val_` member
   */
  inline Eigen::Index cols() const { return derived().val_.cols(); }
  /**
   * Return the size of this class's `val_` member
   */
  inline Eigen::Index size() const { return derived().val_.size(); }
};

template <typename T>
class vari_view<
    T, require_all_t<is_eigen<T>, bool_constant<!is_plain_type<T>::value>>>
    final : public vari_base,
            public vari_view_eigen<vari_view<T, require_not_plain_type_t<T>>> {
 public:
  using PlainObject = plain_type_t<T>;
  using value_type = std::decay_t<T>;  // The underlying type for this class
  /**
   * Number of rows known at compile time
   */
  static constexpr int RowsAtCompileTime = PlainObject::RowsAtCompileTime;
  /**
   * Number of columns known at compile time
   */
  static constexpr int ColsAtCompileTime = PlainObject::ColsAtCompileTime;

  T val_;
  T adj_;
  template <typename S, typename K,
            require_assignable_t<value_type, S>* = nullptr,
            require_assignable_t<value_type, K>* = nullptr>
<<<<<<< HEAD
  vari_view(const S& val, const K& adj) noexcept : val_(val), adj_(adj) {}
=======
  vari_view(S&& val, K&& adj) noexcept
      : val_(std::forward<S>(val)), adj_(std::forward<K>(adj)) {}
>>>>>>> 63618a1a

  /**
   * Return a constant reference to the value of this vari.
   *
   * @return The value of this vari.
   */
  inline const auto& val() const { return val_; }
  inline auto& val_op() { return val_; }

  /**
   * Return a reference to the derivative of the root expression with
   * respect to this expression.  This method only works
   * after one of the `grad()` methods has been
   * called.
   *
   * @return Adjoint for this vari.
   */
  inline auto& adj() { return adj_; }
  inline auto& adj() const { return adj_; }
  inline auto& adj_op() { return adj_; }

  void set_zero_adjoint() {}
  void chain() {}
};

/**
 * The variable implementation for Eigen dense matrix types.
 *
 * This class is complete (not abstract) and may be used for
 * constants.
 *
 * A variable implementation is constructed with a constant
 * value. It also stores the adjoint for storing the partial
 * derivative with respect to the root of the derivative tree.
 *
 */
template <typename T>
class vari_value<T, require_all_t<is_plain_type<T>, is_eigen_dense_base<T>>>
    : public vari_base,
      public vari_view_eigen<vari_value<
          T, require_all_t<is_plain_type<T>, is_eigen_dense_base<T>>>> {
 public:
  /**
   * `PlainObject` represents a user constructible type such as Matrix or Array
   */
  using PlainObject = plain_type_t<T>;
  using value_type = PlainObject;  // The underlying type for this class
  using eigen_scalar = value_type_t<PlainObject>;  // A floating point type
  using vari_type = vari_value<T>;
  /**
   * Number of rows known at compile time
   */
  static constexpr int RowsAtCompileTime = PlainObject::RowsAtCompileTime;
  /**
   * Number of columns known at compile time
   */
  static constexpr int ColsAtCompileTime = PlainObject::ColsAtCompileTime;

  /**
   * The value of this variable.
   */
  arena_matrix<PlainObject> val_;

  /**
   * The adjoint of this variable, which is the partial derivative
   * of this variable with respect to the root variable.
   */
  arena_matrix<PlainObject> adj_;

  /**
   * Construct a dense Eigen variable implementation from a value. The
   * adjoint is initialized to zero.
   *
   * All constructed variables are added to the stack. Variables
   * should be constructed before variables on which they depend
   * to insure proper partial derivative propagation.  During
   * derivative propagation, the chain() method of each variable
   * will be called in the reverse order of construction.
   *
   * @tparam S A dense Eigen type that is convertible to `value_type`
   * @param x Value of the constructed variable.
   */
  template <typename S, require_assignable_t<T, S>* = nullptr>
  explicit vari_value(const S& x) : val_(x), adj_(x.rows(), x.cols()) {
    adj_.setZero();
    ChainableStack::instance_->var_stack_.push_back(this);
  }

  /**
   * Construct a dense Eigen variable implementation from a value. The
   *  adjoint is initialized to zero and if `stacked` is `false` this vari
   *  will be not be put on the var_stack. Instead it will only be put on
   *  a stack to keep track of whether the adjoint needs to be set to zero.
   *  Variables should be constructed before variables on which they depend
   *  to insure proper partial derivative propagation.  During
   *  derivative propagation, the chain() method of each variable
   *  will be called in the reverse order of construction.
   *
   * @tparam S A dense Eigen type that is convertible to `value_type`
   * @param x Value of the constructed variable.
   * @param stacked If false will put this this vari on the nochain stack so
   * that its `chain()` method is not called.
   */
  template <typename S, require_assignable_t<T, S>* = nullptr>
  vari_value(const S& x, bool stacked) : val_(x), adj_(x.rows(), x.cols()) {
    adj_.setZero();
    if (stacked) {
      ChainableStack::instance_->var_stack_.push_back(this);
    } else {
      ChainableStack::instance_->var_nochain_stack_.push_back(this);
    }
  }

  /**
   * Return a constant reference to the value of this vari.
   *
   * @return The value of this vari.
   */
  inline const auto& val() const { return val_; }
  inline auto& val_op() { return val_; }

  /**
   * Return a reference to the derivative of the root expression with
   * respect to this expression.  This method only works
   * after one of the `grad()` methods has been
   * called.
   *
   * @return Adjoint for this vari.
   */
  inline auto& adj() { return adj_; }
  inline auto& adj() const { return adj_; }
  inline auto& adj_op() { return adj_; }

  virtual void chain() {}
  /**
   * Initialize the adjoint for this (dependent) variable to 1.
   * This operation is applied to the dependent variable before
   * propagating derivatives, setting the derivative of the
   * result with respect to itself to be 1.
   */
  inline void init_dependent() { adj_.setOnes(); }

  /**
   * Set the adjoint value of this variable to 0.  This is used to
   * reset adjoints before propagating derivatives again (for
   * example in a Jacobian calculation).
   */
  inline void set_zero_adjoint() final { adj_.setZero(); }

  /**
   * Insertion operator for vari. Prints the current value and
   * the adjoint value.
   *
   * @param os [in, out] ostream to modify
   * @param v [in] vari object to print.
   *
   * @return The modified ostream.
   */
  friend std::ostream& operator<<(std::ostream& os, const vari_value<T>* v) {
    return os << "val: \n" << v->val_ << " \nadj: \n" << v->adj_;
  }

 private:
  template <typename, typename>
  friend class var_value;
};

/**
 * The variable implementation for Eigen sparse matrix types.
 *
 * This class is complete (not abstract) and may be used for
 * constants.
 *
 * A variable implementation is constructed with a constant
 * value. It also stores the adjoint for storing the partial
 * derivative with respect to the root of the derivative tree.
 *
 */
template <typename T>
class vari_value<T, require_eigen_sparse_base_t<T>> : public vari_base,
                                                      chainable_alloc {
 public:
  using PlainObject = plain_type_t<T>;  // Base type of Eigen class
  using value_type = PlainObject;       // vari's adj_ and val_ member type
  /**
   * Rows at compile time
   */
  static constexpr int RowsAtCompileTime = T::RowsAtCompileTime;
  /**
   * Columns at compile time
   */
  static constexpr int ColsAtCompileTime = T::ColsAtCompileTime;

  /**
   * The adjoint of this variable, which is the partial derivative
   * of this variable with respect to the root variable.
   */
  PlainObject adj_;

  /**
   * The value of this variable.
   */
  const PlainObject val_;

  /**
   * Construct a variable implementation from a value. The
   * adjoint is initialized to zero.
   *
   * All constructed variables are added to the stack. For a sparse eigen matrix
   * this includes the nozero values as well the inner and outer indices.
   * Variables should be constructed before variables on which they depend
   * to insure proper partial derivative propagation.  During
   * derivative propagation, the chain() method of each variable
   * will be called in the reverse order of construction.
   *
   * @tparam S A sparse Eigen type that is convertible to `value_type`
   * @param x Value of the constructed variable.
   */
  template <typename S, require_convertible_t<S&, T>* = nullptr>
  explicit vari_value(S&& x)
      : adj_(x), val_(std::forward<S>(x)), chainable_alloc() {
    this->set_zero_adjoint();
    ChainableStack::instance_->var_stack_.push_back(this);
  }
  /**
   * Construct an sparse Eigen variable implementation from a value. The
   *  adjoint is initialized to zero and if `stacked` is `false` this vari
   *  will be not be put on the var_stack. Instead it will only be put on
   *  a stack to keep track of whether the adjoint needs to be set to zero.
   *
   * All constructed variables are added to a stack.  Variables
   *  should be constructed before variables on which they depend
   *  to insure proper partial derivative propagation.  During
   *  derivative propagation, the chain() method of each variable
   *  will be called in the reverse order of construction.
   *
   * @tparam S A sparse Eigen type that is convertible to `value_type`
   * @param x Value of the constructed variable.
   * @param stacked If false will put this this vari on the nochain stack so
   * that its `chain()` method is not called.
   */
  template <typename S, require_convertible_t<S&, T>* = nullptr>
  vari_value(S&& x, bool stacked)
      : adj_(x), val_(std::forward<S>(x)), chainable_alloc() {
    this->set_zero_adjoint();
    if (stacked) {
      ChainableStack::instance_->var_stack_.push_back(this);
    } else {
      ChainableStack::instance_->var_nochain_stack_.push_back(this);
    }
  }

  /**
   * Return the number of rows for this class's `val_` member
   */
  Eigen::Index rows() const { return val_.rows(); }
  /**
   * Return the number of columns for this class's `val_` member
   */
  Eigen::Index cols() const { return val_.cols(); }
  /**
   * Return the size of this class's `val_` member
   */
  Eigen::Index size() const { return val_.size(); }

  /**
   * Return a constant reference to the value of this vari.
   *
   * @return The value of this vari.
   */
  inline const auto& val() const { return val_; }
  inline auto& val_op() { return val_; }

  /**
   * Return a reference to the derivative of the root expression with
   * respect to this expression.  This method only works
   * after one of the `grad()` methods has been
   * called.
   *
   * @return Adjoint for this vari.
   */
  inline auto& adj() { return adj_; }
  inline auto& adj() const { return adj_; }
  inline auto& adj_op() { return adj_; }

  void chain() {}
  /**
   * Initialize the adjoint for this (dependent) variable to 1.
   * This operation is applied to the dependent variable before
   * propagating derivatives, setting the derivative of the
   * result with respect to itself to be 1.
   */
  inline void init_dependent() {
    for (int k = 0; k < adj_.outerSize(); ++k) {
      for (typename PlainObject::InnerIterator it(adj_, k); it; ++it) {
        it.valueRef() = 1.0;
      }
    }
  }

  /**
   * Set the adjoint value of this variable to 0.  This is used to
   * reset adjoints before propagating derivatives again (for
   * example in a Jacobian calculation).
   */
  inline void set_zero_adjoint() noexcept final {
    for (int k = 0; k < adj_.outerSize(); ++k) {
      for (typename PlainObject::InnerIterator it(adj_, k); it; ++it) {
        it.valueRef() = 0.0;
      }
    }
  }

  /**
   * Insertion operator for vari. Prints the current value and
   * the adjoint value.
   *
   * @param os [in, out] ostream to modify
   * @param v [in] vari object to print.
   *
   * @return The modified ostream.
   */
  friend std::ostream& operator<<(std::ostream& os, const vari_value<T>* v) {
    return os << "val: \n" << v->val_ << " \nadj: \n" << v->adj_;
  }

 private:
  template <typename, typename>
  friend class var_value;
};

}  // namespace math
}  // namespace stan
#endif<|MERGE_RESOLUTION|>--- conflicted
+++ resolved
@@ -590,12 +590,7 @@
   template <typename S, typename K,
             require_assignable_t<value_type, S>* = nullptr,
             require_assignable_t<value_type, K>* = nullptr>
-<<<<<<< HEAD
   vari_view(const S& val, const K& adj) noexcept : val_(val), adj_(adj) {}
-=======
-  vari_view(S&& val, K&& adj) noexcept
-      : val_(std::forward<S>(val)), adj_(std::forward<K>(adj)) {}
->>>>>>> 63618a1a
 
   /**
    * Return a constant reference to the value of this vari.
