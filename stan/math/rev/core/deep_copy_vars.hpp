--- conflicted
+++ resolved
@@ -56,18 +56,11 @@
  * @param arg A std::vector of containers containing vars
  * @return A new std::vector of containers containing vars
  */
-<<<<<<< HEAD
 template <typename VecContainer,
 	  require_std_vector_st<is_var, VecContainer>* = nullptr,
 	  require_std_vector_vt<is_container, VecContainer>* = nullptr>
 inline auto deep_copy_vars(VecContainer&& arg) {
   std::vector<value_type_t<VecContainer>> copy_vec(arg.size());
-=======
-template <typename VarVec, require_std_vector_st<is_var, VarVec>* = nullptr,
-          require_std_vector_vt<is_container, VarVec>* = nullptr>
-inline auto deep_copy_vars(VarVec&& arg) {
-  std::vector<value_type_t<VarVec>> copy_vec(arg.size());
->>>>>>> 5089039a
   for (size_t i = 0; i < arg.size(); ++i) {
     copy_vec[i] = deep_copy_vars(arg[i]);
   }
