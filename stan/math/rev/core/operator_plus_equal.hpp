--- conflicted
+++ resolved
@@ -9,13 +9,8 @@
 namespace math {
 
 template <typename T>
-<<<<<<< HEAD
 inline var_value<T>& var_value<T, require_floating_point_t<T>>::operator+=(
     const var_value<T>& b) {
-=======
-inline var_value<T>& var_value<T>::operator+=(const var_value<T>& b) {
-  auto* old_vi = this->vi_;
->>>>>>> c3cb134d
   vi_ = new internal::add_vv_vari(vi_, b.vi_);
   return *this;
 }
