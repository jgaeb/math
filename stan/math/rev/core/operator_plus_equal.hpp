--- conflicted
+++ resolved
@@ -9,32 +9,15 @@
 namespace math {
 
 template <typename T>
-<<<<<<< HEAD
 inline var_value<T>& var_value<T, require_vt_floating_point<T>>::operator+=(const var_value<T>& b) {
-  vi_ = new internal::add_vari<T, vari_value<T>, vari_value<T>>(vi_, b.vi_);
-=======
-template <typename S, require_convertible_t<S&, promote_args_t<T>>*>
-inline var_value<T>& var_value<T, require_floating_point_t<T>>::operator+=(
-    const var_value<S>& b) {
   vi_ = new internal::add_vv_vari(vi_, b.vi_);
->>>>>>> 12f9cafd
   return *this;
 }
 
 template <typename T>
-<<<<<<< HEAD
 template <typename Arith, require_vt_arithmetic<Arith>...>
 inline var_value<T>& var_value<T, require_vt_floating_point<T>>::operator+=(const Arith& b) {
-  vi_ = new internal::add_vari<T, vari_value<T>, Arith>(vi_, b);
-=======
-template <typename Arith, require_arithmetic_t<Arith>*>
-inline var_value<T>& var_value<T, require_floating_point_t<T>>::operator+=(
-    Arith b) {
-  if (b == 0.0) {
-    return *this;
-  }
-  vi_ = new internal::add_vd_vari(vi_, b);
->>>>>>> 12f9cafd
+  vi_ = new internal::add_vd_vari<T, vari_value<T>, Arith>(vi_, b);
   return *this;
 }
 
