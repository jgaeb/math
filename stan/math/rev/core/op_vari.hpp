#ifndef STAN_MATH_REV_CORE_OP_VARI_HPP
#define STAN_MATH_REV_CORE_OP_VARI_HPP

#include <stan/math/rev/core/vari.hpp>
#include <tuple>

namespace stan {
namespace math {

/**
 * Holds the elements needed in vari operations for the reverse pass and chain
 * call.
 *
 * @tparam Types The types of the operation.
 */
template <typename... Types>
class op_vari : public vari {
 protected:
  std::tuple<Types...> vi_;  // Holds the objects needed in the reverse pass.
  
 public:
<<<<<<< HEAD

=======
>>>>>>> 0bbb77f3
  /**
   * Get an element from the tuple of vari ops. Because of name lookup rules
   *  this function needs to be called as \c this->template get<N>()
   * @tparam Ind The index of the tuple to retrieve.
   * @return the element inside of the tuple at index Ind.
   */
  template <std::size_t Ind>
  auto& get() {
    return std::get<Ind>(vi_);
  }

  /**
   * Return a reference to the tuple holding the vari ops. This is commonly
   *  used in conjunction with \c std::get<N>()
   * @return The tuple holding the vari ops.
   */
  auto& vi() { return vi_; }

  /**
   * Constructor for passing in vari and ops objects.
   * @param val Value to initialize the vari to.
   * @param args Ops passed into the tuple and used later in chain method.
   */
  op_vari(double val, Types... args)
      : vari(val), vi_(std::make_tuple(args...)) {}
};

}  // namespace math
}  // namespace stan
#endif<|MERGE_RESOLUTION|>--- conflicted
+++ resolved
@@ -17,12 +17,9 @@
 class op_vari : public vari {
  protected:
   std::tuple<Types...> vi_;  // Holds the objects needed in the reverse pass.
-  
+
  public:
-<<<<<<< HEAD
-
-=======
->>>>>>> 0bbb77f3
+   
   /**
    * Get an element from the tuple of vari ops. Because of name lookup rules
    *  this function needs to be called as \c this->template get<N>()
