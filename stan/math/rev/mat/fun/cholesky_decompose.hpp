#ifndef STAN_MATH_REV_MAT_FUN_CHOLESKY_DECOMPOSE_HPP
#define STAN_MATH_REV_MAT_FUN_CHOLESKY_DECOMPOSE_HPP

#include <stan/math/prim/mat/fun/Eigen.hpp>
#include <stan/math/prim/mat/fun/typedefs.hpp>
#include <stan/math/prim/mat/fun/cholesky_decompose.hpp>
#include <stan/math/rev/scal/fun/value_of_rec.hpp>
#include <stan/math/rev/scal/fun/value_of.hpp>
#include <stan/math/rev/core.hpp>
#include <stan/math/prim/mat/fun/value_of_rec.hpp>
#include <stan/math/prim/mat/err/check_pos_definite.hpp>
#include <stan/math/prim/mat/err/check_square.hpp>
#include <stan/math/prim/mat/err/check_symmetric.hpp>

#ifdef STAN_OPENCL
#include <stan/math/gpu/cholesky_decompose.hpp>
#include <stan/math/gpu/constants.hpp>
#include <stan/math/gpu/copy.hpp>
#include <stan/math/gpu/diagonal_multiply.hpp>
#include <stan/math/gpu/lower_tri_inverse.hpp>
#include <stan/math/gpu/matrix_gpu.hpp>
#include <stan/math/gpu/multiply.hpp>
#include <stan/math/gpu/opencl_context.hpp>
#endif

#include <algorithm>

namespace stan {
namespace math {

namespace internal {
  /**
   * Set the lower right triangular of a var matrix given a set of vari**
   *
   * @param L Matrix of vars
   * @param variRef Values to be set in lower right triangular of L.
   * @return None, L modified by reference.
   */
  inline void
   set_lower_tri_coeff_ref(Eigen::Matrix<var, -1, -1>& L, vari**& variRef) {
    size_t pos = 0;
    vari* dummy = new vari(0.0, false);

    for (size_type j = 0; j < L.cols(); ++j) {
      for (size_type i = j; i < L.cols(); ++i) {
        L.coeffRef(i, j).vi_ = variRef[pos++];
      }
      for (size_type k = 0; k < j; ++k)
        L.coeffRef(k, j).vi_ = dummy;
    }
    return ;
  }
}
class cholesky_block : public vari {
 public:
  int M_;
  int block_size_;
  typedef Eigen::Block<Eigen::MatrixXd> Block_;
  vari** variRefA_;
  vari** variRefL_;

  /**
   * Constructor for cholesky function.
   *
   * Stores varis for A.  Instantiates and stores varis for L.
   * Instantiates and stores dummy vari for upper triangular part of var
   * result returned in cholesky_decompose function call
   *
   * variRefL aren't on the chainable autodiff stack, only used for storage
   * and computation. Note that varis for L are constructed externally in
   * cholesky_decompose.
   *
   * block_size_ determined using the same calculation Eigen/LLT.h
   *
   * @param A matrix
   * @param L_A matrix, cholesky factor of A
   */
  cholesky_block(const Eigen::Matrix<var, -1, -1>& A,
                 const Eigen::Matrix<double, -1, -1>& L_A)
      : vari(0.0),
        M_(A.rows()),
        variRefA_(ChainableStack::instance().memalloc_.alloc_array<vari*>(
            A.rows() * (A.rows() + 1) / 2)),
        variRefL_(ChainableStack::instance().memalloc_.alloc_array<vari*>(
            A.rows() * (A.rows() + 1) / 2)) {
    size_t pos = 0;
    block_size_ = std::max(M_ / 8, 8);
    block_size_ = std::min(block_size_, 128);
    for (size_type j = 0; j < M_; ++j) {
      for (size_type i = j; i < M_; ++i) {
        variRefA_[pos] = A.coeffRef(i, j).vi_;
        variRefL_[pos] = new vari(L_A.coeffRef(i, j), false);
        ++pos;
      }
    }
  }

  /**
   * Symbolic adjoint calculation for cholesky factor A
   *
   * @param L cholesky factor
   * @param Lbar matrix of adjoints of L
   */
  inline void symbolic_rev(Block_& L, Block_& Lbar) {
    using Eigen::Lower;
    using Eigen::StrictlyUpper;
    using Eigen::Upper;
    L.transposeInPlace();
    Lbar = (L * Lbar.triangularView<Lower>()).eval();
    Lbar.triangularView<StrictlyUpper>()
        = Lbar.adjoint().triangularView<StrictlyUpper>();
    L.triangularView<Upper>().solveInPlace(Lbar);
    L.triangularView<Upper>().solveInPlace(Lbar.transpose());
  }

  /**
   * Reverse mode differentiation algorithm refernce:
   *
   * Iain Murray: Differentiation of the Cholesky decomposition, 2016.
   *
   */
  virtual void chain() {
    using Eigen::Block;
    using Eigen::Lower;
    using Eigen::MatrixXd;
    using Eigen::StrictlyUpper;
    using Eigen::Upper;
    MatrixXd Lbar(M_, M_);
    MatrixXd L(M_, M_);

    Lbar.setZero();
    L.setZero();
    size_t pos = 0;
    for (size_type j = 0; j < M_; ++j) {
      for (size_type i = j; i < M_; ++i) {
        Lbar.coeffRef(i, j) = variRefL_[pos]->adj_;
        L.coeffRef(i, j) = variRefL_[pos]->val_;
        ++pos;
      }
    }

    for (int k = M_; k > 0; k -= block_size_) {
      int j = std::max(0, k - block_size_);
      Block_ R = L.block(j, 0, k - j, j);
      Block_ D = L.block(j, j, k - j, k - j);
      Block_ B = L.block(k, 0, M_ - k, j);
      Block_ C = L.block(k, j, M_ - k, k - j);
      Block_ Rbar = Lbar.block(j, 0, k - j, j);
      Block_ Dbar = Lbar.block(j, j, k - j, k - j);
      Block_ Bbar = Lbar.block(k, 0, M_ - k, j);
      Block_ Cbar = Lbar.block(k, j, M_ - k, k - j);
      if (Cbar.size() > 0) {
        Cbar = D.transpose()
                   .triangularView<Upper>()
                   .solve(Cbar.transpose())
                   .transpose();
        Bbar.noalias() -= Cbar * R;
        Dbar.noalias() -= Cbar.transpose() * C;
      }
      symbolic_rev(D, Dbar);
      Rbar.noalias() -= Cbar.transpose() * B;
      Rbar.noalias() -= Dbar.selfadjointView<Lower>() * R;
      Dbar.diagonal() *= 0.5;
      Dbar.triangularView<StrictlyUpper>().setZero();
    }
    pos = 0;
    for (size_type j = 0; j < M_; ++j)
      for (size_type i = j; i < M_; ++i)
        variRefA_[pos++]->adj_ += Lbar.coeffRef(i, j);
  }
};

class cholesky_scalar : public vari {
 public:
  int M_;
  vari** variRefA_;
  vari** variRefL_;

  /**
   * Constructor for cholesky function.
   *
   * Stores varis for A Instantiates and stores varis for L Instantiates
   * and stores dummy vari for upper triangular part of var result returned
   * in cholesky_decompose function call
   *
   * variRefL aren't on the chainable autodiff stack, only used for storage
   * and computation. Note that varis for L are constructed externally in
   * cholesky_decompose.
   *
   * @param A matrix
   * @param L_A matrix, cholesky factor of A
   */
  cholesky_scalar(const Eigen::Matrix<var, -1, -1>& A,
                  const Eigen::Matrix<double, -1, -1>& L_A)
      : vari(0.0),
        M_(A.rows()),
        variRefA_(ChainableStack::instance().memalloc_.alloc_array<vari*>(
            A.rows() * (A.rows() + 1) / 2)),
        variRefL_(ChainableStack::instance().memalloc_.alloc_array<vari*>(
            A.rows() * (A.rows() + 1) / 2)) {
    size_t accum = 0;
    size_t accum_i = accum;
    for (size_type j = 0; j < M_; ++j) {
      for (size_type i = j; i < M_; ++i) {
        accum_i += i;
        size_t pos = j + accum_i;
        variRefA_[pos] = A.coeffRef(i, j).vi_;
        variRefL_[pos] = new vari(L_A.coeffRef(i, j), false);
      }
      accum += j;
      accum_i = accum;
    }
  }

  /**
   * Reverse mode differentiation algorithm refernce:
   *
   * Mike Giles. An extended collection of matrix derivative results for
   * forward and reverse mode AD.  Jan. 2008.
   *
   * Note algorithm  as laid out in Giles is row-major, so Eigen::Matrices
   * are explicitly storage order RowMajor, whereas Eigen defaults to
   * ColumnMajor. Also note algorithm starts by calculating the adjoint for
   * A(M_ - 1, M_ - 1), hence pos on line 94 is decremented to start at pos
   * = M_ * (M_ + 1) / 2.
   */
  virtual void chain() {
    using Eigen::Matrix;
    using Eigen::RowMajor;
    Matrix<double, -1, -1, RowMajor> adjL(M_, M_);
    Matrix<double, -1, -1, RowMajor> LA(M_, M_);
    Matrix<double, -1, -1, RowMajor> adjA(M_, M_);
    size_t pos = 0;
    for (size_type i = 0; i < M_; ++i) {
      for (size_type j = 0; j <= i; ++j) {
        adjL.coeffRef(i, j) = variRefL_[pos]->adj_;
        LA.coeffRef(i, j) = variRefL_[pos]->val_;
        ++pos;
      }
    }

    --pos;
    for (int i = M_ - 1; i >= 0; --i) {
      for (int j = i; j >= 0; --j) {
        if (i == j) {
          adjA.coeffRef(i, j) = 0.5 * adjL.coeff(i, j) / LA.coeff(i, j);
        } else {
          adjA.coeffRef(i, j) = adjL.coeff(i, j) / LA.coeff(j, j);
          adjL.coeffRef(j, j)
              -= adjL.coeff(i, j) * LA.coeff(i, j) / LA.coeff(j, j);
        }
        for (int k = j - 1; k >= 0; --k) {
          adjL.coeffRef(i, k) -= adjA.coeff(i, j) * LA.coeff(j, k);
          adjL.coeffRef(j, k) -= adjA.coeff(i, j) * LA.coeff(i, k);
        }
        variRefA_[pos--]->adj_ += adjA.coeffRef(i, j);
      }
    }
  }
};
#ifdef STAN_OPENCL
class cholesky_opencl : public vari {
 public:
  int M_;
  vari** variRefA_;
  vari** variRefL_;

  /**
   * Constructor for GPU cholesky function.
   *
   * Stores varis for A.  Instantiates and stores varis for L.
   * Instantiates and stores dummy vari for upper triangular part of var
   * result returned in cholesky_decompose function call
   *
   * variRefL aren't on the chainable autodiff stack, only used for storage
   * and computation. Note that varis for L are constructed externally in
   * cholesky_decompose.
   *
   *
   * @param A matrix
   * @param L_A matrix, cholesky factor of A
   */
  cholesky_opencl(const Eigen::Matrix<var, -1, -1>& A,
                  const Eigen::Matrix<double, -1, -1>& L_A)
      : vari(0.0),
        M_(A.rows()),
        variRefA_(ChainableStack::instance().memalloc_.alloc_array<vari*>(
            A.rows() * (A.rows() + 1) / 2)),
        variRefL_(ChainableStack::instance().memalloc_.alloc_array<vari*>(
            A.rows() * (A.rows() + 1) / 2)) {
    size_t pos = 0;
    for (size_type j = 0; j < M_; ++j) {
      for (size_type i = j; i < M_; ++i) {
        variRefA_[pos] = A.coeffRef(i, j).vi_;
        variRefL_[pos] = new vari(L_A.coeffRef(i, j), false);
        ++pos;
      }
    }
  }
  /**
   * Reverse mode differentiation algorithm using a GPU
   *
   * Reference:
   *
   * Iain Murray: Differentiation of the Cholesky decomposition, 2016.
   *
   */
  virtual void chain() {
    using Eigen::MatrixXd;
    MatrixXd Lbar_(M_, M_);
    MatrixXd L_(M_, M_);
    Lbar_.setZero();
    L_.setZero();

    size_t pos = 0;
    for (size_type j = 0; j < M_; ++j) {
      for (size_type i = j; i < M_; ++i) {
        Lbar_.coeffRef(i, j) = variRefL_[pos]->adj_;
        L_.coeffRef(i, j) = variRefL_[pos]->val_;
        ++pos;
      }
    }

    matrix_gpu L(L_);
    matrix_gpu Lbar(Lbar_);
    int block_size_
        = M_ / opencl_context.tuning_opts().cholesky_rev_block_partition;
    block_size_ = std::max(block_size_, 8);
    block_size_ = std::min(
        block_size_, opencl_context.tuning_opts().cholesky_rev_min_block_size);
    // The following is a GPU implementation of
    // the chain() function from the cholesky_block
    // vari class implementation
    for (int k = M_; k > 0; k -= block_size_) {
      const int j = std::max(0, k - block_size_);
      const int k_j_ind = k - j;
      const int m_k_ind = M_ - k;

      matrix_gpu R(k_j_ind, j);
      matrix_gpu D(k_j_ind, k_j_ind);
      matrix_gpu B(m_k_ind, j);
      matrix_gpu C(m_k_ind, k_j_ind);

      matrix_gpu Rbar(k_j_ind, j);
      matrix_gpu Dbar(k_j_ind, k_j_ind);
      matrix_gpu Bbar(m_k_ind, j);
      matrix_gpu Cbar(m_k_ind, k_j_ind);

      R.sub_block(L, j, 0, 0, 0, k_j_ind, j);
      D.sub_block(L, j, j, 0, 0, k_j_ind, k_j_ind);
      B.sub_block(L, k, 0, 0, 0, m_k_ind, j);
      C.sub_block(L, k, j, 0, 0, m_k_ind, k_j_ind);

      Rbar.sub_block(Lbar, j, 0, 0, 0, k_j_ind, j);
      Dbar.sub_block(Lbar, j, j, 0, 0, k_j_ind, k_j_ind);
      Bbar.sub_block(Lbar, k, 0, 0, 0, m_k_ind, j);
      Cbar.sub_block(Lbar, k, j, 0, 0, m_k_ind, k_j_ind);

      Cbar = Cbar * lower_triangular_inverse(D);
      Bbar = Bbar - Cbar * R;
      Dbar = Dbar - transpose(Cbar) * C;

      // the implementation of the symbolic_rev inline function
      // for the GPU
      Dbar = transpose(D) * Dbar;
      Dbar.triangular_transpose<TriangularMapGPU::LowerToUpper>();
      D = transpose(lower_triangular_inverse(D));
      Dbar = D * transpose(D * Dbar);
      Dbar.triangular_transpose<TriangularMapGPU::LowerToUpper>();
      // end of symbolic_rev inline function

      Rbar = Rbar - transpose(Cbar) * B;
      Rbar = Rbar - Dbar * R;
      Dbar = diagonal_multiply(Dbar, 0.5);
      Dbar.zeros<stan::math::TriangularViewGPU::Upper>();

      Lbar.sub_block(Rbar, 0, 0, j, 0, k_j_ind, j);
      Lbar.sub_block(Dbar, 0, 0, j, j, k_j_ind, k_j_ind);
      Lbar.sub_block(Bbar, 0, 0, k, 0, m_k_ind, j);
      Lbar.sub_block(Cbar, 0, 0, k, j, m_k_ind, k_j_ind);
    }
    copy(Lbar_, Lbar);
    pos = 0;
    for (size_type j = 0; j < M_; ++j)
      for (size_type i = j; i < M_; ++i)
        variRefA_[pos++]->adj_ += Lbar_.coeffRef(i, j);
  }
};
#endif

/**
<<<<<<< HEAD
=======
 * Set the lower right triangular of a var matrix given a set of vari**
 *
 * @param L Matrix of vars
 * @param variRef Values to be set in lower right triangular of L.
 * @return Matrix of vars
 */
inline Eigen::Matrix<var, -1, -1> set_lower_tri_coeff_ref(
    Eigen::Matrix<var, -1, -1>& L, vari**& variRef) {
  size_t pos = 0;
  vari* dummy = new vari(0.0, false);

  for (size_type j = 0; j < L.cols(); ++j) {
    for (size_type i = j; i < L.cols(); ++i) {
      L.coeffRef(i, j).vi_ = variRef[pos++];
    }
    for (size_type k = 0; k < j; ++k)
      L.coeffRef(k, j).vi_ = dummy;
  }
  return L;
}
/**
>>>>>>> 2514deff
 * Reverse mode specialization of cholesky decomposition
 *
 * Internally calls Eigen::LLT rather than using
 * stan::math::cholesky_decompose in order to use an inplace decomposition.
 *
 * Note chainable stack varis are created below in Matrix<var, -1, -1>
 *
 * @param A Matrix
 * @return L cholesky factor of A
 */
inline Eigen::Matrix<var, -1, -1> cholesky_decompose(
    const Eigen::Matrix<var, -1, -1>& A) {
  check_square("cholesky_decompose", "A", A);
  check_symmetric("cholesky_decompose", "A", A);

  Eigen::Matrix<double, -1, -1> L_A(value_of_rec(A));
#ifdef STAN_OPENCL
  if (L_A.rows() > opencl_context.tuning_opts().cholesky_size_worth_transfer) {
    // NOTE: We don't do the pos def check here because
    // The GPU cholesky only returns the lower left
    L_A = cholesky_decompose(L_A);
  } else {
    Eigen::LLT<Eigen::Ref<Eigen::MatrixXd>, Eigen::Lower> L_factor(L_A);
    check_pos_definite("cholesky_decompose", "m", L_factor);
  }
#else
  Eigen::LLT<Eigen::Ref<Eigen::MatrixXd>, Eigen::Lower> L_factor(L_A);
  check_pos_definite("cholesky_decompose", "m", L_factor);
#endif
  // Memory allocated in arena.
  // cholesky_scalar gradient faster for small matrices compared to
  // cholesky_block
  vari* dummy = new vari(0.0, false);
  Eigen::Matrix<var, -1, -1> L(A.rows(), A.cols());
  if (L_A.rows() <= 35) {
    cholesky_scalar* baseVari = new cholesky_scalar(A, L_A);
    size_t accum = 0;
    size_t accum_i = accum;
    for (size_type j = 0; j < L.cols(); ++j) {
      for (size_type i = j; i < L.cols(); ++i) {
        accum_i += i;
        size_t pos = j + accum_i;
        L.coeffRef(i, j).vi_ = baseVari->variRefL_[pos];
      }
      for (size_type k = 0; k < j; ++k)
        L.coeffRef(k, j).vi_ = dummy;
      accum += j;
      accum_i = accum;
    }
  } else {
#ifdef STAN_OPENCL
    if (L_A.rows()
        > opencl_context.tuning_opts().cholesky_size_worth_transfer) {
      cholesky_opencl* baseVari = new cholesky_opencl(A, L_A);
      internal::set_lower_tri_coeff_ref(L, baseVari->variRefL_);
    } else {
      cholesky_block* baseVari = new cholesky_block(A, L_A);
      internal::set_lower_tri_coeff_ref(L, baseVari->variRefL_);
    }
#else
    cholesky_block* baseVari = new cholesky_block(A, L_A);
    internal::set_lower_tri_coeff_ref(L, baseVari->variRefL_);
#endif
  }

  return L;
}
}  // namespace math
}  // namespace stan
#endif<|MERGE_RESOLUTION|>--- conflicted
+++ resolved
@@ -389,30 +389,6 @@
 #endif
 
 /**
-<<<<<<< HEAD
-=======
- * Set the lower right triangular of a var matrix given a set of vari**
- *
- * @param L Matrix of vars
- * @param variRef Values to be set in lower right triangular of L.
- * @return Matrix of vars
- */
-inline Eigen::Matrix<var, -1, -1> set_lower_tri_coeff_ref(
-    Eigen::Matrix<var, -1, -1>& L, vari**& variRef) {
-  size_t pos = 0;
-  vari* dummy = new vari(0.0, false);
-
-  for (size_type j = 0; j < L.cols(); ++j) {
-    for (size_type i = j; i < L.cols(); ++i) {
-      L.coeffRef(i, j).vi_ = variRef[pos++];
-    }
-    for (size_type k = 0; k < j; ++k)
-      L.coeffRef(k, j).vi_ = dummy;
-  }
-  return L;
-}
-/**
->>>>>>> 2514deff
  * Reverse mode specialization of cholesky decomposition
  *
  * Internally calls Eigen::LLT rather than using
