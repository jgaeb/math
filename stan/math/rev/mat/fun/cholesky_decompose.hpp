--- conflicted
+++ resolved
@@ -296,14 +296,8 @@
    * @param L cholesky factor
    * @param L_adj matrix of adjoints of L
    */
-<<<<<<< HEAD
-  inline void symbolic_rev(matrix_cl& L, matrix_cl& L_adj) {
+  inline void symbolic_rev(matrix_cl<double>& L, matrix_cl<double>& L_adj) {
     L_adj = transpose(L) * L_adj;
-=======
-  inline void symbolic_rev(matrix_cl<double>& L, matrix_cl<double>& L_adj) {
-    L_adj = opencl::multiply<TriangularViewCL::Upper, TriangularViewCL::Entire>(
-        transpose(L), L_adj);
->>>>>>> 6d5e51b8
     L_adj.triangular_transpose<TriangularMapCL::LowerToUpper>();
     L = transpose(tri_inverse(L));
     L_adj = L * transpose(L * L_adj);
@@ -343,17 +337,10 @@
       const int k_j_ind = k - j;
       const int m_k_ind = M_ - k;
 
-<<<<<<< HEAD
-      matrix_cl R(k_j_ind, j);
-      matrix_cl D(k_j_ind, k_j_ind, TriangularViewCL::Lower);
-      matrix_cl B(m_k_ind, j);
-      matrix_cl C(m_k_ind, k_j_ind);
-=======
       matrix_cl<double> R(k_j_ind, j);
-      matrix_cl<double> D(k_j_ind, k_j_ind);
+      matrix_cl<double> D(k_j_ind, k_j_ind, TriangularViewCL::Lower);
       matrix_cl<double> B(m_k_ind, j);
       matrix_cl<double> C(m_k_ind, k_j_ind);
->>>>>>> 6d5e51b8
 
       matrix_cl<double> R_adj(k_j_ind, j);
       matrix_cl<double> D_adj(k_j_ind, k_j_ind);
