--- conflicted
+++ resolved
@@ -99,15 +99,12 @@
     """Run the make command for a given single test."""
     doCommand('make -j%d %s' % (j or 1, name))
 
-<<<<<<< HEAD
 def cmakeTest(tests, j):
     doCommand('mkdir -p build && cd build && cmake -G "Ninja" ..')
     tests = [t.replace("/", "_") for t in tests]
     doCommand('cd build && ninja {}'.format(" ".join(tests)))
     return ["build/" + t for t in tests]
 
-def runTest(name, run_all=False):
-=======
 def commandExists(command):
     p = subprocess.Popen(command, shell=True,
                          stdout=subprocess.PIPE,
@@ -116,7 +113,6 @@
     return p.returncode != 127
 
 def runTest(name, run_all=False, mpi=False, j=1):
->>>>>>> 0ec43ec5
     executable = mungeName(name).replace("/", os.sep)
     xml = mungeName(name).replace(winsfx, "")
     command = '%s --gtest_output="xml:%s.xml"' % (executable, xml)
